--- conflicted
+++ resolved
@@ -39,24 +39,9 @@
 
         loginRoot();
 
-<<<<<<< HEAD
         ExperimenterGroup g = createGroup();
 
         Experimenter e = createUser(g);
-=======
-        String gid = uuid();
-        ExperimenterGroup g = new ExperimenterGroup();
-        g.setName(gid);
-        g.setLdap(false);
-        g = new ExperimenterGroup(iAdmin.createGroup(g), false);
-
-        Experimenter e = new Experimenter();
-        e.setOmeName(UUID.randomUUID().toString());
-        e.setFirstName("group leader");
-        e.setLastName("GroupLeaderTest");
-        e.setLdap(false);
-        e = iAdmin.getExperimenter(iAdmin.createUser(e, gid));
->>>>>>> a374e5c4
 
         iAdmin.setGroupOwner(g, e);
 
@@ -74,24 +59,9 @@
 
         loginRoot();
 
-<<<<<<< HEAD
         ExperimenterGroup g = createGroup();
 
         Experimenter e = createUser(g);
-=======
-        String gid = uuid();
-        ExperimenterGroup g = new ExperimenterGroup();
-        g.setName(gid);
-        g.setLdap(false);
-        g = new ExperimenterGroup(iAdmin.createGroup(g), false);
-
-        Experimenter e = new Experimenter();
-        e.setOmeName(UUID.randomUUID().toString());
-        e.setFirstName("group leader");
-        e.setLastName("GroupLeaderTest");
-        e.setLdap(false);
-        e = iAdmin.getExperimenter(iAdmin.createUser(e, gid));
->>>>>>> a374e5c4
 
         iAdmin.setGroupOwner(g, e);
 
@@ -188,6 +158,7 @@
         e.setOmeName(UUID.randomUUID().toString());
         e.setFirstName("group leader");
         e.setLastName("GroupLeaderTest");
+        e.setLdap(false);
         e = iAdmin.getExperimenter(iAdmin.createUser(e, g.getName()));
         return e;
     }
@@ -196,7 +167,8 @@
         String gid = uuid();
         ExperimenterGroup g = new ExperimenterGroup();
         g.setName(gid);
+        g.setLdap(false);
         return iAdmin.getGroup(iAdmin.createGroup(g));
     }
- 
+
 }