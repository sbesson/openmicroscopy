/*
 *   $Id$
 *
 *   Copyright 2008 Glencoe Software, Inc. All rights reserved.
 *   Use is subject to license terms supplied in LICENSE.txt
 */

package ome.services.fulltext;

import java.sql.Connection;
import java.sql.SQLException;
import java.sql.Statement;

import ome.conditions.InternalException;
import ome.model.IAnnotated;
import ome.model.IGlobal;
import ome.model.IMutable;
import ome.model.IObject;
import ome.model.meta.EventLog;
import ome.services.util.Executor.SimpleWork;
import ome.system.ServiceFactory;
import ome.tools.hibernate.QueryBuilder;
import ome.util.SqlAction;

import org.apache.commons.logging.Log;
import org.apache.commons.logging.LogFactory;
import org.hibernate.CacheMode;
import org.hibernate.FlushMode;
import org.hibernate.Session;
import org.hibernate.search.FullTextSession;
import org.hibernate.search.Search;
import org.springframework.transaction.annotation.Isolation;
import org.springframework.transaction.annotation.Transactional;

/**
 * Simple action which can be done in an asynchronous thread in order to index
 * Hibernate entities. Attempts to index each {@link EventLog} passed from the
 * {@link EventLogLoader} multiple times on failure. Eventually
 * 
 * @author Josh Moore, josh at glencoesoftware.com
 * @since 3.0-Beta3
 */
public class FullTextIndexer extends SimpleWork {

    private final static Log log = LogFactory.getLog(FullTextIndexer.class);

    abstract class Action {
        Class type;
        long id;
        IObject obj;

        abstract void go(FullTextSession session);

        abstract void log(Log log);
    }

    class Purge extends Action {
        Purge(Class type, long id) {
            this.type = type;
            this.id = id;
        }

        @Override
        void go(FullTextSession session) {
            session.purge(type, id);
        }

        @Override
        void log(Log log) {
            log.info(String.format("Purged: %s:Id_%d", type, id));
        }
    }

    class Index extends Action {

        Index(IObject obj) {
            this.obj = obj;
        }

        @Override
        void go(FullTextSession session) {
            session.index(obj);
        }

        @Override
        void log(Log log) {
            if (log.isDebugEnabled()) {
                log.debug(String.format("Indexed: %s", obj));
            }
        }
    }

    final protected EventLogLoader loader;

    protected int reps = 5;

    /**
     * Spring injector. Sets the number of indexing runs will be made if there
     * is a substantial backlog.
     */
    public void setRepetitions(int reps) {
        this.reps = reps;
        ;
    }

    public FullTextIndexer(EventLogLoader ll) {
        super("FullTextIndexer", "index");
        this.loader = ll;
    }

    /**
     * Since these instances are used repeatedly, we need to check for
     * already set SqlAction
     */
    @Override
    public synchronized void setSqlAction(SqlAction sql) {
        if (getSqlAction() == null) {
            super.setSqlAction(sql);
        }
    }

    /**
     * Runs {@link #doIndexing(FullTextSession)} within a Lucene transaction.
     * {@link #doIndexing(FullTextSession)} will also be called
     */
    @Transactional(readOnly = false, isolation = Isolation.SERIALIZABLE)
    public Object doWork(Session session, ServiceFactory sf) {
        int count = 1;
        int perbatch = 0;
        long start = System.currentTimeMillis();
        do {

            // ticket:1254 -
            // The following is non-portable and can later be refactored
            // for a more general solution.
<<<<<<< HEAD
            session.doWork(new org.hibernate.jdbc.Work() {
                public void execute(Connection connection) throws SQLException {
                    Statement s = connection.createStatement();
                    s.execute("set constraints all deferred;");
                }
            });
=======
            getSqlAction().deferConstraints();

>>>>>>> e2efc2bc
            // s.execute("set statement_timeout=10000");
            // The Postgresql Driver does not currently support the
            // "timeout" value on @Transactional and so if a query timeout
            // is required, then this must be set.

            FullTextSession fullTextSession = Search
                    .getFullTextSession(session);
            fullTextSession.setFlushMode(FlushMode.MANUAL);
            fullTextSession.setCacheMode(CacheMode.IGNORE);
            perbatch = doIndexing(fullTextSession);
            session.flush();
            count++;
        } while (doMore(count));
        if (perbatch > 0) {
            log.info(String.format("INDEXED %s objects in %s batch(es) [%s ms.]",
                    perbatch, (count - 1), (System.currentTimeMillis() - start)));
        } else {
            log.debug("No objects indexed");
        }
        return null;
    }

    public int doIndexing(FullTextSession session) {

        int count = 0;

        for (EventLog eventLog : loader) {
            if (eventLog != null) {
                String act = eventLog.getAction();
                Class type = asClassOrNull(eventLog.getEntityType());
                if (type != null) {
                    long id = eventLog.getEntityId();

                    Action action = null;
                    if ("DELETE".equals(act)) {
                        action = new Purge(type, id);
                    } else if ("UPDATE".equals(act) || "INSERT".equals(act)) {
                        action = new Index(get(session, type, id));
                    } else {
                        log.error("Unknown action type: " + act);
                    }

                    if (action != null) {
                        try {
                            action.go(session);
                            count++;
                        } catch (Exception e) {
                            String msg = "FullTextIndexer stuck! "
                                    + "Failed to index EventLog: " + eventLog;
                            log.error(msg, e);
                            loader.rollback(eventLog);
                            throw new InternalException(msg);
                        }
                        action.log(log);
                    }
                }
            }

        }
        return count;
    }

    /**
     * Default implementation suggests doing more if fewer than {@link #reps}
     * runs have been made and if there are still more than
     * {@link EventLogLoader#batchSize} x 100 backlog entries.
     * 
     * This is based on the assumption that indexing runs roughly 120 times an
     * hour, so if there are more than an hours worth of batches, do extra work
     * to catch up.
     */
    public boolean doMore(int count) {
        if (count < this.reps && loader.more() > loader.batchSize * 100) {
            log.info(String
                    .format("Suggesting round %s of "
                            + "indexing to reduce backlog of %s:", count,
                            loader.more()));
            return true;
        }
        return false;
    }

    protected Class asClassOrNull(String str) {
        try {
            return Class.forName(str);
        } catch (ClassNotFoundException e) {
            log.warn("Unknown entity type found in database: " + str);
            return null;
        }
    }

    protected IObject get(Session session, Class type, long id) {
        QueryBuilder qb = new QueryBuilder();
        qb.select("this").from(type.getName(), "this");
        if (IAnnotated.class.isAssignableFrom(type)) {
            qb.join("this.annotationLinks", "l1", true, true);
            qb.join("l1.child", "a1", true, true);
            qb.join("a1.annotationLinks", "l2", true, true);
            qb.join("l2.child", "a2", true, true);
        }
        if (!IGlobal.class.isAssignableFrom(type)) {
            if (IMutable.class.isAssignableFrom(type)) {
                qb.join("this.details.updateEvent", "update", false, true);
            }
            qb.join("this.details.creationEvent", "create", false, true);
            qb.join("this.details.owner", "owner", false, true);
            qb.join("this.details.group", "group", false, true);
        }
        qb.where().and("this.id = :id");
        qb.param("id", id);

        return (IObject) qb.query(session).uniqueResult();
    }
}<|MERGE_RESOLUTION|>--- conflicted
+++ resolved
@@ -133,17 +133,8 @@
             // ticket:1254 -
             // The following is non-portable and can later be refactored
             // for a more general solution.
-<<<<<<< HEAD
-            session.doWork(new org.hibernate.jdbc.Work() {
-                public void execute(Connection connection) throws SQLException {
-                    Statement s = connection.createStatement();
-                    s.execute("set constraints all deferred;");
-                }
-            });
-=======
             getSqlAction().deferConstraints();
 
->>>>>>> e2efc2bc
             // s.execute("set statement_timeout=10000");
             // The Postgresql Driver does not currently support the
             // "timeout" value on @Transactional and so if a query timeout
