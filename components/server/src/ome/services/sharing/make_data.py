#!/usr/bin/env python
# -*- coding: utf-8 -*-

"""

:author: Josh Moore <josh@glencoesoftware.com>

Generator script for producing the ome.services.sharing.data classes
Copyright (c) 2008, Glencoe Software, Inc.
See LICENSE for details.

"""
import sys
import os
import subprocess
import time
import glob


def readlink(file=sys.argv[0]):
    import stat

    file = sys.argv[0]
    while stat.S_ISLNK(os.lstat(file)[stat.ST_MODE]):
        target = os.readlink(file)
        if target[0] != "/":
            file = os.path.join(os.path.dirname(file), target)
        else:
            file = target

    file = os.path.abspath(file)
    return file

exe = readlink()
shr = os.path.join(exe, os.pardir)
shr = os.path.normpath(shr)
dat = os.path.join(shr, "data")
src = os.path.join(shr, os.pardir, os.pardir, os.pardir)
src = os.path.normpath(src)
top = os.path.join(src, os.pardir, os.pardir, os.pardir)
rep = os.path.join(top, "lib", "repository")
rep = os.path.normpath(rep)


def call(cmd, cwd="."):
    rc = subprocess.call(cmd, shell=True, cwd=cwd)
    if rc != 0:
        print "Halting..."
        sys.exit(rc)


def clean(dir=dat):
        if os.path.exists(dat):
            print "Removing %s. Cancel now if necessary. Waiting 5 seconds." \
                % dat
            time.sleep(5)
            ls = os.listdir(dat)
            for file in ls:
                print "Removing %s" % file
                os.remove(os.path.join(dat, file))
            os.rmdir(dat)


def slice(dir=dat):
        os.mkdir(dat)
        README = open(os.path.join(dat, "README.txt"), "w")
        README.write("""
        THE FILES IN THIS DIRECTORY ARE GENERATE
        AND WILL BE AUTOMATICALLY DELETED
        """)
        README.flush()
        README.close()
        call("""slice2freezej \
--dict ome.services.sharing.data.ShareMap,\
long,ome::services::sharing::data::ShareData \
--dict-index ome.services.sharing.data.ShareMap,id \
--dict-index ome.services.sharing.data.ShareMap,owner \
--output-dir %s Share.ice""" % src)
        call("""slice2freezej \
--dict ome.services.sharing.data.ShareItems,\
long,ome::services::sharing::data::ShareItem \
--dict-index ome.services.sharing.data.ShareItems,type \
--dict-index ome.services.sharing.data.ShareItems,share \
--output-dir %s Share.ice""" % src)
        call("""slice2java --output-dir %s Share.ice""" % src)


def compile(dir=dat):
        proc = subprocess.Popen(
            "slice2java --version",
            stdout=subprocess.PIPE,
            stderr=subprocess.PIPE,
            shell=True)
        version = proc.communicate()[1].strip()
        pat = "%s/ice*%s.jar" % (rep, version)
        cp = ":".join(glob.glob(pat))
        javac_cmd = "javac -target 1.7 -cp "
        javac_cmd += ("%s %s/*.java""" % (cp, dat))
        print javac_cmd
        call(javac_cmd, cwd=src)
        jar_cmd = "jar cvf "
        jar_cmd += ("%s/lib/repository/omero-shares-%s.jar " % (top, version))
        jar_cmd += ("ome/services/sharing/data/*.java ")
        jar_cmd += ("ome/services/sharing/data/*.class")
        call(jar_cmd, cwd=src)

if __name__ == "__main__":
    clean()
    slice()
    compile()
<<<<<<< HEAD
    print "Be sure to run for Ice 3.4, Ice 3.5 and Ice 3.6"
=======
    print "Be sure to run for all supported Ice versions"
>>>>>>> 635915e5
<|MERGE_RESOLUTION|>--- conflicted
+++ resolved
@@ -108,8 +108,4 @@
     clean()
     slice()
     compile()
-<<<<<<< HEAD
-    print "Be sure to run for Ice 3.4, Ice 3.5 and Ice 3.6"
-=======
-    print "Be sure to run for all supported Ice versions"
->>>>>>> 635915e5
+    print "Be sure to run for all supported Ice versions"