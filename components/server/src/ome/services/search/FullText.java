/*
 *   $Id$
 *
 *   Copyright 2007 Glencoe Software, Inc. All rights reserved.
 *   Use is subject to license terms supplied in LICENSE.txt
 */

package ome.services.search;

import java.text.DateFormat;
import java.text.SimpleDateFormat;
import java.util.ArrayList;
import java.util.Collections;
import java.util.Comparator;
import java.util.Date;
import java.util.HashMap;
import java.util.LinkedList;
import java.util.List;
import java.util.Map;

import ome.conditions.ApiUsageException;
import ome.model.IAnnotated;
import ome.model.IObject;
import ome.model.core.Image;
import ome.system.ServiceFactory;
import ome.util.search.InvalidQueryException;
import ome.util.search.LuceneQueryBuilder;

import org.slf4j.Logger;
import org.slf4j.LoggerFactory;
import org.apache.lucene.analysis.Analyzer;
import org.apache.lucene.queryParser.ParseException;
import org.apache.lucene.queryParser.QueryParser;
import org.apache.lucene.search.Query;
import org.hibernate.Criteria;
import org.hibernate.Session;
import org.hibernate.criterion.Order;
import org.hibernate.criterion.Restrictions;
import org.hibernate.criterion.SimpleExpression;
import org.hibernate.search.FullTextQuery;
import org.hibernate.search.FullTextSession;
import org.hibernate.search.ProjectionConstants;
import org.hibernate.search.Search;
import org.springframework.transaction.annotation.Transactional;
import org.springframework.util.Assert;

/**
 * Search based on Lucene's {@link Query} class. Takes a Google-like search
 * string and returns fully formed objects via Hibernate Search.
 * 
 * @author Josh Moore, josh at glencoesoftware.com
 * @since 3.0-Beta3
 */
public class FullText extends SearchAction {

    public final static String ALL_PROJECTIONS = "__ALL_PROJECTIONS";

    public final static String TOTAL_SIZE = "TOTAL_SIZE";
    
    private static final DateFormat DATEFORMAT = new SimpleDateFormat(
            "yyyyMMdd");

    private static final Logger log = LoggerFactory.getLogger(FullText.class);

    private static final long serialVersionUID = 1L;

    private final String queryStr;

    private final org.apache.lucene.search.Query q;

    private final Class<? extends Analyzer> analyzer;

    /**
     * Constructs a new instance; Builds a Lucence query with the provided
     * arguments and passes it on the Lucene parser
     * 
     * @param values
     * @param fields
     *            Comma separated field names (name, description, etc.)
     * @param from
     *            Date range from in form YYYYMMDD
     * @param to
     *            Date range to in form YYYYMMDD
     * @param dateType
     *            Type of date {@link ome.api.Search#DATE_TYPE_ACQUISITION} or
     *            {@link ome.api.Search#DATE_TYPE_IMPORT}
     * @param query
     *            The terms to search for
     * @param analyzer
     */
    public FullText(SearchValues values, String fields, String from,
            String to, String dateType, String query,
            Class<? extends Analyzer> analyzer) {
        super(values);
        Assert.notNull(analyzer, "Analyzer required");
        this.analyzer = analyzer;
        
        if (values.onlyTypes == null || values.onlyTypes.size() != 1) {
            throw new ApiUsageException(
                    "Searches by full text are currently limited to a single type.\n"
                            + "Plese use Search.onlyType()");
        }

        if (query == null || query.length() < 1) {
            throw new IllegalArgumentException("Query string must be non-empty");
        }

        if ((query.startsWith("*") || query.startsWith("?"))
                && !values.leadingWildcard) {
            throw new ApiUsageException("Searches starting with a leading "
                    + "wildcard (*,?) can be slow.\nPlease use "
                    + "setAllowLeadingWildcard() to permit this usage.");
        }

        if (query.equals("*")) {
            throw new ApiUsageException(
                    "Wildcard searches (*) must contain more than a single wildcard. ");
        }
        
        List<String> fieldsArray = new ArrayList<String>();
        String[] tmp = fields.split("\\,");
        for(String t : tmp) {
            t = t.trim();
            if(t.length()>0)
                fieldsArray.add(t);
        }
        Date dFrom;
        Date dTo;
        try {
            dFrom = (from!=null && from.trim().length()>0) ? DATEFORMAT.parse(from) : null;
            dTo = (to!=null && to.trim().length()>0) ? DATEFORMAT.parse(to) : null;
        } catch (java.text.ParseException e1) {
            throw new ApiUsageException(
                    "Invalid date format, dates must be in format YYYYMMDD.");
        }

        if (LuceneQueryBuilder.DATE_ACQUISITION.equals(dateType) &&
                !values.onlyTypes.contains(Image.class)) {
<<<<<<< HEAD
            // Ignore acquisition ranges for non-images
            dFrom = null;
            dTo = null;
=======
            // Use import for non-images
            dateType = LuceneQueryBuilder.DATE_IMPORT;
>>>>>>> 4d85114f
        }

        try {
            this.queryStr = LuceneQueryBuilder.buildLuceneQuery(fieldsArray, dFrom,
                    dTo, dateType, query);
            if (this.queryStr.isEmpty()) {
                q = null;
                log.info("Generated empty Lucene query");
                return; // EARLY EXIT!
            } else {
                log.info("Generated Lucene query: "+this.queryStr);
            }
        } catch (InvalidQueryException e1) {
            throw new ApiUsageException(
                    "Invalid query: "+e1.getMessage());
        }
        
        try {
            final Analyzer a = analyzer.newInstance();
            final QueryParser parser = new /*Analyzing*/QueryParser("combined_fields", a);
            parser.setAllowLeadingWildcard(values.leadingWildcard);
            q = parser.parse(queryStr);
        } catch (ParseException pe) {
            final String msg = queryStr + " caused a parse exception: " +
                pe.getMessage();
            // No longer logging these, since it's a simple user error
            ApiUsageException aue = new ApiUsageException(msg);
            throw aue;
        } catch (InstantiationException e) {
            ApiUsageException aue = new ApiUsageException(analyzer.getName()
                    + " cannot be instantiated.");
            throw aue;
        } catch (IllegalAccessException e) {
            ApiUsageException aue = new ApiUsageException(analyzer.getName()
                    + " cannot be instantiated.");
            throw aue;
        }
    }
    
    /**
     * Creates a new instance; Passes the query directly on to the Lucene
     * parser.
     * 
     * @param values
     * @param query
     * @param analyzer
     */
    public FullText(SearchValues values, String query,
            Class<? extends Analyzer> analyzer) {
        super(values);
        Assert.notNull(analyzer, "Analyzer required");
        this.analyzer = analyzer;

        if (values.onlyTypes == null || values.onlyTypes.size() != 1) {
            throw new ApiUsageException(
                    "Searches by full text are currently limited to a single type.\n"
                            + "Plese use Search.onlyType()");
        }

        if (query == null || query.length() < 1) {
            throw new IllegalArgumentException("Query string must be non-empty");
        }

        if ((query.startsWith("*") || query.startsWith("?"))
                && !values.leadingWildcard) {
            throw new ApiUsageException("Searches starting with a leading "
                    + "wildcard (*,?) can be slow.\nPlease use "
                    + "setAllowLeadingWildcard() to permit this usage.");
        }

        if (query.equals("*")) {
            throw new ApiUsageException(
                    "Wildcard searches (*) must contain more than a single wildcard. ");
        }

        this.queryStr = query;
        try {
            final Analyzer a = analyzer.newInstance();
            final QueryParser parser = new /*Analyzing*/QueryParser("combined_fields", a);
            parser.setAllowLeadingWildcard(values.leadingWildcard);
            q = parser.parse(queryStr);
        } catch (ParseException pe) {
            final String msg = queryStr + " caused a parse exception: " +
                pe.getMessage();
            // No longer logging these, since it's a simple user error
            ApiUsageException aue = new ApiUsageException(msg);
            throw aue;
        } catch (InstantiationException e) {
            ApiUsageException aue = new ApiUsageException(analyzer.getName()
                    + " cannot be instantiated.");
            throw aue;
        } catch (IllegalAccessException e) {
            ApiUsageException aue = new ApiUsageException(analyzer.getName()
                    + " cannot be instantiated.");
            throw aue;
        }
    }

    private Criteria criteria(FullTextSession session) {
        final Class<?> cls = values.onlyTypes.get(0);
        Criteria criteria = session.createCriteria(cls);
        AnnotationCriteria ann = new AnnotationCriteria(criteria,
                values.fetchAnnotations);

        ids(criteria);
        ownerOrGroup(cls, criteria);
        createdOrModified(cls, criteria);
        annotatedBy(ann);
        annotatedBetween(ann);

        // annotatedWith
        if (values.onlyAnnotatedWith != null) {
            if (values.onlyAnnotatedWith.size() > 1) {
                throw new ApiUsageException(
                        "HHH-879: "
                                + "At the moment Hibernate cannot fulfill this request.\n"
                                + "Please use only a single onlyAnnotatedWith "
                                + "parameter when performing full text searches.");
            } else if (values.onlyAnnotatedWith.size() > 0) {
                if (!IAnnotated.class.isAssignableFrom(cls)) {
                    // A non-IAnnotated object cannot have any
                    // Annotations, and so our results are null
                    return null; // EARLY EXIT !
                } else {
                    for (Class<?> annCls : values.onlyAnnotatedWith) {
                        SimpleExpression ofType = new TypeEqualityExpression(
                                "class", annCls);
                        ann.getChild().add(ofType);
                    }
                }
            } else {
                criteria.add(Restrictions.isEmpty("annotationLinks"));
            }
        }

        // orderBy
        if (values.orderBy.size() > 0) {
            for (int i = 0; i < values.orderBy.size(); i++) {
                String orderBy = values.orderBy.get(i);
                String orderWithoutMode = orderByPath(orderBy);
                boolean ascending = orderByAscending(orderBy);
                if (ascending) {
                    criteria.addOrder(Order.asc(orderWithoutMode));
                } else {
                    criteria.addOrder(Order.desc(orderWithoutMode));
                }
            }
        }
        return criteria;
    }

    /**
     * Allows settings offset and limit on the query. The default implementation
     * calls setProjection with SCORE and ID, which MUST BE the first two
     * projection values. Any overriding method may add further projections but
     * must start with these two.
     *
     * @param ftQuery
     */
    protected void initializeQuery(FullTextQuery ftQuery) {
        ftQuery
        .setProjection(ProjectionConstants.SCORE,
                ProjectionConstants.ID);
    }

    @Transactional(readOnly = true)
    public Object doWork(Session s, ServiceFactory sf) {

        if (q == null) {
            return null;
        }

        final Class<?> cls = values.onlyTypes.get(0);
        FullTextSession session = Search.createFullTextSession(s);
        Criteria criteria = criteria(session);
        if (criteria == null) {
            return null; // EARLY EXIT. See criteria method.
        }

        final String ticket975 = "ticket:975 - Wrong return type: %s instead of %s\n"
                + "Under some circumstances, byFullText and related methods \n"
                + "like bySomeMustNone can return instances of the wrong \n"
                + "types. One known case is the use of onlyAnnotatedWith(). \n"
                + "If you are recieving this error, please try using the \n"
                + "intersection/union methods to achieve the same results.";

        // Main query
        FullTextQuery ftQuery = session.createFullTextQuery(this.q, cls);
        initializeQuery(ftQuery);
        List<?> result = ftQuery.list();
        int totalSize = ftQuery.getResultSize();

        if (result.size() == 0) {
            // EARLY EXIT 
            return result; // of wrong type but with generics it doesn't matter
        }

        final Map<Long, Integer> order = new HashMap<Long, Integer>();
        final Map<Long, Float> scores = new HashMap<Long, Float>();
        final Map<Long, Object[]> projections = new HashMap<Long, Object[]>();
        for (int i = 0; i < result.size(); i++) {
            Object[] parts = (Object[]) result.get(i);
            scores.put((Long) parts[1], (Float) parts[0]);
            order.put((Long) parts[1], i);
            projections.put((Long) parts[1], parts);
        }

        // TODO Could add a performance optimization here on returnUnloaded

        final LinkedList<Long> ids = new LinkedList<Long>(scores.keySet());
        final List<IObject> check975 = new ArrayList<IObject>();

        while (ids.size() > 0) {
            final List<Long> page = new ArrayList<Long>();
            for (int i = 0; i < 1000 && ids.size() > 0; i++) {
                page.add(ids.removeFirst());
            }
            if (criteria == null) {
                criteria = criteria(session);
            }
            criteria.add(Restrictions.in("id", page));
            check975.addAll(criteria.list());
            criteria = null;
        }

        for (IObject object : check975) {
            // TODO This is now all but impossible. Remove
            if (!cls.isAssignableFrom(object.getClass())) {
                throw new ApiUsageException(String.format(ticket975, object
                        .getClass(), cls));
            } else {
                object.putAt(TOTAL_SIZE, totalSize);
                object.putAt(ProjectionConstants.SCORE, scores.get(object
                        .getId()));
                object.putAt(ALL_PROJECTIONS, projections.get(object.getId()));
            }
        }

        // Order return value based on the original ordering

        final Comparator cmp = new Comparator() {
            public int compare(Object obj1, Object obj2) {
                IObject o1 = (IObject) obj1;
                IObject o2 = (IObject) obj2;
                Long id1 = o1.getId();
                Long id2 = o2.getId();
                Integer idx1 = order.get(id1);
                Integer idx2 = order.get(id2);
                return idx1.compareTo(idx2);
            }
        };
        Collections.sort(check975, cmp);
        return check975;
    }

    public Float getScore(IObject object) {
        Object o = object.retrieve(ProjectionConstants.SCORE);
        if (o instanceof Float) {
            return (Float) o;
        }
        return null;
    }

    public Integer getTotalSize(IObject object) {
        Object o = object.retrieve(TOTAL_SIZE);
        if (o instanceof Integer) {
            return (Integer) o;
        }
        return null;
    }

    public Object[] getProjections(IObject object) {
        Object o = object.retrieve(ALL_PROJECTIONS);
        if (o instanceof Object[]) {
            return (Object[]) o;
        }
        return null;
    }
}<|MERGE_RESOLUTION|>--- conflicted
+++ resolved
@@ -136,14 +136,8 @@
 
         if (LuceneQueryBuilder.DATE_ACQUISITION.equals(dateType) &&
                 !values.onlyTypes.contains(Image.class)) {
-<<<<<<< HEAD
-            // Ignore acquisition ranges for non-images
-            dFrom = null;
-            dTo = null;
-=======
             // Use import for non-images
             dateType = LuceneQueryBuilder.DATE_IMPORT;
->>>>>>> 4d85114f
         }
 
         try {
