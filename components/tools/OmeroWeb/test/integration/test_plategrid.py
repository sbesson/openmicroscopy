# -*- coding: utf-8 -*-

# Copyright (C) 2015 Glencoe Software, Inc.
# All rights reserved.
#
# Use is subject to license terms supplied in LICENSE.txt

"""
   Integration tests for the "plategrid" module.
"""

import pytest
from omeroweb.testlib import IWebTest

from omero.model import PlateI, WellI, WellSampleI
from omero.model import FileAnnotationI, OriginalFileI, PlateAnnotationLinkI
from omero.model import LengthI
from omero.model.enums import UnitsLength
from omero.rtypes import rint, rstring, rtime
from omero.gateway import BlitzGateway
from omero.grid import WellColumn, StringColumn
from omeroweb.webgateway.plategrid import PlateGrid

from django.test import Client
from django.core.urlresolvers import reverse
from random import random
import json
import time


@pytest.fixture(scope='module')
def itest(request):
    """
    Returns a new L{omeroweb.testlib.IWebTest} instance. With attached
    finalizer so that pytest will clean it up.
    """
    class PlateGridIWebTest(IWebTest):
        """
        This class emulates py.test scoping semantics when the xunit style
        is in use.
        """
        pass
    PlateGridIWebTest.setup_class()

    def finalizer():
        PlateGridIWebTest.teardown_class()
    request.addfinalizer(finalizer)
    return PlateGridIWebTest()


@pytest.fixture()
def client(itest):
    """Returns a new user client."""
    return itest.new_client()


@pytest.fixture()
def conn(client):
    """Returns a new OMERO gateway."""
    return BlitzGateway(client_obj=client)


@pytest.fixture()
def update_service(client):
    """Returns a new OMERO update service."""
    return client.getSession().getUpdateService()


@pytest.fixture()
def well_sample_factory(itest):

    def make_well_sample(x_pos=None, y_pos=None):
        ws = WellSampleI()
        image = itest.new_image(name=itest.uuid())
        ws.image = image
        if x_pos is not None:
            ws.posX = LengthI(x_pos, UnitsLength.REFERENCEFRAME)
        if y_pos is not None:
            ws.posY = LengthI(y_pos, UnitsLength.REFERENCEFRAME)
        return ws
    return make_well_sample


@pytest.fixture()
def well_factory(well_sample_factory):

    def make_well(ws_count=0):
        well = WellI()
        for i in range(ws_count):
            well.addWellSample(well_sample_factory(i, i + 1))
        return well
    return make_well


@pytest.fixture()
def well_grid_factory(well_factory):

    def make_well_grid(grid_layout={}):
        wells = []
        for row, column in grid_layout:
            ws_count = grid_layout[(row, column)]
            well = well_factory(ws_count)
            well.row = rint(row)
            well.column = rint(column)
            wells.append(well)
        return wells
    return make_well_grid


@pytest.fixture()
def plate_wells(itest, well_grid_factory, update_service):
    """
    Returns a new OMERO Plate, linked Wells, linked WellSamples, and linked
    Images populated by an L{omeroweb.testlib.IWebTest} instance.
    """
    plate = PlateI()
    plate.name = rstring(itest.uuid())
    # Well A10 has two WellSamples
    # Well A11 has no WellSamples
    # Well D3 has one WellSample
    wells = well_grid_factory({(0, 9): 2, (0, 10): 0, (3, 2): 1})
    for well in wells:
        plate.addWell(well)
    return update_service.saveAndReturnObject(plate)


@pytest.fixture()
def full_plate_wells(itest, update_service):
    """
    Returns a full OMERO Plate, linked Wells, linked WellSamples, and linked
    Images populated by an L{omeroweb.testlib.IWebTest} instance.
    """
    lett = map(chr, range(ord('A'), ord('Z')+1))
    plate = PlateI()
    plate.name = rstring(itest.uuid())
    for row in range(8):
        for column in range(12):
            well = WellI()
            well.row = rint(row)
            well.column = rint(column)
            ws = WellSampleI()
            image = itest.new_image(name=lett[row]+str(column))
            ws.image = image
            well.addWellSample(ws)
            plate.addWell(well)
    return update_service.saveAndReturnObject(plate)


@pytest.fixture()
def plate_wells_with_acq_date(itest, well_grid_factory, update_service):
    """
    Creates a plate with a single well containing an image with both an
    acquisition date set as well as a creation event with a date. Returns the
    plate and the acquisition date in a map.
    """
    acq_date = (time.time() - 60 * 60 * 24) * 1000
    plate = PlateI()
    plate.name = rstring(itest.uuid())
    # Simple grid: one well with one image
    [well] = well_grid_factory({(0, 0): 1})
    well.copyWellSamples()[0].image.acquisitionDate = rtime(int(acq_date))
    plate.addWell(well)
    plate = update_service.saveAndReturnObject(plate)
    return {'plate': plate,
            'acq_date': int(acq_date / 1000)}


@pytest.fixture()
def plate_wells_with_no_acq_date(itest, well_grid_factory, update_service,
                                 conn):
    """
    Creates a plate with a single well containing an image with no acquisition
    date set. Returns the plate and the time from the creation event in a map.
    """
    plate = PlateI()
    plate.name = rstring(itest.uuid())
    # Simple grid: one well with one image
    [well] = well_grid_factory({(0, 0): 1})
    plate.addWell(well)
    well.copyWellSamples()[0].image.acquisitionDate = None
    plate = update_service.saveAndReturnObject(plate)
    image = plate.copyWells()[0].copyWellSamples()[0].image
    creation_date = image.details.creationEvent.time
    return {'plate': plate,
            'creation_date': creation_date.val / 1000}


@pytest.fixture()
def plate_wells_with_description(itest, well_grid_factory, update_service):
    """
    Creates a plate with a single well containing an image with a description.
    Returns the plate and the description in a map.
    """
    description = "test description"
    plate = PlateI()
    plate.name = rstring(itest.uuid())
    # Simple grid: one well with one image
    [well] = well_grid_factory({(0, 0): 1})
    well.copyWellSamples()[0].image.description = rstring(description)
    plate.addWell(well)
    plate = update_service.saveAndReturnObject(plate)
    return {'plate': plate,
            'description': description}


@pytest.fixture()
def plate_well_table(itest, well_grid_factory, update_service, conn):
    """
    Returns a new OMERO Plate, linked Wells, linked WellSamples, and linked
    Images populated by an L{omeroweb.testlib.IWebTest} instance.
    """
    plate = PlateI()
    plate.name = rstring(itest.uuid())
    # Well A1 has one WellSample
    plate.addWell(well_grid_factory({(0, 0): 1})[0])
    plate = update_service.saveAndReturnObject(plate)

    col1 = WellColumn('Well', '', [])
    col2 = StringColumn('TestColumn', '', 64, [])

    columns = [col1, col2]
    tablename = "plate_well_table_test:%s" % str(random())
    table = conn.c.sf.sharedResources().newTable(1, tablename)
    table.initialize(columns)

    wellIds = [w.id.val for w in plate.copyWells()]
    print "WellIds", wellIds

    data1 = WellColumn('Well', '', wellIds)
    data2 = StringColumn('TestColumn', '', 64, ["foobar"])
    data = [data1, data2]
    table.addData(data)
<<<<<<< HEAD

    orig_file = table.getOriginalFile()
    table.close()
=======
    orig_file = table.getOriginalFile()
    table.close()

>>>>>>> 529dc129
    fileAnn = FileAnnotationI()
    fileAnn.ns = rstring('openmicroscopy.org/omero/bulk_annotations')
    fileAnn.setFile(OriginalFileI(orig_file.id.val, False))
    fileAnn = conn.getUpdateService().saveAndReturnObject(fileAnn)
    link = PlateAnnotationLinkI()
    link.setParent(PlateI(plate.id.val, False))
    link.setChild(FileAnnotationI(fileAnn.id.val, False))
    update_service.saveAndReturnObject(link)
    return plate, wellIds


@pytest.fixture()
def django_client(request, client):
    """Returns a logged in Django test client."""
    django_client = Client()
    login_url = reverse('weblogin')

    response = django_client.get(login_url)
    assert response.status_code == 200

    data = {
        'server': 1,
        'username': client.getProperty('omero.user'),
        'password': client.getProperty('omero.pass'),
    }
    response = django_client.post(login_url, data)
    assert response.status_code == 302

    def finalizer():
        logout_url = reverse('weblogout')
        response = django_client.post(logout_url, data=data)
        assert response.status_code == 302
    request.addfinalizer(finalizer)
    return django_client


class TestPlateGrid(object):
    """
    Tests to ensure that the OMERO.web "plategrid" functionality works as
    expected.
    """

    def test_get_plate_grid_metadata(self, django_client, plate_wells, conn):
        """
        Do a simple GET request to retrieve the metadata for a plate in JSON
        form
        """
        for field in range(2):
            request_url = reverse('webgateway_plategrid_json',
                                  args=(plate_wells.id.val, field))

            response = django_client.get(request_url)
            assert response.status_code == 200

            plate_metadata = json.loads(response.content)
            assert len(plate_metadata['rowlabels']) == 8
            assert len(plate_metadata['collabels']) == 12

            grid = plate_metadata['grid']
            for well in plate_wells.copyWells():
                well_metadata = grid[well.row.val][well.column.val]
                well_samples = well.copyWellSamples()
                if len(well_samples) > field:
                    img = well_samples[field].getImage()
                    assert well_metadata['name'] == img.name.val
                    # expect default thumbnail (no size specified)
                    assert well_metadata['thumb_url'] ==\
                        reverse('webgateway.views.render_thumbnail',
                                args=[img.id.val])

    def test_well_images(self, django_client, plate_wells, conn):
        """
        Test listing of wellSamples/images in a Well
        """
        for well in plate_wells.copyWells():
            request_url = reverse('webgateway_listwellimages_json',
                                  args=[well.id.val])
            response = django_client.get(request_url)
            assert response.status_code == 200
            well_json = json.loads(response.content)
            rf = str(UnitsLength.REFERENCEFRAME)
            for i, ws in enumerate(well.copyWellSamples()):
                ws_json = well_json[i]
                img = ws.getImage()
                assert ws_json['name'] == img.name.val
                assert ws_json['id'] == img.id.val
                assert ws_json['thumb_url'] ==\
                    reverse('webgateway.views.render_thumbnail',
                            args=[img.id.val])
                assert ws_json['position'] == {'x': {'value': i,
                                               'unit': rf},
                                               'y': {'value': i + 1,
                                                     'unit': rf}
                                               }

    def test_instantiation(self, plate_wells, conn):
        """
        Check that the helper object can be created
        """
        plate_grid = PlateGrid(conn, plate_wells.id.val, 0)
        assert plate_grid
        assert plate_grid.plate.id == plate_wells.id.val
        assert plate_grid.field == 0

    def test_metadata_grid_size(self, plate_wells, conn):
        """
        Check that the grid represented in the metadata is the correct size
        """
        plate_grid = PlateGrid(conn, plate_wells.id.val, 0)
        assert len(plate_grid.metadata['grid']) == 8
        assert len(plate_grid.metadata['grid'][0]) == 12

    def test_metadata_thumbnail_url(self, plate_wells, conn):
        """
        Check that extra elements of the thumbnail URL passed in the `xtra`
        dictionary are properly prepended
        """
        plate_grid = PlateGrid(conn, plate_wells.id.val, 0, 'foo/bar/')
        metadata = plate_grid.metadata
        for well in plate_wells.copyWells():
            well_metadata = metadata['grid'][well.row.val][well.column.val]
            if well_metadata:
                assert well_metadata['thumb_url'].startswith('foo/bar/')

    def test_full_grid(self, full_plate_wells, conn):
        """
        Check that all wells are assigned correctly even if the entire plate of
        wells is full
        """
        lett = map(chr, range(ord('A'), ord('Z')+1))
        plate_grid = PlateGrid(conn, full_plate_wells.id.val, 0)
        metadata = plate_grid.metadata
        for row in range(8):
            for column in range(12):
                assert metadata['grid'][row][column]['name'] ==\
                    lett[row]+str(column)
                assert metadata['grid'][row][column]['description'] == ''

    def test_acquisition_date(self, plate_wells_with_acq_date, conn):
        """
        Check that acquisition date is used for an image in the plate if it is
        specified
        """
        plate = plate_wells_with_acq_date['plate']
        acq_date = plate_wells_with_acq_date['acq_date']
        plate_grid = PlateGrid(conn, plate.id.val, 0)
        metadata = plate_grid.metadata
        assert metadata['grid'][0][0]['date'] == acq_date

    def test_creation_date(self, plate_wells_with_no_acq_date, conn):
        """
        Check that plate grid metadata falls back to using creation event time
        if an image has no (or an invalid) acquistion date
        """
        plate = plate_wells_with_no_acq_date['plate']
        creation_date = plate_wells_with_no_acq_date['creation_date']
        plate_grid = PlateGrid(conn, plate.id.val, 0)
        metadata = plate_grid.metadata
        assert metadata['grid'][0][0]['date'] == creation_date

    def test_description(self, plate_wells_with_description, conn):
        """
        Check that an images description is included with the grid metadata
        """
        plate = plate_wells_with_description['plate']
        description = plate_wells_with_description['description']
        plate_grid = PlateGrid(conn, plate.id.val, 0)
        metadata = plate_grid.metadata
        assert metadata['grid'][0][0]['description'] == description


class TestScreenPlateTables(object):
    """
    Tests the retrieval of tabular data attached to Plate
    """

    def test_get_plate_table(self, django_client, plate_well_table, conn):
        """
        Do a simple GET request to query the metadata for a single well
        attached to the plate in JSON form
        """
        plate, wellIds = plate_well_table
        wellId = wellIds[0]
        # E.g. webgateway/table/Plate.wells/2061/query/?query=Well-2061
        request_url = reverse('webgateway_object_table_query',
                              args=("Plate.wells", wellId))
        response = django_client.get(request_url,
                                     data={'query': 'Well-%s' % wellId})
        rspJson = json.loads(response.content)
        print rspJson
        assert rspJson['data'] == {
            'rows': [[wellId, 'foobar']],
            'columns': ['Well', 'TestColumn']}
        assert rspJson['parentId'] == plate.id.val
        user = conn.getUser()
        userName = "%s %s" % (user.getFirstName(), user.getLastName())
        assert rspJson['addedBy'] == userName
        assert rspJson['owner'] == userName
        assert rspJson['parentType'] == "Plate"<|MERGE_RESOLUTION|>--- conflicted
+++ resolved
@@ -230,15 +230,10 @@
     data2 = StringColumn('TestColumn', '', 64, ["foobar"])
     data = [data1, data2]
     table.addData(data)
-<<<<<<< HEAD
 
     orig_file = table.getOriginalFile()
     table.close()
-=======
-    orig_file = table.getOriginalFile()
-    table.close()
-
->>>>>>> 529dc129
+
     fileAnn = FileAnnotationI()
     fileAnn.ns = rstring('openmicroscopy.org/omero/bulk_annotations')
     fileAnn.setFile(OriginalFileI(orig_file.id.val, False))
