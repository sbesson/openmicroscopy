#!/usr/bin/env python
# -*- coding: utf-8 -*-

# Copyright (C) 2016 University of Dundee & Open Microscopy Environment.
# All rights reserved.
#
# This program is free software: you can redistribute it and/or modify
# it under the terms of the GNU Affero General Public License as
# published by the Free Software Foundation, either version 3 of the
# License, or (at your option) any later version.
#
# This program is distributed in the hope that it will be useful,
# but WITHOUT ANY WARRANTY; without even the implied warranty of
# MERCHANTABILITY or FITNESS FOR A PARTICULAR PURPOSE.  See the
# GNU Affero General Public License for more details.
#
# You should have received a copy of the GNU Affero General Public License
# along with this program.  If not, see <http://www.gnu.org/licenses/>.

"""
Tests querying & editing Projects with webgateway json api
"""

<<<<<<< HEAD
from future.utils import native_str
from past.builtins import cmp
=======
>>>>>>> 2f24a5b0
from builtins import zip
from builtins import range
from omeroweb.testlib import IWebTest, get_json, \
    post_json, put_json, delete_json
from django.core.urlresolvers import reverse
from omeroweb.api import api_settings
from django.test import Client
import pytest
from omero.gateway import BlitzGateway
from omero.model import DatasetI, ProjectI
from omero.rtypes import unwrap, rstring
from omero_marshal import get_encoder, OME_SCHEMA_URL


def get_update_service(user):
    """
    Get the update_service for the given user's client
    """
    return user[0].getSession().getUpdateService()


def lower_or_none(x):
    """ Lower the case or `None`"""
    if x is not None:
        return x.lower()
    return None


def get_connection(user, group_id=None):
    """
    Get a BlitzGateway connection for the given user's client
    """
    connection = BlitzGateway(client_obj=user[0])
    # Refresh the session context
    connection.getEventContext()
    if group_id is not None:
        connection.SERVICE_OPTS.setOmeroGroup(group_id)
    return connection


# Some names
@pytest.fixture(scope='module')
def names1(request):
    return ('Apple', 'bat')


@pytest.fixture(scope='module')
def names2(request):
    return ('Axe',)


@pytest.fixture(scope='module')
def names3(request):
    return ('Bark', 'custard')


# Projects
@pytest.fixture(scope='function')
def projects_user1_group1(request, names1, user1,
                          project_hierarchy_user1_group1):
    """
    Returns new OMERO Projects with required fields set and with names
    that can be used to exercise sorting semantics.
    """
    to_save = []
    for name in names1:
        project = ProjectI()
        project.name = rstring(name)
        to_save.append(project)
    projects = get_update_service(user1).saveAndReturnArray(to_save)
    projects.extend(project_hierarchy_user1_group1[:2])
    projects.sort(key=lambda x: lower_or_none(unwrap(x.name)))
    return projects


@pytest.fixture(scope='function')
def projects_user2_group1(request, names2, user2):
    """
    Returns a new OMERO Project with required fields set and with a name
    that can be used to exercise sorting semantics.
    """
    to_save = []
    for name in names2:
        project = ProjectI()
        project.name = rstring(name)
        to_save.append(project)
    projects = get_update_service(user2).saveAndReturnArray(
        to_save)
    projects.sort(key=lambda x: lower_or_none(unwrap(x.name)))
    return projects


@pytest.fixture(scope='function')
def projects_user1_group2(request, names3, user1, group2):
    """
    Returns new OMERO Projects with required fields set and with names
    that can be used to exercise sorting semantics.
    """
    to_save = []
    for name in names3:
        project = ProjectI()
        project.name = rstring(name)
        to_save.append(project)
    conn = get_connection(user1, group2.id.val)
    projects = conn.getUpdateService().saveAndReturnArray(to_save,
                                                          conn.SERVICE_OPTS)
    projects.sort(key=lambda x: lower_or_none(unwrap(x.name)))
    return projects


@pytest.fixture(scope='function')
def projects_user1(request, projects_user1_group1,
                   projects_user1_group2):
    """
    Returns OMERO Projects for user1 in both group1 and group2
    """
    projects = projects_user1_group1 + projects_user1_group2
    projects.sort(key=lambda x: lower_or_none(unwrap(x.name)))
    return projects


def marshal_objects(objects):
    """ Marshal objects using omero_marshal """
    expected = []
    for obj in objects:
        encoder = get_encoder(obj.__class__)
        expected.append(encoder.encode(obj))
    return expected


def assert_objects(conn, json_objects, omero_ids_objects, dtype="Project",
                   group='-1'):
    """
    Load objects from OMERO, via conn.getObjects(), marshal with
    omero_marshal and compare with json_objects.
    omero_ids_objects can be IDs or list of omero.model objects.
    """
    pids = []
    for p in omero_ids_objects:
        try:
            pids.append(int(p))
        except TypeError:
            pids.append(p.id.val)
    if len(pids) == 0:
        assert len(json_objects) == 0
        return
    conn.SERVICE_OPTS.setOmeroGroup(group)
    projects = conn.getObjects(dtype, pids, respect_order=True)
    projects = [p._obj for p in projects]
    expected = marshal_objects(projects)
    assert len(json_objects) == len(expected)
    for o1, o2 in zip(json_objects, expected):
        # remove any urls from json
        for key in list(o1.keys()):
            if key.startswith('url:'):
                del(o1[key])
        assert o1 == o2


class TestProjects(IWebTest):
    """
    Tests querying & editing Projects
    """

    # Create a read-annotate group
    @pytest.fixture(scope='function')
    def group1(self):
        """Returns a new read-only group."""
        return self.new_group(perms='rwra--')

    # Create a read-only group
    @pytest.fixture(scope='function')
    def group2(self):
        """Returns a new read-only group."""
        return self.new_group(perms='rwr---')

    # Create users in the read-only group
    @pytest.fixture()
    def user1(self, group1, group2):
        """Returns a new user in the group1 group and also add to group2"""
        user = self.new_client_and_user(group=group1)
        self.add_groups(user[1], [group2])
        return user

    @pytest.fixture()
    def user2(self, group1):
        """Returns another new user in the read-only group."""
        return self.new_client_and_user(group=group1)

    @pytest.fixture()
    def project_hierarchy_user1_group1(self, user1):
        """
        Returns OMERO Projects with Dataset Children with Image Children

        Note: This returns a list of mixed objects in a specified order
        """

        # Create and name all the objects
        project1 = ProjectI()
        project1.name = rstring('Project1')
        project2 = ProjectI()
        project2.name = rstring('Project2')
        dataset1 = DatasetI()
        dataset1.name = rstring('Dataset1')
        dataset2 = DatasetI()
        dataset2.name = rstring('Dataset2')
        image1 = self.new_image(name='Image1')
        image2 = self.new_image(name='Image2')

        # Link them together like so:
        # project1
        #   dataset1
        #       image1
        #       image2
        #   dataset2
        #       image2
        # project2
        #   dataset2
        #       image2
        project1.linkDataset(dataset1)
        project1.linkDataset(dataset2)
        project2.linkDataset(dataset2)
        dataset1.linkImage(image1)
        dataset1.linkImage(image2)
        dataset2.linkImage(image2)

        to_save = [project1, project2]
        projects = get_update_service(user1).saveAndReturnArray(to_save)
        projects.sort(key=lambda x: lower_or_none(unwrap(x.name)))

        datasets = projects[0].linkedDatasetList()
        datasets.sort(key=lambda x: lower_or_none(unwrap(x.name)))

        images = datasets[0].linkedImageList()
        images.sort(key=lambda x: lower_or_none(unwrap(x.name)))

        return projects + datasets + images

    def test_marshal_projects_not_logged_in(self):
        """
        Test marshalling projects without log-in
        """
        django_client = Client()
        version = api_settings.API_VERSIONS[-1]
        request_url = reverse('api_projects', kwargs={'api_version': version})
        rsp = get_json(django_client, request_url, status_code=403)
        assert rsp['message'] == "Not logged in"

    def test_marshal_projects_no_results(self, user1):
        """
        Test marshalling projects where there are none
        """
        conn = get_connection(user1)
        user_name = conn.getUser().getName()
        django_client = self.new_django_client(user_name, user_name)
        version = api_settings.API_VERSIONS[-1]
        request_url = reverse('api_projects', kwargs={'api_version': version})
        rsp = get_json(django_client, request_url)
        assert rsp['data'] == []

    def test_marshal_projects_user(self, user1, projects_user1_group1):
        """
        Test marshalling user's own projects in current group
        """
        conn = get_connection(user1)
        user_name = conn.getUser().getName()
        django_client = self.new_django_client(user_name, user_name)
        version = api_settings.API_VERSIONS[-1]
        request_url = reverse('api_projects', kwargs={'api_version': version})
        rsp = get_json(django_client, request_url)
        assert_objects(conn, rsp['data'], projects_user1_group1)
        assert rsp['meta']['totalCount'] == len(rsp['data'])

    def test_marshal_projects_another_user(self, user1, user2,
                                           projects_user2_group1):
        """
        Test marshalling another user's projects in current group
        Project is Owned by user2. We are testing user1's perms.
        """
        conn = get_connection(user1)
        user_name = conn.getUser().getName()
        django_client = self.new_django_client(user_name, user_name)
        version = api_settings.API_VERSIONS[-1]
        request_url = reverse('api_projects', kwargs={'api_version': version})
        rsp = get_json(django_client, request_url)
        # user1 reloads user2's projects
        assert_objects(conn, rsp['data'], projects_user2_group1)
        assert rsp['meta']['totalCount'] == len(rsp['data'])

    def test_marshal_projects_another_group(self, user1, group2,
                                            projects_user1_group2):
        """
        Test marshalling user's projects in another group
        """
        conn = get_connection(user1)
        user_name = conn.getUser().getName()
        django_client = self.new_django_client(user_name, user_name)
        version = api_settings.API_VERSIONS[-1]
        request_url = reverse('api_projects', kwargs={'api_version': version})
        rsp = get_json(django_client, request_url)

        # Group 1 is rwra--  Group 2 is rwr--
        # user1 reloads projects with group '-1' so that permissions on owner
        # are same as owner's default group Group 1 (rwra--) instead of
        # group that the data is in Group 2 (rwr--)
        assert_objects(conn, rsp['data'], projects_user1_group2)
        assert rsp['meta']['totalCount'] == len(rsp['data'])

    def test_marshal_projects_all_groups(self, user1, group1, group2,
                                         projects_user1):
        """
        Test marshalling all projects for a user regardless of group and
        filtering by group.
        """
        conn = get_connection(user1)
        user_name = conn.getUser().getName()
        django_client = self.new_django_client(user_name, user_name)
        version = api_settings.API_VERSIONS[-1]
        request_url = reverse('api_projects', kwargs={'api_version': version})

        # All groups
        rsp = get_json(django_client, request_url)
        assert_objects(conn, rsp['data'], projects_user1)
        assert rsp['meta']['totalCount'] == len(projects_user1)
        # Filter by group A...
        gid = group1.id.val
        rsp = get_json(django_client, request_url, {'group': gid})
        assert_objects(conn, rsp['data'], projects_user1, group=gid)
        assert rsp['meta']['totalCount'] == len(rsp['data'])
        # ...and group B
        gid = group2.id.val
        rsp = get_json(django_client, request_url, {'group': gid})
        assert_objects(conn, rsp['data'], projects_user1, group=gid)
        assert rsp['meta']['totalCount'] == len(rsp['data'])

    def test_marshal_projects_all_users(self, user1, user2,
                                        projects_user1_group1,
                                        projects_user2_group1):
        """
        Test marshalling all projects for a group regardless of owner
        and filtering by owner.
        """
        projects = projects_user1_group1 + projects_user2_group1
        projects.sort(key=lambda x: lower_or_none(unwrap(x.name)))
        conn = get_connection(user1)
        user_name = conn.getUser().getName()
        django_client = self.new_django_client(user_name, user_name)
        version = api_settings.API_VERSIONS[-1]
        request_url = reverse('api_projects', kwargs={'api_version': version})

        # Both users
        rsp = get_json(django_client, request_url)
        assert_objects(conn, rsp['data'], projects)
        assert rsp['meta']['totalCount'] == len(projects)

        eid = user1[1].id.val
        rsp = get_json(django_client, request_url, {'owner': eid})
        assert_objects(conn, rsp['data'], projects_user1_group1)
        assert rsp['meta']['totalCount'] == len(projects_user1_group1)

        eid = user2[1].id.val
        rsp = get_json(django_client, request_url, {'owner': eid})
        assert_objects(conn, rsp['data'], projects_user2_group1)
        assert rsp['meta']['totalCount'] == len(projects_user2_group1)

    def test_marshal_projects_pagination(self, user1, user2,
                                         projects_user1_group1,
                                         projects_user2_group1):
        """
        Test pagination of projects
        """
        projects = projects_user1_group1 + projects_user2_group1
        projects.sort(key=lambda x: lower_or_none(unwrap(x.name)))
        conn = get_connection(user1)
        user_name = conn.getUser().getName()
        django_client = self.new_django_client(user_name, user_name)
        version = api_settings.API_VERSIONS[-1]
        request_url = reverse('api_projects', kwargs={'api_version': version})

        # Test a range of limits. offset = 0 by default
        for limit in range(-1, 4):
            rsp = get_json(django_client, request_url, {'limit': limit})
            assert rsp['meta']['totalCount'] == len(projects)
            if limit == -1:
                # if we passed a negative number, expect the default to be used
                limit = api_settings.API_LIMIT
            else:
                assert len(rsp['data']) == limit
            assert rsp['meta']['limit'] == limit
            assert_objects(conn, rsp['data'], projects[0:limit])

            # Check that page 2 gives next n projects
            payload = {'limit': limit, 'offset': limit}
            rsp = get_json(django_client, request_url, payload)
            assert_objects(conn, rsp['data'], projects[limit:limit * 2])
            assert rsp['meta']['totalCount'] == len(projects)

    def test_marshal_projects_params(self, user1, user2,
                                     projects_user1_group1,
                                     projects_user2_group1):
        """
        Tests normalize and childCount params of projects
        """
        projects = projects_user1_group1 + projects_user2_group1
        projects.sort(key=lambda x: lower_or_none(unwrap(x.name)))
        conn = get_connection(user1)
        user_name = conn.getUser().getName()
        django_client = self.new_django_client(user_name, user_name)
        version = api_settings.API_VERSIONS[-1]
        request_url = reverse('api_projects', kwargs={'api_version': version})

        # Test 'childCount' parameter
        payload = {'childCount': 'true'}
        rsp = get_json(django_client, request_url, payload)
        childCounts = [p['omero:childCount'] for p in rsp['data']]
        assert childCounts == [0, 0, 0, 2, 1]

        # make dict of owners and groups to use in next test...
        owners = {}
        groups = {}
        for p in rsp['data']:
            details = p['omero:details']
            owner = details['owner']
            group = details['group']
            owners[owner['@id']] = owner
            groups[group['@id']] = group

        # Test 'normalize' parameter.
        payload = {'normalize': 'true'}
        rsp = get_json(django_client, request_url, payload)
        assert rsp['meta']['totalCount'] == len(rsp['data'])
        for p in rsp['data']:
            details = p['omero:details']
            owner = details['owner']
            group = details['group']
            # owner and group have @id only
            assert list(owner.keys()) == ['@id']
            assert list(group.keys()) == ['@id']
        # check normaliszed owners and groups are same as before
        rsp_owners = {}
        for o in rsp['experimenters']:
            rsp_owners[o['@id']] = o
        rsp_groups = {}
        for g in rsp['experimenterGroups']:
            rsp_groups[g['@id']] = g
        assert owners == rsp_owners
        assert groups == rsp_groups

    def test_project_create_read(self):
        """
        Tests creation by POST to /save and reading with GET of /project/:id/
        """
        django_client = self.django_root_client
        group = self.ctx.groupId
        version = api_settings.API_VERSIONS[-1]
        # Need to get the Schema url to create @type
        base_url = reverse('api_base', kwargs={'api_version': version})
        rsp = get_json(django_client, base_url)
        schema_url = rsp['url:schema']
        # specify group via query params
        save_url = "%s?group=%s" % (rsp['url:save'], group)
        projects_url = rsp['url:projects']
        project_name = 'test_api_projects'
        payload = {'Name': project_name,
                   '@type': schema_url + '#Project'}
        rsp = post_json(django_client, save_url, payload,
                        status_code=201)
        new_proj = rsp['data']
        # We get the complete new Project returned
        assert new_proj['Name'] == project_name
        project_id = new_proj['@id']

        # Read Project
        project_url = "%s%s/" % (projects_url, project_id)
        rsp = get_json(django_client, project_url)
        new_proj = rsp['data']
        assert new_proj['@id'] == project_id
        conn = BlitzGateway(client_obj=self.root)
        assert_objects(conn, [new_proj], [project_id])

    def test_project_create_other_group(self, user1, projects_user1_group2):
        """
        Test saving to non-default group
        """
        conn = get_connection(user1)
        user_name = conn.getUser().getName()
        django_client = self.new_django_client(user_name, user_name)
        version = api_settings.API_VERSIONS[-1]
        # We're only using projects_user1_group2 to get group2 id
        group2_id = projects_user1_group2[0].getDetails().group.id.val
        # This seems to be the minimum details needed to pass group ID
        group2_details = {'group': {
                          '@id': group2_id,
                          '@type': OME_SCHEMA_URL + '#ExperimenterGroup'
                          },
                          '@type': 'TBD#Details'}
        save_url = reverse('api_save', kwargs={'api_version': version})
        project_name = 'test_project_create_group'
        payload = {'Name': project_name,
                   '@type': OME_SCHEMA_URL + '#Project'}
        # Saving fails with NO group specified
        rsp = post_json(django_client, save_url, payload, status_code=400)
        assert rsp['message'] == ("Specify Group in omero:details or "
                                  "query parameters ?group=:id")
        # Add group details and try again
        payload['omero:details'] = group2_details
        rsp = post_json(django_client, save_url, payload, status_code=201)
        new_proj = rsp['data']
        new_project_id = new_proj['@id']
        assert new_proj['omero:details']['group']['@id'] == group2_id
        # Read Project
        project_url = reverse('api_project',
                              kwargs={'api_version': version,
                                      'object_id': new_project_id})
        rsp = get_json(django_client, project_url)
        assert rsp['data']['omero:details']['group']['@id'] == group2_id

    def test_project_update(self, user1):
        conn = get_connection(user1)
        group = conn.getEventContext().groupId
        user_name = conn.getUser().getName()
        django_client = self.new_django_client(user_name, user_name)

        project = ProjectI()
        project.name = rstring('test_project_update')
        project.description = rstring('Test update')
        project = get_update_service(user1).saveAndReturnObject(project)

        # Update Project in 2 ways...
        version = api_settings.API_VERSIONS[-1]
        project_url = reverse('api_project',
                              kwargs={'api_version': version,
                                      'object_id': project.id.val})
        save_url = reverse('api_save', kwargs={'api_version': version})
        # 1) Get Project, update and save back
        rsp = get_json(django_client, project_url)
        project_json = rsp['data']
        assert project_json['Name'] == 'test_project_update'
        project_json['Name'] = 'new name'
        rsp = put_json(django_client, save_url, project_json)
        project_json = rsp['data']
        assert project_json['@id'] == project.id.val
        assert project_json['Name'] == 'new name'    # Name has changed
        assert project_json['Description'] == 'Test update'  # No change

        # 2) Put from scratch (will delete empty fields, E.g. Description)
        save_url += '?group=' + native_str(group)
        payload = {'Name': 'updated name',
                   '@id': project.id.val}
        # Test error message if we don't pass @type:
        rsp = put_json(django_client, save_url, payload, status_code=400)
        assert rsp['message'] == 'Need to specify @type attribute'
        # Add @type and try again
        payload['@type'] = project_json['@type']
        rsp = put_json(django_client, save_url, payload)
        project_json = rsp['data']
        assert project_json['@id'] == project.id.val
        assert project_json['Name'] == 'updated name'
        assert 'Description' not in project_json
        # Get project again to check update
        rsp = get_json(django_client, project_url)
        pr_json = rsp['data']
        assert pr_json['Name'] == 'updated name'
        assert 'Description' not in pr_json
        # Now add description and save again
        pr_json['Description'] = 'New test description update'
        put_json(django_client, save_url, pr_json)
        # Read to check
        rsp = get_json(django_client, project_url)
        assert rsp['data']['Description'] == 'New test description update'

    @pytest.mark.parametrize("dtype", ['Project', 'Dataset'])
    def test_project_datasets_update(self, user1, dtype,
                                     project_hierarchy_user1_group1):
        """
        Test updating a Project without losing child Datasets.

        If we load a Project without loading Datasets, then update
        and save the Project, we don't want to lose Dataset links
        """
        conn = get_connection(user1)
        user_name = conn.getUser().getName()
        django_client = self.new_django_client(user_name, user_name)

        if dtype == 'Project':
            parent = project_hierarchy_user1_group1[0]
            child_count = len(parent.linkedDatasetList())
            url_name = 'api_project'
        else:
            parent = project_hierarchy_user1_group1[0].linkedDatasetList()[0]
            child_count = len(parent.linkedImageList())
            url_name = 'api_dataset'

        version = api_settings.API_VERSIONS[-1]
        parent_url = reverse(url_name,
                             kwargs={'api_version': version,
                                     'object_id': parent.id.val})
        save_url = reverse('api_save', kwargs={'api_version': version})
        # Get Parent, update and save back
        rsp = get_json(django_client, parent_url)
        parent_json = rsp['data']
        parent_json['Name'] = 'renamed %s' % dtype
        put_json(django_client, save_url, parent_json)

        # Check Parent has been updated and still has children linked
        parentWrapper = conn.getObject(dtype, parent.id.val)
        assert parentWrapper.getName() == 'renamed %s' % dtype
        assert len(list(parentWrapper.listChildren())) == child_count

    def test_project_delete(self, user1):
        conn = get_connection(user1)
        user_name = conn.getUser().getName()
        django_client = self.new_django_client(user_name, user_name)

        project = ProjectI()
        project.name = rstring('test_project_delete')
        project.description = rstring('Test update')
        project = get_update_service(user1).saveAndReturnObject(project)
        version = api_settings.API_VERSIONS[-1]
        project_url = reverse('api_project',
                              kwargs={'api_version': version,
                                      'object_id': project.id.val})
        # Before delete, we can read
        pr_json = get_json(django_client, project_url)
        assert pr_json['data']['Name'] == 'test_project_delete'
        # Delete
        delete_json(django_client, project_url, {})
        # Get should now return 404
        rsp = get_json(django_client, project_url, status_code=404)
        assert rsp['message'] == 'Project %s not found' % project.id.val
        # Delete (again) should return 404
        rsp = delete_json(django_client, project_url, {}, status_code=404)
        assert rsp['message'] == 'Project %s not found' % project.id.val
        save_url = reverse('api_save', kwargs={'api_version': version})
        # TODO: Try to save deleted object - should return ApiException
        # see https://trello.com/c/qWNt9vLN/178-save-deleted-object
        with pytest.raises(AssertionError):
            rsp = put_json(django_client, save_url, pr_json, status_code=400)
            assert rsp['message'] == 'Project %s not found' % project.id.val<|MERGE_RESOLUTION|>--- conflicted
+++ resolved
@@ -21,11 +21,10 @@
 Tests querying & editing Projects with webgateway json api
 """
 
-<<<<<<< HEAD
+
 from future.utils import native_str
 from past.builtins import cmp
-=======
->>>>>>> 2f24a5b0
+
 from builtins import zip
 from builtins import range
 from omeroweb.testlib import IWebTest, get_json, \
