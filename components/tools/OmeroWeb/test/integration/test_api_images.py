--- conflicted
+++ resolved
@@ -116,11 +116,7 @@
         datasets_url = reverse('api_datasets', kwargs={'api_version': version})
 
         # List ALL Images
-<<<<<<< HEAD
-        rsp = get_json(django_client, images_url)
-=======
-        rsp = _get_response_json(django_client, images_url, {'group': groupId})
->>>>>>> 09105ba7
+        rsp = get_json(django_client, images_url, {'group': groupId})
         assert len(rsp['data']) == 6
         assert rsp['meta'] == {'totalCount': 6,
                                'limit': api_settings.API_LIMIT,
@@ -128,13 +124,8 @@
                                'offset': 0}
 
         # Filter Images by Orphaned
-<<<<<<< HEAD
-        payload = {'orphaned': 'true'}
+        payload = {'orphaned': 'true', 'group': groupId}
         rsp = get_json(django_client, images_url, payload)
-=======
-        payload = {'orphaned': 'true', 'group': groupId}
-        rsp = _get_response_json(django_client, images_url, payload)
->>>>>>> 09105ba7
         assert_objects(conn, rsp['data'], [orphaned], dtype='Image',
                        group=groupId, opts={'load_pixels': True})
         assert rsp['meta'] == {'totalCount': 1,
