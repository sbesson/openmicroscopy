#!/usr/bin/env python
# -*- coding: utf-8 -*-

# Copyright (C) 2016 University of Dundee & Open Microscopy Environment.
# All rights reserved.
#
# This program is free software: you can redistribute it and/or modify
# it under the terms of the GNU Affero General Public License as
# published by the Free Software Foundation, either version 3 of the
# License, or (at your option) any later version.
#
# This program is distributed in the hope that it will be useful,
# but WITHOUT ANY WARRANTY; without even the implied warranty of
# MERCHANTABILITY or FITNESS FOR A PARTICULAR PURPOSE.  See the
# GNU Affero General Public License for more details.
#
# You should have received a copy of the GNU Affero General Public License
# along with this program.  If not, see <http://www.gnu.org/licenses/>.

"""Helper functions for views that handle object trees."""


from omero.rtypes import unwrap, wrap
from omero.sys import ParametersI
from . import api_settings

from api_marshal import marshal_objects
from copy import deepcopy


<<<<<<< HEAD
def get_wellsample_indices(conn, plate_id=None, plateacquisition_id=None):
    """
    Return min and max WellSample index for a Plate OR PlateAcquisition

    @param conn:        BlitzGateway
    @param plate_id:    Plate ID
    @param plateacquisition_id:    PlateAcquisition ID
    @return             A dict of parent_id: child_count
    """
    ctx = deepcopy(conn.SERVICE_OPTS)
    ctx.setOmeroGroup(-1)
    params = ParametersI()
    query = "select minIndex(ws), maxIndex(ws) from Well well " \
            "join well.wellSamples ws"
    if plate_id is not None:
        query += " where well.plate.id=:plate_id "
        params.add('plate_id', wrap(plate_id))
    elif plateacquisition_id is not None:
        query += " where ws.plateAcquisition.id=:plateacquisition_id"
        params.add('plateacquisition_id', wrap(plateacquisition_id))
    result = conn.getQueryService().projection(query, params, ctx)
    result = [r for r in unwrap(result)[0] if r is not None]
    return result
=======
MAX_LIMIT = max(1, api_settings.API_MAX_LIMIT)
DEFAULT_LIMIT = max(1, api_settings.API_LIMIT)
>>>>>>> a161fa54


def get_child_counts(conn, link_class, parent_ids):
    """
    Count child links for the specified parent_ids.

    @param conn:        BlitzGateway
    @param link_class:  Type of link, e.g. 'ProjectDatasetLink'
    @param parent_ids:  List of Parent IDs
    @return             A dict of parent_id: child_count
    """
    ctx = deepcopy(conn.SERVICE_OPTS)
    ctx.setOmeroGroup(-1)
    params = ParametersI()
    params.add('ids', wrap(parent_ids))
    query = ("select chl.parent.id, count(chl.id) from %s chl"
             " where chl.parent.id in (:ids) group by chl.parent.id"
             % link_class)
    result = conn.getQueryService().projection(query, params, ctx)
    counts = {}
    for d in result:
        counts[d[0].val] = unwrap(d[1])
    return counts


def validate_opts(opts):
    """Check that opts dict has valid 'limit' and 'offset'."""
    if opts is None:
        opts = {}
    if opts.get('limit') is None or opts.get('limit') < 0:
        opts['limit'] = DEFAULT_LIMIT
    opts['limit'] = min(opts['limit'], MAX_LIMIT)
    if opts.get('offset') is None or opts.get('offset') < 0:
        opts['offset'] = 0
    return opts


def query_objects(conn, object_type,
                  group=None,
                  opts=None,
                  normalize=False):
    """
    Base query method, handles different object_types.

    Builds a query and adds common
    parameters and filters such as by owner or group.

    @param conn:        BlitzGateway
    @param object_type: Type to query, e.g. Project
    @param group:       Filter query by ExperimenterGroup ID
    @param opts:        Options dict for conn.buildQuery()
    @param normalize:   If true, marshal groups and experimenters separately
    """
    opts = validate_opts(opts)
    # buildQuery is used by conn.getObjects()
    query, params, wrapper = conn.buildQuery(object_type, opts=opts)
    # Set the desired group context
    ctx = deepcopy(conn.SERVICE_OPTS)
    if group is None:
        group = -1
    ctx.setOmeroGroup(group)

    qs = conn.getQueryService()

    objects = []
    extras = {}

    if opts['limit'] == 0:
        result = []
    else:
        result = qs.findAllByQuery(query, params, ctx)
    for obj in result:
        objects.append(obj)

    # Optionally get child counts...
    if opts and opts.get('child_count') and wrapper.LINK_CLASS:
        obj_ids = [r.id.val for r in result]
        counts = get_child_counts(conn, wrapper.LINK_CLASS, obj_ids)
        for obj_id in obj_ids:
            count = counts[obj_id] if obj_id in counts else 0
            extras[obj_id] = {'omero:childCount': count}

    # Query the count() of objects & add to 'meta' dict
    count_query, params = conn.buildCountQuery(object_type, opts=opts)
    result = qs.projection(count_query, params, ctx)

    meta = {}
    meta['offset'] = opts['offset']
    meta['limit'] = opts['limit']
    meta['maxLimit'] = MAX_LIMIT
    meta['totalCount'] = result[0][0].val

    marshalled = marshal_objects(objects, extras=extras, normalize=normalize)
    marshalled['meta'] = meta
    return marshalled<|MERGE_RESOLUTION|>--- conflicted
+++ resolved
@@ -28,7 +28,10 @@
 from copy import deepcopy
 
 
-<<<<<<< HEAD
+MAX_LIMIT = max(1, api_settings.API_MAX_LIMIT)
+DEFAULT_LIMIT = max(1, api_settings.API_LIMIT)
+
+
 def get_wellsample_indices(conn, plate_id=None, plateacquisition_id=None):
     """
     Return min and max WellSample index for a Plate OR PlateAcquisition
@@ -52,10 +55,6 @@
     result = conn.getQueryService().projection(query, params, ctx)
     result = [r for r in unwrap(result)[0] if r is not None]
     return result
-=======
-MAX_LIMIT = max(1, api_settings.API_MAX_LIMIT)
-DEFAULT_LIMIT = max(1, api_settings.API_LIMIT)
->>>>>>> a161fa54
 
 
 def get_child_counts(conn, link_class, parent_ids):
