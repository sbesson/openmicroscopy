--- conflicted
+++ resolved
@@ -706,74 +706,9 @@
                         if (!data.inst.is_leaf(data.rslt.op) && $.inArray(data.rslt.op.attr("rel").replace("-locked", ""), ["dataset", "orphaned"]) > -1) {
                             data.inst.refresh(data.inst._get_node('#'+data.rslt.op.attr('id')));
                         }
-<<<<<<< HEAD
-                    }
-                })
-                // Delete functionality: This is called AFTER the item is removed from tree. Need to rollback if user does not confirm
-                .bind("remove.jstree", function (e, data) {
-                    var del_form = $( "#delete-dialog-form" );
-                    del_form.dialog( "open" );
-                    // clear previous stuff from form
-                    $.removeData(del_form, "clicked_button");
-                    $("#delete_contents_form").show();
-                    del_form.unbind("dialogclose");
-                    del_form.find("input[type='checkbox']").attr('checked', false);
-                    
-                    // set up form - process all the objects for data-types and children
-                    var ajax_data = new Array();
-                    var q = false;
-                    var dtypes = {};
-                    data.args[0].each(function (i) {
-                        ajax_data[i] = $(this).attr('id').replace("-","=");
-                        var dtype = $(this).attr('rel');
-                        if (dtype in dtypes) dtypes[dtype] += 1;
-                        else dtypes[dtype] = 1;
-                        if (!q && $(this).attr('rel').indexOf('image')<0) q = true;
-                    });
-                    var type_strings = [];
-                    for (var key in dtypes) {
-                        type_strings.push(key.capitalize() + (dtypes[key]>1 && "s" || ""));
-                    }
-                    var type_str = type_strings.join(" & ");    // For delete dialog: E.g. 'Project & Datasets'
-                    $("#delete_type").text(type_str);
-                    if (!q) $("#delete_contents_form").hide();  // don't ask about deleting contents
-
-                    // callback when delete dialog is closed
-                    del_form.bind("dialogclose", function(event, ui) {
-                        if (del_form.data("clicked_button") == "Yes") {
-                            var delete_anns = $("#delete_anns").attr('checked');
-                            var delete_content = $("#delete_content").attr('checked');
-                            if (delete_content) ajax_data[ajax_data.length] = 'child=on';
-                            if (delete_anns) ajax_data[ajax_data.length] = 'anns=on';
-                            url = '{% url manage_action_containers "deletemany" %}'
-                            $.ajax({
-                                async : false,
-                                url: url,
-                                data : ajax_data.join("&"),
-                                dataType: "json",
-                                type: "POST",
-                                success: function(r){
-                                    if(eval(r.bad)) {
-                                          $.jstree.rollback(data.rlbk);
-                                          alert(r.errs);
-                                      } else {
-                                          data.args[0].each(function (i) {
-                                              data.inst.get_container().find('#'+this.id).each(function() { data.inst.delete_node(this); });
-                                          });
-                                          refreshActivities();
-                                          data.inst.load_node($("li#orphaned-0"));
-                                      }
-                                },
-                                error: function(response) {
-                                    $.jstree.rollback(data.rlbk);
-                                    alert("Internal server error. Cannot remove object.");
-                                }
-                            });
-=======
                         //refresh destination (will already be expanded, even if orphaned)
                         if (!data.inst.is_leaf(data.rslt.cr) && $.inArray(data.rslt.cr.attr("rel").replace("-locked", ""), ["dataset", "orphaned"]) > -1) {
                             data.inst.refresh(data.inst._get_node('#'+data.rslt.cr.attr('id')));
->>>>>>> 25269f32
                         }
                         // select the destination (select source if destination is orphaned)
                         if (data.rslt.cr.attr("rel").replace("-locked", "") === "orphaned") {
