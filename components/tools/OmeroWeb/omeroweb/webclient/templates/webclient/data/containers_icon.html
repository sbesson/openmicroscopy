--- conflicted
+++ resolved
@@ -383,15 +383,11 @@
         {% for c in manager.containers.images %}
             <li class='row' id="image_icon-{{ c.id }}" data-fileset="{{ c.fileset.id.val }}">
                 <div class="image">
-<<<<<<< HEAD
-                    <img id="{{ c.id }}" src="{% url 'render_thumbnail_resize' 96 c.id %}" alt="image" title="{{ c.name|escape }}{% if not c.isOwned %}, owned by {{ c.getOwner.getNameWithInitial }}{% endif %}"/>
-=======
                     {% if share and not share.share.isOwned %}
-                        <img id="{{ c.id }}" src="{% url 'render_thumbnail' c.id share.share.id %}" alt="image" title="{{ c.name }}, owned by {{ c.getOwner.getNameWithInitial }}"/>
+                        <img id="{{ c.id }}" src="{% url 'render_thumbnail' c.id share.share.id %}" alt="image" title="{{ c.name|escape }}, owned by {{ c.getOwner.getNameWithInitial }}"/>
                     {% else %}
-                        <img id="{{ c.id }}" src="{% url 'render_thumbnail_resize' 96 c.id %}" alt="image" title="{{ c.name }}{% if not c.isOwned %}, owned by {{ c.getOwner.getNameWithInitial }}{% endif %}"/>
+                        <img id="{{ c.id }}" src="{% url 'render_thumbnail_resize' 96 c.id %}" alt="image" title="{{ c.name|escape }}{% if not c.isOwned %}, owned by {{ c.getOwner.getNameWithInitial }}{% endif %}"/>
                     {% endif %}
->>>>>>> 34c655ea
                 </div>
                 <!-- NB: '#image_icon-123 div.desc' etc is used to update name when changed in right panel via "editinplace" -->
                 <div class="desc" valign="middle">
