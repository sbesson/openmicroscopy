--- conflicted
+++ resolved
@@ -157,11 +157,7 @@
 
                 // set-up the attachment selection form to use AJAX. (requires jquery.form.js plugin)
                 if ($("#choose_attachments_form").length === 0) {
-<<<<<<< HEAD
-                    $("<form id='choose_attachments_form' title='Choose Attachments' action='{% url 'annotate_file' %}' method='post'>{% csrf_token %}")
-=======
-                    $("<form id='choose_attachments_form' title='Choose attachments' action='{% url 'annotate_file' %}' method='post'>")
->>>>>>> 3efa84e5
+                    $("<form id='choose_attachments_form' title='Choose attachments' action='{% url 'annotate_file' %}' method='post'>{% csrf_token %}")
                         .hide().appendTo('body');
                 }
                 $('#choose_attachments_form').ajaxForm({
