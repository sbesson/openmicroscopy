#!/usr/bin/env python
# -*- coding: utf-8 -*-

# Copyright (C) 2008-2016 University of Dundee & Open Microscopy Environment.
# All rights reserved.
#
# This program is free software: you can redistribute it and/or modify
# it under the terms of the GNU Affero General Public License as
# published by the Free Software Foundation, either version 3 of the
# License, or (at your option) any later version.
#
# This program is distributed in the hope that it will be useful,
# but WITHOUT ANY WARRANTY; without even the implied warranty of
# MERCHANTABILITY or FITNESS FOR A PARTICULAR PURPOSE.  See the
# GNU Affero General Public License for more details.
#
# You should have received a copy of the GNU Affero General Public License
# along with this program.  If not, see <http://www.gnu.org/licenses/>.

''' A view functions is simply a Python function that takes a Web request and
returns a Web response. This response can be the HTML contents of a Web page,
or a redirect, or the 404 and 500 error, or an XML document, or an image...
or anything.'''

import copy
import os
import datetime
import Ice
from Ice import Exception as IceException
import logging
import traceback
import json
import re
import sys
import warnings

from time import time

from omero_version import build_year
from omero_version import omero_version

import omero
import omero.scripts
from omero.rtypes import wrap, unwrap

from omero.gateway.utils import toBoolean

from django.conf import settings
from django.template import loader as template_loader
from django.http import Http404, HttpResponse, HttpResponseRedirect, \
    JsonResponse
from django.http import HttpResponseServerError, HttpResponseBadRequest
from django.template import RequestContext as Context
from django.utils.http import urlencode
from django.core.urlresolvers import reverse
from django.utils.encoding import smart_str
from django.views.decorators.cache import never_cache
from django.views.decorators.http import require_POST

from webclient_utils import _formatReport, _purgeCallback
from forms import GlobalSearchForm, ContainerForm
from forms import ShareForm, BasketShareForm
from forms import ContainerNameForm, ContainerDescriptionForm
from forms import CommentAnnotationForm, TagsAnnotationForm
from forms import MetadataFilterForm, MetadataDetectorForm
from forms import MetadataChannelForm, MetadataEnvironmentForm
from forms import MetadataObjectiveForm, MetadataObjectiveSettingsForm
from forms import MetadataStageLabelForm, MetadataLightSourceForm
from forms import MetadataDichroicForm, MetadataMicroscopeForm
from forms import FilesAnnotationForm, WellIndexForm, NewTagsAnnotationFormSet

from controller.container import BaseContainer
from controller.history import BaseCalendar
from controller.search import BaseSearch
from controller.share import BaseShare

from omeroweb.webadmin.forms import LoginForm

from omeroweb.webgateway import views as webgateway_views
from omeroweb.webgateway.marshal import chgrpMarshal
from omeroweb.webgateway.util import get_longs as webgateway_get_longs

from omeroweb.feedback.views import handlerInternalError

from omeroweb.webclient.decorators import login_required
from omeroweb.webclient.decorators import render_response
from omeroweb.webclient.show import Show, IncorrectMenuError, \
    paths_to_object, paths_to_tag
from omeroweb.decorators import ConnCleaningHttpResponse, parse_url
from omeroweb.webgateway.util import getIntOrDefault

from omero.model import ProjectI, DatasetI, ImageI, \
    ScreenI, PlateI, \
    ProjectDatasetLinkI, DatasetImageLinkI, \
    ScreenPlateLinkI, AnnotationAnnotationLinkI, TagAnnotationI
from omero import ApiUsageException, ServerError, CmdError
from omero.rtypes import rlong, rlist
from omeroweb.webgateway.views import LoginView

import tree

logger = logging.getLogger(__name__)

logger.info("INIT '%s'" % os.getpid())


def get_long_or_default(request, name, default):
    """
    Retrieves a parameter from the request. If the parameter is not present
    the default is returned

    This does not catch exceptions as it makes sense to throw exceptions if
    the arguments provided do not pass basic type validation
    """
    val = None
    val_raw = request.GET.get(name, default)
    if val_raw is not None:
        val = long(val_raw)
    return val


def get_list(request, name):
    val = request.GET.getlist(name)
    return [i for i in val if i != '']


def get_longs(request, name):
    warnings.warn(
        "Deprecated. Use omeroweb.webgateway.util.get_longs()",
        DeprecationWarning)
    return webgateway_get_longs(request, name)


def get_bool_or_default(request, name, default):
    """
    Retrieves a parameter from the request. If the parameter is not present
    the default is returned

    This does not catch exceptions as it makes sense to throw exceptions if
    the arguments provided do not pass basic type validation
    """
    return toBoolean(request.GET.get(name, default))

##############################################################################
# custom index page


@never_cache
@render_response()
def custom_index(request, conn=None, **kwargs):
    context = {"version": omero_version, 'build_year': build_year}

    if settings.INDEX_TEMPLATE is not None:
        try:
            template_loader.get_template(settings.INDEX_TEMPLATE)
            context['template'] = settings.INDEX_TEMPLATE
        except Exception:
            context['template'] = 'webclient/index.html'
            context["error"] = traceback.format_exception(*sys.exc_info())[-1]
    else:
        context['template'] = 'webclient/index.html'

    return context


##############################################################################
# views


class WebclientLoginView(LoginView):
    """
    Webclient Login - Customises the superclass LoginView
    for webclient. Also can be used by other Apps to log in to OMERO. Uses
    the 'server' id from request to lookup the server-id (index), host and
    port from settings. E.g. "localhost", 4064. Stores these details, along
    with username, password etc in the request.session. Resets other data
    parameters in the request.session. Tries to get connection to OMERO and
    if this works, then we are redirected to the 'index' page or url
    specified in REQUEST. If we can't connect, the login page is returned
    with appropriate error messages.
    """

    template = "webclient/login.html"
    useragent = 'OMERO.web'

    def get(self, request):
        """
        GET simply returns the login page
        """
        return self.handle_not_logged_in(request)

    def handle_logged_in(self, request, conn, connector):
        """
        We override this to provide webclient-specific functionality
        such as cleaning up any previous sessions (if user didn't logout)
        and redirect to specified url or webclient index page.
        """

        # webclient has various state that needs cleaning up...
        # if 'active_group' remains in session from previous
        # login, check it's valid for this user
        if request.session.get('active_group'):
            if (request.session.get('active_group') not in
                    conn.getEventContext().memberOfGroups):
                del request.session['active_group']
        if request.session.get('user_id'):
            # always want to revert to logged-in user
            del request.session['user_id']
        if request.session.get('server_settings'):
            # always clean when logging in
            del request.session['server_settings']
        # do we ned to display server version ?
        # server_version = conn.getServerVersion()
        if request.POST.get('noredirect'):
            return HttpResponse('OK')
        url = request.GET.get("url")
        if url is None or len(url) == 0:
            try:
                url = parse_url(settings.LOGIN_REDIRECT)
            except:
                url = reverse("webindex")
        return HttpResponseRedirect(url)

    def handle_not_logged_in(self, request, error=None, form=None):
        """
        Returns a response for failed login.
        Reason for failure may be due to server 'error' or because
        of form validation errors.

        @param request:     http request
        @param error:       Error message
        @param form:        Instance of Login Form, populated with data
        """
        if form is None:
            server_id = request.GET.get('server', request.POST.get('server'))
            if server_id is not None:
                initial = {'server': unicode(server_id)}
                form = LoginForm(initial=initial)
            else:
                form = LoginForm()
        context = {
            'version': omero_version,
            'build_year': build_year,
            'error': error,
            'form': form}
        url = request.GET.get("url")
        if url is not None and len(url) != 0:
            context['url'] = urlencode({'url': url})

        if hasattr(settings, 'LOGIN_LOGO'):
            context['LOGIN_LOGO'] = settings.LOGIN_LOGO

        t = template_loader.get_template(self.template)
        c = Context(request, context)
        rsp = t.render(c)
        return HttpResponse(rsp)


@login_required(ignore_login_fail=True)
def keepalive_ping(request, conn=None, **kwargs):
    """ Keeps the OMERO session alive by pinging the server """

    # login_required handles ping, timeout etc, so we don't need to do
    # anything else
    return HttpResponse("OK")


@login_required()
def change_active_group(request, conn=None, url=None, **kwargs):
    """
    Simply changes the request.session['active_group'] which is then used by
    the @login_required decorator to configure conn for any group-based
    queries.
    Finally this redirects to the 'url'.
    """
    switch_active_group(request)
    url = url or reverse("webindex")
    return HttpResponseRedirect(url)


def switch_active_group(request, active_group=None):
    """
    Simply changes the request.session['active_group'] which is then used by
    the @login_required decorator to configure conn for any group-based
    queries.
    """
    if active_group is None:
        active_group = request.GET.get('active_group')
    active_group = int(active_group)
    if ('active_group' not in request.session or
            active_group != request.session['active_group']):
        request.session.modified = True
        request.session['active_group'] = active_group


def fake_experimenter(request, default_name='All members'):
    """
    Marshal faked experimenter when id is -1
    Load omero.client.ui.menu.dropdown.everyone.label as username
    """
    label = request.session.get('server_settings').get('ui', {}) \
        .get('menu', {}).get('dropdown', {}).get('everyone', {}) \
        .get('label', default_name)
    return {
        'id': -1,
        'omeName': label,
        'firstName': label,
        'lastName': '',
    }


@login_required(login_redirect='webindex')
def logout(request, conn=None, **kwargs):
    """
    Logout of the session and redirects to the homepage (will redirect to
    login first)
    """

    if request.method == "POST":
        try:
            try:
                conn.close()
            except:
                logger.error('Exception during logout.', exc_info=True)
        finally:
            request.session.flush()
        return HttpResponseRedirect(reverse("webindex"))
    else:
        context = {
            'url': reverse('weblogout'),
            'submit': "Do you want to log out?"}
        t = template_loader.get_template(
            'webgateway/base/includes/post_form.html')
        c = Context(request, context)
        return HttpResponse(t.render(c))


###########################################################################
def _load_template(request, menu, conn=None, url=None, **kwargs):

    """
    This view handles most of the top-level pages, as specified by 'menu' E.g.
    userdata, usertags, history, search etc.
    Query string 'path' that specifies an object to display in the data tree
    is parsed.
    We also prepare the list of users in the current group, for the
    switch-user form. Change-group form is also prepared.
    """
    request.session.modified = True

    template = kwargs.get('template', None)
    if template is None:
        if menu == 'userdata':
            template = "webclient/data/containers.html"
        elif menu == 'usertags':
            template = "webclient/data/containers.html"
        else:
            # E.g. search/search.html
            template = "webclient/%s/%s.html" % (menu, menu)

    # tree support
    show = kwargs.get('show', Show(conn, request, menu))
    # Constructor does no loading.  Show.first_selected must be called first
    # in order to set up our initial state correctly.
    try:
        first_sel = show.first_selected
    except IncorrectMenuError, e:
        return HttpResponseRedirect(e.uri)
    # We get the owner of the top level object, E.g. Project
    # Actual api_paths_to_object() is retrieved by jsTree once loaded
    initially_open_owner = show.initially_open_owner

    # need to be sure that tree will be correct omero.group
    if first_sel is not None:
        switch_active_group(request, first_sel.details.group.id.val)

    # search support
    init = {}
    global_search_form = GlobalSearchForm(data=request.GET.copy())
    if menu == "search":
        if global_search_form.is_valid():
            init['query'] = global_search_form.cleaned_data['search_query']

    # get url without request string - used to refresh page after switch
    # user/group etc
    url = kwargs.get('load_template_url', None)
    if url is None:
        url = reverse(viewname="load_template", args=[menu])

    # validate experimenter is in the active group
    active_group = (request.session.get('active_group') or
                    conn.getEventContext().groupId)
    # prepare members of group...
    leaders, members = conn.getObject(
        "ExperimenterGroup", active_group).groupSummary()
    userIds = [u.id for u in leaders]
    userIds.extend([u.id for u in members])

    # check any change in experimenter...
    user_id = request.GET.get('experimenter')
    if initially_open_owner is not None:
        if (request.session.get('user_id', None) != -1):
            # if we're not already showing 'All Members'...
            user_id = initially_open_owner
    try:
        user_id = long(user_id)
    except:
        user_id = None
    # check if user_id is in a currnt group
    if user_id is not None:
        if (user_id not in
            (set(map(lambda x: x.id, leaders))
             | set(map(lambda x: x.id, members))) and user_id != -1):
            # All users in group is allowed
            user_id = None
    if user_id is None:
        # ... or check that current user is valid in active group
        user_id = request.session.get('user_id', None)
        if user_id is None or int(user_id) not in userIds:
            if user_id != -1:           # All users in group is allowed
                user_id = conn.getEventContext().userId

    request.session['user_id'] = user_id

    myGroups = list(conn.getGroupsMemberOf())
    myGroups.sort(key=lambda x: x.getName().lower())
    groups = myGroups

    new_container_form = ContainerForm()

    # colleagues required for search.html page only.
    myColleagues = {}
    if menu == "search":
        for g in groups:
            g.loadLeadersAndMembers()
            for c in g.leaders + g.colleagues:
                myColleagues[c.id] = c
        myColleagues = myColleagues.values()
        myColleagues.sort(key=lambda x: x.getLastName().lower())

    context = {
        'menu': menu,
        'init': init,
        'myGroups': myGroups,
        'new_container_form': new_container_form,
        'global_search_form': global_search_form}
    context['groups'] = groups
    context['myColleagues'] = myColleagues
    context['active_group'] = conn.getObject(
        "ExperimenterGroup", long(active_group))
    context['active_user'] = conn.getObject("Experimenter", long(user_id))
    context['initially_select'] = show.initially_select
    context['initially_open'] = show.initially_open
    context['isLeader'] = conn.isLeader()
    context['current_url'] = url
    context['page_size'] = settings.PAGE
    context['template'] = template
    context['thumbnails_batch'] = settings.THUMBNAILS_BATCH

    return context


@login_required()
@render_response()
def load_template(request, menu, conn=None, url=None, **kwargs):
    return _load_template(request=request, menu=menu, conn=conn,
                          url=url, **kwargs)


@login_required()
@render_response()
def group_user_content(request, url=None, conn=None, **kwargs):
    """
    Loads html content of the Groups/Users drop-down menu on main webclient
    pages.
    Url should be supplied in request, as target for redirect after switching
    group.
    """

    myGroups = list(conn.getGroupsMemberOf())
    myGroups.sort(key=lambda x: x.getName().lower())
    if conn.isAdmin():  # Admin can see all groups
        system_groups = [
            conn.getAdminService().getSecurityRoles().userGroupId,
            conn.getAdminService().getSecurityRoles().guestGroupId]
        groups = [g for g in conn.getObjects("ExperimenterGroup")
                  if g.getId() not in system_groups]
        groups.sort(key=lambda x: x.getName().lower())
    else:
        groups = myGroups

    for g in groups:
        g.loadLeadersAndMembers()  # load leaders / members

    context = {
        'template': 'webclient/base/includes/group_user_content.html',
        'current_url': url,
        'groups': groups,
        'myGroups': myGroups}
    return context


@login_required()
def api_group_list(request, conn=None, **kwargs):
    # Get parameters
    try:
        page = get_long_or_default(request, 'page', 1)
        limit = get_long_or_default(request, 'limit', settings.PAGE)
        member_id = get_long_or_default(request, 'member', -1)
    except ValueError as e:
        return HttpResponseBadRequest('Invalid parameter value')

    try:
        # Get the groups
        groups = tree.marshal_groups(conn=conn,
                                     member_id=member_id,
                                     page=page,
                                     limit=limit)
    except ApiUsageException as e:
        return HttpResponseBadRequest(e.serverStackTrace)
    except ServerError as e:
        return HttpResponseServerError(e.serverStackTrace)
    except IceException as e:
        return HttpResponseServerError(e.message)

    return JsonResponse({'groups': groups})


@login_required()
def api_experimenter_list(request, conn=None, **kwargs):
    # Get parameters
    try:
        page = get_long_or_default(request, 'page', 1)
        limit = get_long_or_default(request, 'limit', settings.PAGE)
        group_id = get_long_or_default(request, 'group', -1)
    except ValueError:
        return HttpResponseBadRequest('Invalid parameter value')

    try:
        # Get the experimenters
        experimenters = tree.marshal_experimenters(conn=conn,
                                                   group_id=group_id,
                                                   page=page,
                                                   limit=limit)
        return JsonResponse({'experimenters': experimenters})
    except ApiUsageException as e:
        return HttpResponseBadRequest(e.serverStackTrace)
    except ServerError as e:
        return HttpResponseServerError(e.serverStackTrace)
    except IceException as e:
        return HttpResponseServerError(e.message)


@login_required()
def api_experimenter_detail(request, experimenter_id, conn=None, **kwargs):
    # Validate parameter
    try:
        experimenter_id = long(experimenter_id)
    except ValueError:
        return HttpResponseBadRequest('Invalid experimenter id')

    try:
        # Get the experimenter
        if experimenter_id < 0:
            experimenter = fake_experimenter(request)
        else:
            # Get the experimenter
            experimenter = tree.marshal_experimenter(
                conn=conn, experimenter_id=experimenter_id)
        return JsonResponse({'experimenter': experimenter})

    except ApiUsageException as e:
        return HttpResponseBadRequest(e.serverStackTrace)
    except ServerError as e:
        return HttpResponseServerError(e.serverStackTrace)
    except IceException as e:
        return HttpResponseServerError(e.message)


@login_required()
def api_container_list(request, conn=None, **kwargs):
    # Get parameters
    try:
        page = get_long_or_default(request, 'page', 1)
        limit = get_long_or_default(request, 'limit', settings.PAGE)
        group_id = get_long_or_default(request, 'group', -1)
        experimenter_id = get_long_or_default(request, 'id', -1)
    except ValueError:
        return HttpResponseBadRequest('Invalid parameter value')

    # While this interface does support paging, it does so in a
    # very odd way. The results per page is enforced per query so this
    # will actually get the limit for projects, datasets (without
    # parents), screens and plates (without parents). This is fine for
    # the first page, but the second page may not be what is expected.

    r = dict()
    try:
        # Get the projects
        r['projects'] = tree.marshal_projects(
            conn=conn,
            group_id=group_id,
            experimenter_id=experimenter_id,
            page=page,
            limit=limit)

        # Get the orphaned datasets (without project parents)
        r['datasets'] = tree.marshal_datasets(
            conn=conn,
            orphaned=True,
            group_id=group_id,
            experimenter_id=experimenter_id,
            page=page,
            limit=limit)

        # Get the screens for the current user
        r['screens'] = tree.marshal_screens(
            conn=conn,
            group_id=group_id,
            experimenter_id=experimenter_id,
            page=page,
            limit=limit)

        # Get the orphaned plates (without project parents)
        r['plates'] = tree.marshal_plates(
            conn=conn,
            orphaned=True,
            group_id=group_id,
            experimenter_id=experimenter_id,
            page=page,
            limit=limit)
        # Get the orphaned images container
        try:
            orph_t = request \
                .session['server_settings']['ui']['tree']['orphans']
        except:
            orph_t = {'enabled': True}
        if (conn.isAdmin() or
                conn.isLeader(gid=request.session.get('active_group')) or
                experimenter_id == conn.getUserId() or
                orph_t.get('enabled', True)):

            orphaned = tree.marshal_orphaned(
                conn=conn,
                group_id=group_id,
                experimenter_id=experimenter_id,
                page=page,
                limit=limit)
            orphaned['name'] = orph_t.get('name', "Orphaned Images")
            r['orphaned'] = orphaned
    except ApiUsageException as e:
        return HttpResponseBadRequest(e.serverStackTrace)
    except ServerError as e:
        return HttpResponseServerError(e.serverStackTrace)
    except IceException as e:
        return HttpResponseServerError(e.message)

    return JsonResponse(r)


@login_required()
def api_dataset_list(request, conn=None, **kwargs):
    # Get parameters
    try:
        page = get_long_or_default(request, 'page', 1)
        limit = get_long_or_default(request, 'limit', settings.PAGE)
        group_id = get_long_or_default(request, 'group', -1)
        project_id = get_long_or_default(request, 'id', None)
    except ValueError:
        return HttpResponseBadRequest('Invalid parameter value')

    try:
        # Get the datasets
        datasets = tree.marshal_datasets(conn=conn,
                                         project_id=project_id,
                                         group_id=group_id,
                                         page=page,
                                         limit=limit)
    except ApiUsageException as e:
        return HttpResponseBadRequest(e.serverStackTrace)
    except ServerError as e:
        return HttpResponseServerError(e.serverStackTrace)
    except IceException as e:
        return HttpResponseServerError(e.message)

    return JsonResponse({'datasets': datasets})


@login_required()
def api_image_list(request, conn=None, **kwargs):
    ''' Get a list of images
        Specifiying dataset_id will return only images in that dataset
        Specifying experimenter_id will return orpahned images for that
        user
        The orphaned images will include images which belong to the user
        but are not in any dataset belonging to the user
        Currently specifying both, experimenter_id will be ignored

    '''
    # Get parameters
    try:
        page = get_long_or_default(request, 'page', 1)
        limit = get_long_or_default(request, 'limit', settings.PAGE)
        group_id = get_long_or_default(request, 'group', -1)
        dataset_id = get_long_or_default(request, 'id', None)
        orphaned = get_bool_or_default(request, 'orphaned', False)
        load_pixels = get_bool_or_default(request, 'sizeXYZ', False)
        thumb_version = get_bool_or_default(request, 'thumbVersion', False)
        date = get_bool_or_default(request, 'date', False)
        experimenter_id = get_long_or_default(request,
                                              'experimenter_id', -1)
    except ValueError:
        return HttpResponseBadRequest('Invalid parameter value')

    # Share ID is in kwargs from api/share_images/<id>/ which will create
    # a share connection in @login_required.
    # We don't support ?share_id in query string since this would allow a
    # share connection to be created for ALL urls, instead of just this one.
    share_id = 'share_id' in kwargs and long(kwargs['share_id']) or None

    try:
        # Get the images
        images = tree.marshal_images(conn=conn,
                                     orphaned=orphaned,
                                     experimenter_id=experimenter_id,
                                     dataset_id=dataset_id,
                                     share_id=share_id,
                                     load_pixels=load_pixels,
                                     group_id=group_id,
                                     page=page,
                                     date=date,
                                     thumb_version=thumb_version,
                                     limit=limit)
    except ApiUsageException as e:
        return HttpResponseBadRequest(e.serverStackTrace)
    except ServerError as e:
        return HttpResponseServerError(e.serverStackTrace)
    except IceException as e:
        return HttpResponseServerError(e.message)

    return JsonResponse({'images': images})


@login_required()
def api_plate_list(request, conn=None, **kwargs):
    # Get parameters
    try:
        page = get_long_or_default(request, 'page', 1)
        limit = get_long_or_default(request, 'limit', settings.PAGE)
        group_id = get_long_or_default(request, 'group', -1)
        screen_id = get_long_or_default(request, 'id', None)
    except ValueError:
        return HttpResponseBadRequest('Invalid parameter value')

    try:
        # Get the plates
        plates = tree.marshal_plates(conn=conn,
                                     screen_id=screen_id,
                                     group_id=group_id,
                                     page=page,
                                     limit=limit)
    except ApiUsageException as e:
        return HttpResponseBadRequest(e.serverStackTrace)
    except ServerError as e:
        return HttpResponseServerError(e.serverStackTrace)
    except IceException as e:
        return HttpResponseServerError(e.message)

    return JsonResponse({'plates': plates})


@login_required()
def api_plate_acquisition_list(request, conn=None, **kwargs):
    # Get parameters
    try:
        page = get_long_or_default(request, 'page', 1)
        limit = get_long_or_default(request, 'limit', settings.PAGE)
        plate_id = get_long_or_default(request, 'id', None)
    except ValueError:
        return HttpResponseBadRequest('Invalid parameter value')

    # Orphaned PlateAcquisitions are not possible so querying without a
    # plate is an error
    if plate_id is None:
        return HttpResponseBadRequest('id (plate) must be specified')

    try:
        # Get the plate acquisitions
        plate_acquisitions = tree.marshal_plate_acquisitions(
            conn=conn, plate_id=plate_id, page=page, limit=limit)
    except ApiUsageException as e:
        return HttpResponseBadRequest(e.serverStackTrace)
    except ServerError as e:
        return HttpResponseServerError(e.serverStackTrace)
    except IceException as e:
        return HttpResponseServerError(e.message)

    return JsonResponse({'acquisitions': plate_acquisitions})


def get_object_links(conn, parent_type, parent_id, child_type, child_ids):
    """ This is just used internally by api_link DELETE below """
    if parent_type == 'orphaned':
        return None
    link_type = None
    if parent_type == 'experimenter':
        if child_type in ['dataset', 'plate', 'tag']:
            # This will be a requested link if a dataset or plate is
            # moved from the de facto orphaned datasets/plates, it isn't
            # an error, but no link actually needs removing
            return None
    elif parent_type == 'project':
        if child_type == 'dataset':
            link_type = 'ProjectDatasetLink'
    elif parent_type == 'dataset':
        if child_type == 'image':
            link_type = 'DatasetImageLink'
    elif parent_type == 'screen':
        if child_type == 'plate':
            link_type = 'ScreenPlateLink'
    elif parent_type == 'tagset':
        if child_type == 'tag':
            link_type = 'AnnotationAnnotationLink'
    if not link_type:
        raise Http404("json data needs 'parent_type' and 'child_type'")

    params = omero.sys.ParametersI()
    params.addIds(child_ids)

    qs = conn.getQueryService()
    # Need to fetch child and parent, otherwise
    # AnnotationAnnotationLink is not loaded
    q = """
        from %s olink join fetch olink.child join fetch olink.parent
        where olink.child.id in (:ids)
        """ % link_type
    if parent_id:
        params.add('pid', rlong(parent_id))
        q += " and olink.parent.id = :pid"

    res = qs.findAllByQuery(q, params, conn.SERVICE_OPTS)

    if parent_id is not None and len(res) == 0:
        raise Http404("No link found for %s-%s to %s-%s"
                      % (parent_type, parent_id, child_type, child_ids))
    return link_type, res


def create_link(parent_type, parent_id, child_type, child_id):
    """ This is just used internally by api_link DELETE below """
    if parent_type == 'experimenter':
        if child_type == 'dataset' or child_type == 'plate':
            # This is actually not a link that needs creating, this
            # dataset/plate is an orphan
            return 'orphan'
    if parent_type == 'project':
        project = ProjectI(long(parent_id), False)
        if child_type == 'dataset':
            dataset = DatasetI(long(child_id), False)
            l = ProjectDatasetLinkI()
            l.setParent(project)
            l.setChild(dataset)
            return l
    elif parent_type == 'dataset':
        dataset = DatasetI(long(parent_id), False)
        if child_type == 'image':
            image = ImageI(long(child_id), False)
            l = DatasetImageLinkI()
            l.setParent(dataset)
            l.setChild(image)
            return l
    elif parent_type == 'screen':
        screen = ScreenI(long(parent_id), False)
        if child_type == 'plate':
            plate = PlateI(long(child_id), False)
            l = ScreenPlateLinkI()
            l.setParent(screen)
            l.setChild(plate)
            return l
    elif parent_type == 'tagset':
        if child_type == 'tag':
            l = AnnotationAnnotationLinkI()
            l.setParent(TagAnnotationI(long(parent_id), False))
            l.setChild(TagAnnotationI(long(child_id), False))
            return l
    return None


@login_required()
def api_links(request, conn=None, **kwargs):
    """
    Entry point for the api_links methods.
    We delegate depending on request method to
    create or delete links between objects.
    """
    # Handle link creation/deletion
    json_data = json.loads(request.body)

    if request.method == 'POST':
        return _api_links_POST(conn, json_data)
    elif request.method == 'DELETE':
        return _api_links_DELETE(conn, json_data)


def _api_links_POST(conn, json_data, **kwargs):
    """ Creates links between objects specified by a json
    blob in the request body.
    e.g. {"dataset":{"10":{"image":[1,2,3]}}}
    When creating a link, fails silently if ValidationException
    (E.g. adding an image to a Dataset that already has that image).
    """

    response = {'success': False}

    # json is [parent_type][parent_id][child_type][childIds]
    # e.g. {"dataset":{"10":{"image":[1,2,3]}}}

    linksToSave = []
    for parent_type, parents in json_data.items():
        if parent_type == "orphaned":
            continue
        for parent_id, children in parents.items():
            for child_type, child_ids in children.items():
                for child_id in child_ids:
                    parent_id = int(parent_id)
                    link = create_link(parent_type, parent_id,
                                       child_type, child_id)
                    if link and link != 'orphan':
                        linksToSave.append(link)

    if len(linksToSave) > 0:
        # Need to set context to correct group (E.g parent group)
        ptype = parent_type.title()
        if ptype in ["Tagset", "Tag"]:
            ptype = "TagAnnotation"
        p = conn.getQueryService().get(ptype, parent_id,
                                       conn.SERVICE_OPTS)
        conn.SERVICE_OPTS.setOmeroGroup(p.details.group.id.val)
        logger.info("api_link: Saving %s links" % len(linksToSave))

        try:
            # We try to save all at once, for speed.
            conn.saveArray(linksToSave)
            response['success'] = True
        except:
            logger.info("api_link: Exception on saveArray with %s links"
                        % len(linksToSave))
            # If this fails, e.g. ValidationException because link
            # already exists, try to save individual links
            for l in linksToSave:
                try:
                    conn.saveObject(l)
                except:
                    pass
            response['success'] = True

    return JsonResponse(response)


def _api_links_DELETE(conn, json_data):
    """ Deletes links between objects specified by a json
    blob in the request body.
    e.g. {"dataset":{"10":{"image":[1,2,3]}}}
    """

    response = {'success': False}

    # json is [parent_type][parent_id][child_type][childIds]
    # e.g. {"dataset":{"10":{"image":[1,2,3]}}}
    for parent_type, parents in json_data.items():
        if parent_type == "orphaned":
            continue
        for parent_id, children in parents.items():
            for child_type, child_ids in children.items():
                objLnks = get_object_links(conn, parent_type,
                                           parent_id,
                                           child_type,
                                           child_ids)
                if objLnks is None:
                    continue
                linkType, links = objLnks
                linkIds = [r.id.val for r in links]
                logger.info("api_link: Deleting %s links" % len(linkIds))
                conn.deleteObjects(linkType, linkIds, wait=True)
                # webclient needs to know what is orphaned
                linkType, remainingLinks = get_object_links(conn,
                                                            parent_type,
                                                            None,
                                                            child_type,
                                                            child_ids)
                # return remaining links in same format as json above
                # e.g. {"dataset":{"10":{"image":[1,2,3]}}}
                for rl in remainingLinks:
                    pid = rl.parent.id.val
                    cid = rl.child.id.val
                    # Deleting links still in progress above - ignore these
                    if pid == int(parent_id):
                        continue
                    if parent_type not in response:
                        response[parent_type] = {}
                    if pid not in response[parent_type]:
                        response[parent_type][pid] = {child_type: []}
                    response[parent_type][pid][child_type].append(cid)

    # If we got here, DELETE was OK
    response['success'] = True

    return JsonResponse(response)


@login_required()
def api_paths_to_object(request, conn=None, **kwargs):
    """
    This finds the paths to objects in the hierarchy. It returns only
    the path, not the object hierarchy itself.

    An example usage is for the 'show' functionality
    Example to go to the image with id 1 somewhere in the tree.
    http://localhost:8000/webclient/?show=image-1

    This method can tell the webclient exactly what needs to be
    dynamically loaded to display this in the jstree.
    """

    try:
        experimenter_id = get_long_or_default(request, 'experimenter', None)
        project_id = get_long_or_default(request, 'project', None)
        dataset_id = get_long_or_default(request, 'dataset', None)
        image_id = get_long_or_default(request, 'image', None)
        screen_id = get_long_or_default(request, 'screen', None)
        plate_id = get_long_or_default(request, 'plate', None)
        acquisition_id = get_long_or_default(request, 'run', None)
        # acquisition will override 'run' if both are specified as they are
        # the same thing
        acquisition_id = get_long_or_default(request, 'acquisition',
                                             acquisition_id)
        well_id = request.GET.get('well', None)
        tag_id = get_long_or_default(request, 'tag', None)
        tagset_id = get_long_or_default(request, 'tagset', None)
        group_id = get_long_or_default(request, 'group', None)
        page_size = get_long_or_default(request, 'page_size', settings.PAGE)
    except ValueError:
        return HttpResponseBadRequest('Invalid parameter value')

    if tag_id is not None or tagset_id is not None:
        paths = paths_to_tag(conn, experimenter_id, tagset_id, tag_id)

    else:
        paths = paths_to_object(conn, experimenter_id, project_id,
                                dataset_id, image_id, screen_id, plate_id,
                                acquisition_id, well_id, group_id,
                                page_size=page_size)
    return JsonResponse({'paths': paths})


@login_required()
def api_tags_and_tagged_list(request, conn=None, **kwargs):
    if request.method == 'GET':
        return api_tags_and_tagged_list_GET(request, conn, **kwargs)
    elif request.method == 'DELETE':
        return api_tags_and_tagged_list_DELETE(request, conn, **kwargs)


def api_tags_and_tagged_list_GET(request, conn=None, **kwargs):
    ''' Get a list of tags
        Specifiying tag_id will return any sub-tags, sub-tagsets and
        objects tagged with that id
        If no tagset_id is specifed it will return tags which have no
        parent
    '''
    # Get parameters
    try:
        page = get_long_or_default(request, 'page', 1)
        limit = get_long_or_default(request, 'limit', settings.PAGE)
        group_id = get_long_or_default(request, 'group', -1)
        tag_id = get_long_or_default(request, 'id', None)
        experimenter_id = get_long_or_default(request, 'experimenter_id', -1)
        orphaned = get_bool_or_default(request, 'orphaned', False)
        load_pixels = get_bool_or_default(request, 'sizeXYZ', False)
        date = get_bool_or_default(request, 'date', False)
    except ValueError:
        return HttpResponseBadRequest('Invalid parameter value')

    try:
        # Get ALL data (all owners) under specified tags
        if tag_id is not None:
            tagged = tree.marshal_tagged(conn=conn,
                                         experimenter_id=experimenter_id,
                                         tag_id=tag_id,
                                         group_id=group_id,
                                         page=page,
                                         load_pixels=load_pixels,
                                         date=date,
                                         limit=limit)
        else:
            tagged = {}

        # Get 'tags' under tag_id
        tagged['tags'] = tree.marshal_tags(conn=conn,
                                           orphaned=orphaned,
                                           experimenter_id=experimenter_id,
                                           tag_id=tag_id,
                                           group_id=group_id,
                                           page=page,
                                           limit=limit)
    except ApiUsageException as e:
        return HttpResponseBadRequest(e.serverStackTrace)
    except ServerError as e:
        return HttpResponseServerError(e.serverStackTrace)
    except IceException as e:
        return HttpResponseServerError(e.message)

    return JsonResponse(tagged)


def api_tags_and_tagged_list_DELETE(request, conn=None, **kwargs):
    ''' Delete the listed tags by ids

    '''
    # Get parameters
    try:
        tag_ids = get_longs(request, 'id')
    except ValueError:
        return HttpResponseBadRequest('Invalid parameter value')

    dcs = list()

    handle = None
    try:
        for tag_id in tag_ids:
            dcs.append(omero.cmd.Delete('/Annotation', tag_id))
        doall = omero.cmd.DoAll()
        doall.requests = dcs
        handle = conn.c.sf.submit(doall, conn.SERVICE_OPTS)

        try:
            conn._waitOnCmd(handle)
        finally:
            handle.close()

    except CmdError as e:
        return HttpResponseBadRequest(e.message)
    except ServerError as e:
        return HttpResponseServerError(e.serverStackTrace)
    except IceException as e:
        return HttpResponseServerError(e.message)

    return JsonResponse('')


@login_required()
def api_annotations(request, conn=None, **kwargs):

    r = request.GET
    image_ids = get_list(request, 'image')
    dataset_ids = get_list(request, 'dataset')
    project_ids = get_list(request, 'project')
    screen_ids = get_list(request, 'screen')
    plate_ids = get_list(request, 'plate')
    run_ids = get_list(request, 'acquisition')
    well_ids = get_list(request, 'well')
    page = get_long_or_default(request, 'page', 1)
    limit = get_long_or_default(request, 'limit', settings.PAGE)

    ann_type = r.get('type', None)

    anns, exps = tree.marshal_annotations(conn, project_ids=project_ids,
                                          dataset_ids=dataset_ids,
                                          image_ids=image_ids,
                                          screen_ids=screen_ids,
                                          plate_ids=plate_ids,
                                          run_ids=run_ids,
                                          well_ids=well_ids,
                                          ann_type=ann_type,
                                          page=page,
                                          limit=limit)

    return JsonResponse({'annotations': anns, 'experimenters': exps})


@login_required()
def api_share_list(request, conn=None, **kwargs):
    # Get parameters
    try:
        page = get_long_or_default(request, 'page', 1)
        limit = get_long_or_default(request, 'limit', settings.PAGE)
        member_id = get_long_or_default(request, 'member_id', -1)
        owner_id = get_long_or_default(request, 'owner_id', -1)
    except ValueError:
        return HttpResponseBadRequest('Invalid parameter value')

    # Like with api_container_list, this is a combination of
    # results which will each be able to return up to the limit in page
    # size

    try:
        # Get the shares
        shares = tree.marshal_shares(conn=conn,
                                     member_id=member_id,
                                     owner_id=owner_id,
                                     page=page,
                                     limit=limit)
        # Get the discussions
        discussions = tree.marshal_discussions(conn=conn,
                                               member_id=member_id,
                                               owner_id=owner_id,
                                               page=page,
                                               limit=limit)
    except ApiUsageException as e:
        return HttpResponseBadRequest(e.serverStackTrace)
    except ServerError as e:
        return HttpResponseServerError(e.serverStackTrace)
    except IceException as e:
        return HttpResponseServerError(e.message)

    return JsonResponse({'shares': shares, 'discussions': discussions})


@login_required()
@render_response()
def load_plate(request, o1_type=None, o1_id=None, conn=None, **kwargs):
    """
    This loads data for the center panel, via AJAX calls.
    Used for Datasets, Plates & Orphaned Images.
    """

    # get index of the plate
    index = getIntOrDefault(request, 'index', 0)

    # prepare data. E.g. kw = {}  or  {'plate': 301L}  or
    # 'acquisition': 301L}
    kw = dict()
    if o1_type is not None:
        if o1_id is not None and o1_id > 0:
            kw[str(o1_type)] = long(o1_id)

    try:
        manager = BaseContainer(conn, **kw)
    except AttributeError, x:
        return handlerInternalError(request, x)

    # prepare forms
    form_well_index = None

    context = {
        'manager': manager,
        'form_well_index': form_well_index,
        'index': index}

    # load data & template
    template = None
    if 'plate' in kw or 'acquisition' in kw:
        fields = manager.getNumberOfFields()
        if fields is not None:
            form_well_index = WellIndexForm(
                initial={'index': index, 'range': fields})
            if index == 0:
                index = fields[0]

        # Show parameter will be well-1|well-2
        show = request.REQUEST.get('show')
        if show is not None:
            wells_to_select = []
            for w in show.split("|"):
                if 'well-' in w:
                    wells_to_select.append(w.replace('well-', ''))
            context['select_wells'] = ','.join(wells_to_select)

        context['baseurl'] = reverse('webgateway').rstrip('/')
        context['form_well_index'] = form_well_index
        context['index'] = index
        context['thumbnails_batch'] = settings.THUMBNAILS_BATCH
        template = "webclient/data/plate.html"
        if o1_type == 'acquisition':
            context['acquisition'] = o1_id

    context['isLeader'] = conn.isLeader()
    context['template'] = template
    return context


@login_required()
@render_response()
def load_chgrp_groups(request, conn=None, **kwargs):
    """
    Get the potential groups we can move selected data to.
    These will be groups that the owner(s) of selected objects is a member of.
    Objects are specified by query string like: ?Image=1,2&Dataset=3
    If no selected objects are specified, simply list the groups that the
    current user is a member of.
    Groups list will exclude the 'current' group context.
    """

    ownerIds = []
    currentGroups = set()
    groupSets = []
    groups = {}
    owners = {}
    for dtype in ("Project", "Dataset", "Image", "Screen", "Plate"):
        oids = request.GET.get(dtype, None)
        if oids is not None:
            for o in conn.getObjects(dtype, oids.split(",")):
                ownerIds.append(o.getDetails().owner.id.val)
                currentGroups.add(o.getDetails().group.id.val)
    ownerIds = list(set(ownerIds))
    # In case we were passed no objects or they weren't found
    if len(ownerIds) == 0:
        ownerIds = [conn.getUserId()]
    for owner in conn.getObjects("Experimenter", ownerIds):
        # Each owner has a set of groups
        gids = []
        owners[owner.id] = owner.getFullName()
        for group in owner.copyGroupExperimenterMap():
            groups[group.parent.id.val] = group.parent
            gids.append(group.parent.id.val)
        groupSets.append(set(gids))

    # Can move to groups that all owners are members of...
    targetGroupIds = set.intersection(*groupSets)
    # ...but not 'user' group
    userGroupId = conn.getAdminService().getSecurityRoles().userGroupId
    targetGroupIds.remove(userGroupId)

    # if all the Objects are in a single group, exclude it from the target
    # groups
    if len(currentGroups) == 1:
        targetGroupIds.remove(currentGroups.pop())

    def getPerms(group):
        p = group.getDetails().permissions
        return {
            'write': p.isGroupWrite(),
            'annotate': p.isGroupAnnotate(),
            'read': p.isGroupRead()}

    # From groupIds, create a list of group dicts for json
    targetGroups = []
    for gid in targetGroupIds:
        targetGroups.append({
            'id': gid,
            'name': groups[gid].name.val,
            'perms': getPerms(groups[gid])
        })
    targetGroups.sort(key=lambda x: x['name'])

    owners = [[k, v] for k, v in owners.items()]

    return {'owners': owners, 'groups': targetGroups}


@login_required()
@render_response()
def load_chgrp_target(request, group_id, target_type, conn=None, **kwargs):
    """ Loads a tree for user to pick target Project, Dataset or Screen """

    # filter by group (not switching group)
    conn.SERVICE_OPTS.setOmeroGroup(int(group_id))
    owner = getIntOrDefault(request, 'owner', None)

    manager = BaseContainer(conn)
    manager.listContainerHierarchy(owner)
    template = 'webclient/data/chgrp_target_tree.html'

    context = {
        'manager': manager,
        'target_type': target_type,
        'template': template}
    return context


@login_required()
@render_response()
def load_searching(request, form=None, conn=None, **kwargs):
    """
    Handles AJAX calls to search
    """
    manager = BaseSearch(conn)

    foundById = []
    # form = 'form' if we are searching. Get query from request...
    r = request.GET
    if form is not None:
        query_search = r.get('query').replace("+", " ")
        template = "webclient/search/search_details.html"

        onlyTypes = r.getlist("datatype")
        fields = r.getlist("field")
        searchGroup = r.get('searchGroup', None)
        ownedBy = r.get('ownedBy', None)

        useAcquisitionDate = toBoolean(r.get('useAcquisitionDate'))
        startdate = r.get('startdateinput', None)
        startdate = startdate is not None and smart_str(startdate) or None
        enddate = r.get('enddateinput', None)
        enddate = enddate is not None and smart_str(enddate) or None
        date = None
        if startdate is not None:
            if enddate is None:
                n = datetime.datetime.now()
                enddate = "%s-%02d-%02d" % (n.year, n.month, n.day)
            date = "%s_%s" % (startdate, enddate)

        # by default, if user has not specified any types:
        if len(onlyTypes) == 0:
            onlyTypes = ['images']

        # search is carried out and results are stored in
        # manager.containers.images etc.
        manager.search(query_search, onlyTypes, fields, searchGroup, ownedBy,
                       useAcquisitionDate, date)

        # if the query is only numbers (separated by commas or spaces)
        # we search for objects by ID
        isIds = re.compile('^[\d ,]+$')
        if isIds.search(query_search) is not None:
            conn.SERVICE_OPTS.setOmeroGroup(-1)
            idSet = set()
            for queryId in re.split(' |,', query_search):
                if len(queryId) == 0:
                    continue
                try:
                    searchById = long(queryId)
                    if searchById in idSet:
                        continue
                    idSet.add(searchById)
                    for t in onlyTypes:
                        t = t[0:-1]  # remove 's'
                        if t in ('project', 'dataset', 'image', 'screen',
                                 'plate', 'well'):
                            obj = conn.getObject(t, searchById)
                            if obj is not None:
                                foundById.append({'otype': t, 'obj': obj})
                except ValueError:
                    pass

    else:
        # simply display the search home page.
        template = "webclient/search/search.html"

    context = {
        'manager': manager,
        'foundById': foundById,
        'resultCount': manager.c_size + len(foundById)}
    context['template'] = template
    context['thumbnails_batch'] = settings.THUMBNAILS_BATCH
    return context


@login_required()
@render_response()
def load_metadata_details(request, c_type, c_id, conn=None, share_id=None,
                          **kwargs):
    """
    This page is the right-hand panel 'general metadata', first tab only.
    Shown for Projects, Datasets, Images, Screens, Plates, Wells, Tags etc.
    The data and annotations are loaded by the manager. Display of appropriate
    data is handled by the template.
    """

    # the index of a field within a well
    index = getIntOrDefault(request, 'index', 0)

    context = dict()

    # we only expect a single object, but forms can take multiple objects
    images = (c_type == "image" and
              list(conn.getObjects("Image", [c_id])) or
              list())
    datasets = (c_type == "dataset" and
                list(conn.getObjects("Dataset", [c_id])) or list())
    projects = (c_type == "project" and
                list(conn.getObjects("Project", [c_id])) or list())
    screens = (c_type == "screen" and
               list(conn.getObjects("Screen", [c_id])) or
               list())
    plates = (c_type == "plate" and
              list(conn.getObjects("Plate", [c_id])) or list())
    acquisitions = (c_type == "acquisition" and
                    list(conn.getObjects("PlateAcquisition", [c_id])) or
                    list())
    shares = ((c_type == "share" or c_type == "discussion") and
              [conn.getShare(c_id)] or list())
    wells = (c_type == "well" and
             list(conn.getObjects("Well", [c_id])) or list())

    # we simply set up the annotation form, passing the objects to be
    # annotated.
    selected = {
        'images': c_type == "image" and [c_id] or [],
        'datasets': c_type == "dataset" and [c_id] or [],
        'projects': c_type == "project" and [c_id] or [],
        'screens': c_type == "screen" and [c_id] or [],
        'plates': c_type == "plate" and [c_id] or [],
        'acquisitions': c_type == "acquisition" and [c_id] or [],
        'wells': c_type == "well" and [c_id] or [],
        'shares': ((c_type == "share" or c_type == "discussion") and [c_id] or
                   [])}

    initial = {
        'selected': selected, 'images': images,  'datasets': datasets,
        'projects': projects, 'screens': screens, 'plates': plates,
        'acquisitions': acquisitions, 'wells': wells, 'shares': shares}

    form_comment = None
    figScripts = None
    if c_type in ("share", "discussion"):
        template = "webclient/annotations/annotations_share.html"
        manager = BaseShare(conn, c_id)
        manager.getAllUsers(c_id)
        manager.getComments(c_id)
        form_comment = CommentAnnotationForm(initial=initial)
    else:
        try:
            manager = BaseContainer(
                conn, **{str(c_type): long(c_id), 'index': index})
        except AttributeError, x:
            return handlerInternalError(request, x)
        if share_id is not None:
            template = "webclient/annotations/annotations_share.html"
            context['share'] = BaseShare(conn, share_id)
        else:
            template = "webclient/annotations/metadata_general.html"
            context['canExportAsJpg'] = manager.canExportAsJpg(request)
            context['annotationCounts'] = manager.getAnnotationCounts()
            figScripts = manager.listFigureScripts()
    context['manager'] = manager

    if c_type in ("tag", "tagset"):
        context['insight_ns'] = omero.rtypes.rstring(
            omero.constants.metadata.NSINSIGHTTAGSET).val
    if form_comment is not None:
        context['form_comment'] = form_comment

    context['figScripts'] = figScripts
    context['template'] = template
    context['webclient_path'] = reverse('webindex')
    return context


@login_required()
@render_response()
def load_metadata_preview(request, c_type, c_id, conn=None, share_id=None,
                          **kwargs):
    """
    This is the image 'Preview' tab for the right-hand panel.
    """
    context = {}

    # the index of a field within a well
    index = getIntOrDefault(request, 'index', 0)

    manager = BaseContainer(conn, **{str(c_type): long(c_id)})
    if share_id:
        context['share'] = BaseShare(conn, share_id)
    if c_type == "well":
        manager.image = manager.well.getImage(index)

    allRdefs = manager.image.getAllRenderingDefs()
    rdefs = {}
    rdefId = manager.image.getRenderingDefId()
    # remove duplicates per user
    for r in allRdefs:
        ownerId = r['owner']['id']
        r['current'] = r['id'] == rdefId
        # if duplicate rdefs for user, pick one with highest ID
        if ownerId not in rdefs or rdefs[ownerId]['id'] < r['id']:
            rdefs[ownerId] = r
    rdefs = rdefs.values()
    # format into rdef strings,
    # E.g. {c: '1|3118:35825$FF0000,2|2086:18975$FFFF00', m: 'c'}
    rdefQueries = []
    for r in rdefs:
        chs = []
        for i, c in enumerate(r['c']):
            act = "-"
            if c['active']:
                act = ""
            color = c['lut'] if 'lut' in c else c['color']
<<<<<<< HEAD
            reverse = 'r' if c['reverseIntensity'] else '-r'
            chs.append('%s%s|%s:%s%s$%s'
=======
            reverse = 'r' if c['inverted'] else '-r'
            chs.append('%s%s|%d:%d%s$%s'
>>>>>>> 95a55dfd
                       % (act, i+1, c['start'], c['end'], reverse, color))
        rdefQueries.append({
            'id': r['id'],
            'owner': r['owner'],
            'c': ",".join(chs),
            'm': r['model'] == 'greyscale' and 'g' or 'c'
            })
    max_w, max_h = conn.getMaxPlaneSize()
    size_x = manager.image.getSizeX()
    size_y = manager.image.getSizeY()

    context['tiledImage'] = (size_x * size_y) > (max_w * max_h)
    context['manager'] = manager
    context['rdefsJson'] = json.dumps(rdefQueries)
    context['rdefs'] = rdefs
    context['template'] = "webclient/annotations/metadata_preview.html"
    return context


@login_required()
@render_response()
def load_metadata_hierarchy(request, c_type, c_id, conn=None, **kwargs):
    """
    This loads the ancestors of the specified object and displays them in a
    static tree.
    Used by an AJAX call from the metadata_general panel.
    """
    manager = BaseContainer(conn, **{str(c_type): long(c_id)})

    context = {'manager': manager}
    context['template'] = "webclient/annotations/metadata_hierarchy.html"
    return context


@login_required()
@render_response()
def load_metadata_acquisition(request, c_type, c_id, conn=None, share_id=None,
                              **kwargs):
    """
    The acquisition tab of the right-hand panel. Only loaded for images.
    TODO: urls regex should make sure that c_type is only 'image' OR 'well'
    """
    try:
        if c_type in ("share", "discussion"):
            template = "webclient/annotations/annotations_share.html"
            manager = BaseShare(conn, c_id)
            manager.getAllUsers(c_id)
            manager.getComments(c_id)
        else:
            template = "webclient/annotations/metadata_acquisition.html"
            manager = BaseContainer(
                conn, **{str(c_type): long(c_id)})
    except AttributeError, x:
        return handlerInternalError(request, x)

    form_environment = None
    form_objective = None
    form_microscope = None
    form_instrument_objectives = list()
    form_stageLabel = None
    form_filters = list()
    form_dichroics = list()
    form_detectors = list()
    form_channels = list()
    form_lasers = list()

    lasertypes = list(conn.getEnumerationEntries("LaserType"))
    arctypes = list(conn.getEnumerationEntries("ArcType"))
    filamenttypes = list(conn.getEnumerationEntries("FilamentType"))

    # various enums we need for the forms (don't load unless needed)
    mediums = None
    immersions = None
    corrections = None

    if c_type == 'image':
        if share_id is None:
            manager.companionFiles()
        manager.channelMetadata()
        for theC, ch in enumerate(manager.channel_metadata):
            logicalChannel = ch.getLogicalChannel()
            if logicalChannel is not None:
                channel = dict()
                channel['form'] = MetadataChannelForm(initial={
                    'logicalChannel': logicalChannel,
                    'exWave': ch.getExcitationWave(units=True),
                    'emWave': ch.getEmissionWave(units=True),
                    'illuminations': list(conn.getEnumerationEntries(
                        "IlluminationI")),
                    'contrastMethods': list(conn.getEnumerationEntries(
                        "ContrastMethodI")),
                    'modes': list(conn.getEnumerationEntries(
                        "AcquisitionModeI"))})
                # 9853 Much metadata is not available to 'shares'
                if share_id is None:
                    lightPath = logicalChannel.getLightPath()
                    if lightPath is not None:
                        channel['form_dichroic'] = None
                        channel['form_excitation_filters'] = list()
                        channel['form_emission_filters'] = list()
                        lightPathDichroic = lightPath.getDichroic()
                        if lightPathDichroic is not None:
                            channel['form_dichroic'] = MetadataDichroicForm(
                                initial={'dichroic': lightPathDichroic})
                        filterTypes = list(conn.getEnumerationEntries(
                            "FilterTypeI"))
                        for f in lightPath.getEmissionFilters():
                            channel['form_emission_filters'].append(
                                MetadataFilterForm(initial={
                                    'filter': f, 'types': filterTypes}))
                        for f in lightPath.getExcitationFilters():
                            channel['form_excitation_filters'].append(
                                MetadataFilterForm(initial={
                                    'filter': f, 'types': filterTypes}))

                    detectorSettings = logicalChannel.getDetectorSettings()
                    if (detectorSettings._obj is not None and
                            detectorSettings.getDetector()):
                        channel['form_detector_settings'] = \
                            MetadataDetectorForm(initial={
                                'detectorSettings': detectorSettings,
                                'detector': detectorSettings.getDetector(),
                                'types': list(conn.getEnumerationEntries(
                                    "DetectorTypeI")),
                                'binnings': list(conn.getEnumerationEntries(
                                    "Binning"))})

                    lightSourceSettings = \
                        logicalChannel.getLightSourceSettings()
                    if (lightSourceSettings is not None and
                            lightSourceSettings._obj is not None):
                        lightSrc = lightSourceSettings.getLightSource()
                        if lightSrc is not None:
                            lstypes = lasertypes
                            if lightSrc.OMERO_CLASS == "Arc":
                                lstypes = arctypes
                            elif lightSrc.OMERO_CLASS == "Filament":
                                lstypes = filamenttypes
                            channel['form_light_source'] = \
                                MetadataLightSourceForm(initial={
                                    'lightSource': lightSrc,
                                    'lightSourceSettings': lightSourceSettings,
                                    'lstypes': lstypes,
                                    'mediums': list(
                                        conn.getEnumerationEntries(
                                            "LaserMediumI")),
                                    'pulses': list(conn.getEnumerationEntries(
                                        "PulseI"))})
                # TODO: We don't display filter sets here yet since they are
                # not populated on Import by BioFormats.
                channel['label'] = ch.getLabel()
                color = ch.getColor()
                channel['color'] = (color is not None and color.getHtml() or
                                    None)
                planeInfo = (
                    manager.image and
                    manager.image.getPrimaryPixels().copyPlaneInfo(
                        theC=theC, theZ=0))
                plane_info = []

                for pi in planeInfo:
                    deltaT = pi.getDeltaT(units="SECOND")
                    exposure = pi.getExposureTime(units="SECOND")
                    if deltaT is None and exposure is None:
                        continue
                    if deltaT is not None:
                        deltaT = deltaT.getValue()
                    if exposure is not None:
                        exposure = exposure.getValue()
                    plane_info.append({
                        'theT': pi.theT,
                        'deltaT': deltaT,
                        'exposureTime': exposure})
                channel['plane_info'] = plane_info

                form_channels.append(channel)

        try:
            image = manager.well.getWellSample().image()
        except:
            image = manager.image

        if share_id is None:    # 9853
            if image.getObjectiveSettings() is not None:
                # load the enums if needed and create our Objective Form
                if mediums is None:
                    mediums = list(conn.getEnumerationEntries("MediumI"))
                if immersions is None:
                    immersions = list(
                        conn.getEnumerationEntries("ImmersionI"))
                if corrections is None:
                    corrections = list(
                        conn.getEnumerationEntries("CorrectionI"))
                form_objective = MetadataObjectiveSettingsForm(initial={
                    'objectiveSettings': image.getObjectiveSettings(),
                    'objective': image.getObjectiveSettings().getObjective(),
                    'mediums': mediums,
                    'immersions': immersions,
                    'corrections': corrections})
            if image.getImagingEnvironment() is not None:
                form_environment = MetadataEnvironmentForm(initial={
                    'image': image})
            if image.getStageLabel() is not None:
                form_stageLabel = MetadataStageLabelForm(initial={
                    'image': image})

            instrument = image.getInstrument()
            if instrument is not None:
                if instrument.getMicroscope() is not None:
                    form_microscope = MetadataMicroscopeForm(initial={
                        'microscopeTypes': list(
                            conn.getEnumerationEntries("MicroscopeTypeI")),
                        'microscope': instrument.getMicroscope()})

                objectives = instrument.getObjectives()
                for o in objectives:
                    # load the enums if needed and create our Objective Form
                    if mediums is None:
                        mediums = list(conn.getEnumerationEntries("MediumI"))
                    if immersions is None:
                        immersions = list(
                            conn.getEnumerationEntries("ImmersionI"))
                    if corrections is None:
                        corrections = list(
                            conn.getEnumerationEntries("CorrectionI"))
                    obj_form = MetadataObjectiveForm(initial={
                        'objective': o,
                        'mediums': mediums,
                        'immersions': immersions,
                        'corrections': corrections})
                    form_instrument_objectives.append(obj_form)
                filters = list(instrument.getFilters())
                if len(filters) > 0:
                    for f in filters:
                        form_filter = MetadataFilterForm(initial={
                            'filter': f, 'types': list(
                                conn.getEnumerationEntries("FilterTypeI"))})
                        form_filters.append(form_filter)

                dichroics = list(instrument.getDichroics())
                for d in dichroics:
                    form_dichroic = MetadataDichroicForm(
                        initial={'dichroic': d})
                    form_dichroics.append(form_dichroic)

                detectors = list(instrument.getDetectors())
                if len(detectors) > 0:
                    for d in detectors:
                        form_detector = MetadataDetectorForm(initial={
                            'detectorSettings': None,
                            'detector': d,
                            'types': list(
                                conn.getEnumerationEntries("DetectorTypeI"))})
                        form_detectors.append(form_detector)

                lasers = list(instrument.getLightSources())
                if len(lasers) > 0:
                    for l in lasers:
                        lstypes = lasertypes
                        if l.OMERO_CLASS == "Arc":
                            lstypes = arctypes
                        elif l.OMERO_CLASS == "Filament":
                            lstypes = filamenttypes
                        form_laser = MetadataLightSourceForm(initial={
                            'lightSource': l,
                            'lstypes': lstypes,
                            'mediums': list(
                                conn.getEnumerationEntries("LaserMediumI")),
                            'pulses': list(
                                conn.getEnumerationEntries("PulseI"))})
                        form_lasers.append(form_laser)

    # TODO: remove this 'if' since we should only have c_type = 'image'?
    context = {'manager': manager, "share_id": share_id}
    if c_type not in ("share", "discussion", "tag"):
        context['form_channels'] = form_channels
        context['form_environment'] = form_environment
        context['form_objective'] = form_objective
        context['form_microscope'] = form_microscope
        context['form_instrument_objectives'] = form_instrument_objectives
        context['form_filters'] = form_filters
        context['form_dichroics'] = form_dichroics
        context['form_detectors'] = form_detectors
        context['form_lasers'] = form_lasers
        context['form_stageLabel'] = form_stageLabel
    context['template'] = template
    return context


@login_required()
@render_response()
def load_original_metadata(request, imageId, conn=None, share_id=None,
                           **kwargs):

    image = conn.getObject("Image", imageId)
    if image is None:
        raise Http404("No Image found with ID %s" % imageId)

    context = {
        'template': 'webclient/annotations/original_metadata.html',
        'imageId': image.getId()}
    try:
        om = image.loadOriginalMetadata()
        if om is not None:
            context['original_metadata'] = om[0]
            context['global_metadata'] = om[1]
            context['series_metadata'] = om[2]
    except omero.LockTimeout:
        # 408 is Request Timeout
        return HttpResponse(content='LockTimeout', status=408)
    return context

###########################################################################
# ACTIONS

# Annotation in the right-hand panel is handled the same way for single
# objects (metadata_general.html)
# AND for batch annotation (batch_annotate.html) by 4 forms:
# Comment (this is loaded in the initial page)
# Tags (the empty form is in the initial page but fields are loaded via AJAX)
# Local File (this is loaded in the initial page)
# Existing File (the empty form is in the initial page but field is loaded via
# AJAX)
#
# In each case, the form itself contains hidden fields to specify the
# object(s) being annotated
# All forms inherit from a single form that has these fields.


def getObjects(request, conn=None):
    """
    Prepare objects for use in the annotation forms.
    These objects are required by the form superclass to populate hidden
    fields, so we know what we're annotating on submission
    """
    r = request.GET or request.POST
    images = (
        len(r.getlist('image')) > 0 and
        list(conn.getObjects("Image", r.getlist('image'))) or
        list())
    datasets = (
        len(r.getlist('dataset')) > 0 and
        list(conn.getObjects(
            "Dataset", r.getlist('dataset'))) or
        list())
    projects = (
        len(r.getlist('project')) > 0 and
        list(conn.getObjects(
            "Project", r.getlist('project'))) or
        list())
    screens = (
        len(r.getlist('screen')) > 0 and
        list(conn.getObjects("Screen", r.getlist('screen'))) or
        list())
    plates = (
        len(r.getlist('plate')) > 0 and
        list(conn.getObjects("Plate", r.getlist('plate'))) or
        list())
    acquisitions = (
        len(r.getlist('acquisition')) > 0 and
        list(conn.getObjects(
            "PlateAcquisition", r.getlist('acquisition'))) or
        list())
    shares = (len(r.getlist('share')) > 0 and
              [conn.getShare(r.getlist('share')[0])] or list())
    wells = (len(r.getlist('well')) > 0 and
             list(conn.getObjects("Well", r.getlist('well'))) or list())
    return {
        'image': images, 'dataset': datasets, 'project': projects,
        'screen': screens, 'plate': plates, 'acquisition': acquisitions,
        'well': wells, 'share': shares}


def getIds(request):
    """
    Used by forms to indicate the currently selected objects prepared above
    """
    r = request.GET or request.POST
    selected = {
        'images': r.getlist('image'),
        'datasets': r.getlist('dataset'),
        'projects': r.getlist('project'),
        'screens': r.getlist('screen'),
        'plates': r.getlist('plate'),
        'acquisitions': r.getlist('acquisition'),
        'wells': r.getlist('well'),
        'shares': r.getlist('share')}
    return selected


@login_required()
@render_response()
def batch_annotate(request, conn=None, **kwargs):
    """
    This page gives a form for batch annotation.
    Local File form and Comment form are loaded. Other forms are loaded via
    AJAX
    """

    objs = getObjects(request, conn)

    # get groups for selected objects - setGroup() and create links
    obj_ids = []
    obj_labels = []
    groupIds = set()
    annotationBlocked = False
    for key in objs:
        obj_ids += ["%s=%s" % (key, o.id) for o in objs[key]]
        for o in objs[key]:
            groupIds.add(o.getDetails().group.id.val)
            if not o.canAnnotate():
                annotationBlocked = ("Can't add annotations because you don't"
                                     " have permissions")
            obj_labels.append({
                'type': key.title(), 'id': o.id, 'name': o.getName()})
    obj_string = "&".join(obj_ids)
    link_string = "|".join(obj_ids).replace("=", "-")
    if len(groupIds) == 0:
        # No supported objects found.
        # If multiple tags / tagsets selected, return placeholder
        if (len(request.GET.getlist('tag')) > 0 or
                len(request.GET.getlist('tagset')) > 0):
            return HttpResponse("<h2>Can't batch annotate tags</h2>")
        else:
            return handlerInternalError(request, "No objects found")
    groupId = list(groupIds)[0]
    conn.SERVICE_OPTS.setOmeroGroup(groupId)

    manager = BaseContainer(conn)
    figScripts = manager.listFigureScripts(objs)
    canExportAsJpg = manager.canExportAsJpg(request, objs)
    filesetInfo = None
    iids = []
    if 'image' in objs and len(objs['image']) > 0:
        iids = [i.getId() for i in objs['image']]
    if len(iids) > 0:
        filesetInfo = conn.getFilesetFilesInfo(iids)
        archivedInfo = conn.getArchivedFilesInfo(iids)
        filesetInfo['count'] += archivedInfo['count']
        filesetInfo['size'] += archivedInfo['size']

    context = {
        'iids': iids,
        'obj_string': obj_string,
        'link_string': link_string,
        'obj_labels': obj_labels,
        'batch_ann': True,
        'figScripts': figScripts,
        'canExportAsJpg': canExportAsJpg,
        'filesetInfo': filesetInfo,
        'annotationBlocked': annotationBlocked,
        'differentGroups': False}
    if len(groupIds) > 1:
        context['annotationBlocked'] = ("Can't add annotations because"
                                        " objects are in different groups")
        context['differentGroups'] = True       # E.g. don't run scripts etc
    context['canDownload'] = manager.canDownload(objs)
    context['template'] = "webclient/annotations/batch_annotate.html"
    context['webclient_path'] = reverse('webindex')
    context['annotationCounts'] = manager.getBatchAnnotationCounts(
        getObjects(request, conn))
    return context


@login_required()
@render_response()
def annotate_file(request, conn=None, **kwargs):
    """
    On 'POST', This handles attaching an existing file-annotation(s) and/or
    upload of a new file to one or more objects
    Otherwise it generates the form for choosing file-annotations & local
    files.
    """
    oids = getObjects(request, conn)
    selected = getIds(request)
    initial = {
        'selected': selected,
        'images': oids['image'],
        'datasets': oids['dataset'],
        'projects': oids['project'],
        'screens': oids['screen'],
        'plates': oids['plate'],
        'acquisitions': oids['acquisition'],
        'wells': oids['well']}

    # Use the first object we find to set context (assume all objects are in
    # same group!)
    for obs in oids.values():
        if len(obs) > 0:
            conn.SERVICE_OPTS.setOmeroGroup(obs[0].getDetails().group.id.val)
            break

    obj_count = sum([len(selected[types]) for types in selected])

    # Get appropriate manager, either to list available Files to add to single
    # object, or list ALL Files (multiple objects)
    manager = None
    if obj_count == 1:
        for t in selected:
            if len(selected[t]) > 0:
                o_type = t[:-1]         # "images" -> "image"
                o_id = selected[t][0]
                break
        if o_type in ("dataset", "project", "image", "screen", "plate",
                      "acquisition", "well", "comment", "file", "tag",
                      "tagset"):
            if o_type == 'tagset':
                # TODO: this should be handled by the BaseContainer
                o_type = 'tag'
            kw = {}
            if o_type is not None and o_id > 0:
                kw[str(o_type)] = long(o_id)
            try:
                manager = BaseContainer(conn, **kw)
            except AttributeError, x:
                return handlerInternalError(request, x)

    if manager is not None:
        files = manager.getFilesByObject()
    else:
        manager = BaseContainer(conn)
        for dtype, objs in oids.items():
            if len(objs) > 0:
                # NB: we only support a single data-type now. E.g. 'image' OR
                # 'dataset' etc.
                files = manager.getFilesByObject(
                    parent_type=dtype, parent_ids=[o.getId() for o in objs])
                break

    initial['files'] = files

    if request.method == 'POST':
        # handle form submission
        form_file = FilesAnnotationForm(
            initial=initial, data=request.POST.copy())
        if form_file.is_valid():
            # Link existing files...
            files = form_file.cleaned_data['files']
            added_files = []
            if files is not None and len(files) > 0:
                added_files = manager.createAnnotationsLinks(
                    'file', files, oids)
            # upload new file
            fileupload = ('annotation_file' in request.FILES and
                          request.FILES['annotation_file'] or None)
            if fileupload is not None and fileupload != "":
                newFileId = manager.createFileAnnotations(
                    fileupload, oids)
                added_files.append(newFileId)
            return JsonResponse({'fileIds': added_files})
        else:
            return HttpResponse(form_file.errors)

    else:
        form_file = FilesAnnotationForm(initial=initial)
        context = {'form_file': form_file}
        template = "webclient/annotations/files_form.html"
    context['template'] = template
    return context


@login_required()
@render_response()
def annotate_rating(request, conn=None, **kwargs):
    """
    Handle adding Rating to one or more objects
    """
    rating = getIntOrDefault(request, 'rating', 0)
    oids = getObjects(request, conn)

    # add / update rating
    for otype, objs in oids.items():
        for o in objs:
            o.setRating(rating)

    # return a summary of ratings
    return JsonResponse({'success': True})


@login_required()
@render_response()
def annotate_comment(request, conn=None, **kwargs):
    """ Handle adding Comments to one or more objects
    Unbound instance of Comment form not available.
    If the form has been submitted, a bound instance of the form
    is created using request.POST"""

    if request.method != 'POST':
        raise Http404("Unbound instance of form not available.")

    oids = getObjects(request, conn)
    selected = getIds(request)
    initial = {
        'selected': selected,
        'images': oids['image'],
        'datasets': oids['dataset'],
        'projects': oids['project'],
        'screens': oids['screen'],
        'plates': oids['plate'],
        'acquisitions': oids['acquisition'],
        'wells': oids['well'],
        'shares': oids['share']}

    # Use the first object we find to set context (assume all objects are in
    # same group!) this does not aplly to share
    if len(oids['share']) < 1:
        for obs in oids.values():
            if len(obs) > 0:
                conn.SERVICE_OPTS.setOmeroGroup(
                    obs[0].getDetails().group.id.val)
                break

    # Handle form submission...
    form_multi = CommentAnnotationForm(initial=initial,
                                       data=request.POST.copy())
    if form_multi.is_valid():
        # In each case below, we pass the {'object_type': [ids]} map
        content = form_multi.cleaned_data['comment']
        if content is not None and content != "":
            if oids['share'] is not None and len(oids['share']) > 0:
                sid = oids['share'][0].id
                manager = BaseShare(conn, sid)
                host = "%s?server=%i" % (
                    request.build_absolute_uri(
                        reverse("load_template", args=["public"])),
                    int(conn.server_id))
                textAnn = manager.addComment(host, content)
                # For shares we need to return html for display...
                context = {
                    'tann': textAnn,
                    'added_by': conn.getUserId(),
                    'template': "webclient/annotations/comment.html"}
            else:
                # ...otherwise Comments are re-loaded by AJAX json
                # so we don't *need* to return anything
                manager = BaseContainer(conn)
                annId = manager.createCommentAnnotations(
                    content, oids)
                context = {
                    'annId': annId,
                    'added_by': conn.getUserId()}
            return context
    else:
        # TODO: handle invalid form error
        return HttpResponse(str(form_multi.errors))


@login_required()
@render_response()
def annotate_map(request, conn=None, **kwargs):
    """
        Handle adding Map Annotations to one or more objects
        POST data "mapAnnotation" should be list of ['key':'value'] pairs.
    """

    if request.method != 'POST':
        raise Http404("Need to POST map annotation data as list of"

                      " ['key', 'value'] pairs")

    oids = getObjects(request, conn)

    # Use the first object we find to set context (assume all objects are in
    # same group!)
    # this does not aplly to share
    if len(oids['share']) < 1:
        for obs in oids.values():
            if len(obs) > 0:
                conn.SERVICE_OPTS.setOmeroGroup(
                    obs[0].getDetails().group.id.val)
                break

    data = request.POST.get('mapAnnotation')
    data = json.loads(data)

    annId = request.POST.get('annId')
    # Create a new annotation
    if annId is None and len(data) > 0:
        ann = omero.gateway.MapAnnotationWrapper(conn)
        ann.setValue(data)
        ann.setNs(omero.constants.metadata.NSCLIENTMAPANNOTATION)
        ann.save()
        for k, objs in oids.items():
            for obj in objs:
                obj.linkAnnotation(ann)
        annId = ann.getId()
    # Or update existing annotation
    elif annId is not None:
        ann = conn.getObject("MapAnnotation", annId)
        if len(data) > 0:
            ann.setValue(data)
            ann.save()
            annId = ann.getId()
        else:
            # Delete if no data
            handle = conn.deleteObjects('/Annotation', [annId])
            try:
                conn._waitOnCmd(handle)
            finally:
                handle.close()
            annId = None

    return {"annId": annId}


@login_required()
@render_response()
def marshal_tagging_form_data(request, conn=None, **kwargs):
    """
    Provides json data to ome.tagging_form.js
    """

    group = get_long_or_default(request, 'group', -1)
    conn.SERVICE_OPTS.setOmeroGroup(str(group))
    try:
        offset = int(request.GET.get('offset'))
        limit = int(request.GET.get('limit', 1000))
    except:
        offset = limit = None

    jsonmode = request.GET.get('jsonmode')
    if jsonmode == 'tagcount':
        tag_count = conn.getTagCount()
        return dict(tag_count=tag_count)

    manager = BaseContainer(conn)
    manager.loadTagsRecursive(eid=-1, offset=offset, limit=limit)
    all_tags = manager.tags_recursive
    all_tags_owners = manager.tags_recursive_owners

    if jsonmode == 'tags':
        # send tag information without descriptions
        r = list((i, t, o, s) for i, d, t, o, s in all_tags)
        return r

    elif jsonmode == 'desc':
        # send descriptions for tags
        return dict((i, d) for i, d, t, o, s in all_tags)

    elif jsonmode == 'owners':
        # send owner information
        return all_tags_owners

    return HttpResponse()


@login_required()
@render_response()
def annotate_tags(request, conn=None, **kwargs):
    """
    This handles creation AND submission of Tags form, adding new AND/OR
    existing tags to one or more objects
    """

    oids = getObjects(request, conn)
    selected = getIds(request)
    obj_count = sum([len(selected[types]) for types in selected])

    # Get appropriate manager, either to list available Tags to add to single
    # object, or list ALL Tags (multiple objects)
    manager = None
    self_id = conn.getEventContext().userId

    tags = []

    # Use the first object we find to set context (assume all objects are
    # in same group!)
    for obs in oids.values():
        if len(obs) > 0:
            conn.SERVICE_OPTS.setOmeroGroup(
                obs[0].getDetails().group.id.val)
            break

    # Make a list of all current tags
    # As would be on right column of tagging dialog...
    taglist, users = tree.marshal_annotations(
        conn,
        project_ids=selected['projects'],
        dataset_ids=selected['datasets'],
        image_ids=selected['images'],
        screen_ids=selected['screens'],
        plate_ids=selected['plates'],
        run_ids=selected['acquisitions'],
        well_ids=selected['wells'],
        ann_type='tag',
        # If we reach this limit we'll get some tags not removed
        limit=100000)

    userMap = {}
    for exp in users:
        userMap[exp['id']] = exp

    # For batch annotate, only include tags that user has added to all objects
    if obj_count > 1:
        # count my links
        myLinkCount = {}
        for t in taglist:
            tid = t['id']
            if tid not in myLinkCount:
                myLinkCount[tid] = 0
            if t['link']['owner']['id'] == self_id:
                myLinkCount[tid] += 1
        # filter
        taglist = [t for t in taglist if myLinkCount[t['id']] == obj_count]

    selected_tags = []
    for tag in taglist:
        linkOwnerId = tag['link']['owner']['id']
        owner = userMap[linkOwnerId]
        ownerName = "%s %s" % (
            owner['firstName'],
            owner['lastName'])
        canDelete = True
        created = tag['link']['date']
        linkOwned = linkOwnerId == self_id
        selected_tags.append(
            (tag['id'], self_id, ownerName, canDelete, created, linkOwned))

    # selected_tags is really a list of tag LINKS.
    # May be several links per tag.id
    selected_tags.sort(key=lambda x: x[0])

    initial = {
        'selected': selected,
        'images': oids['image'],
        'datasets': oids['dataset'],
        'projects': oids['project'],
        'screens': oids['screen'],
        'plates': oids['plate'],
        'acquisitions': oids['acquisition'],
        'wells': oids['well']}

    if request.method == 'POST':
        # handle form submission
        form_tags = TagsAnnotationForm(
            initial=initial, data=request.POST.copy())
        newtags_formset = NewTagsAnnotationFormSet(
            prefix='newtags', data=request.POST.copy())
        # Create new tags or Link existing tags...
        if form_tags.is_valid() and newtags_formset.is_valid():
            # filter down previously selected tags to the ones linked by
            # current user
            selected_tag_ids = [stag[0] for stag in selected_tags if stag[5]]
            # Remove duplicates from tag IDs
            selected_tag_ids = list(set(selected_tag_ids))
            post_tags = form_tags.cleaned_data['tags']
            tags = [tag for tag in post_tags
                    if tag not in selected_tag_ids]
            removed = [tag for tag in selected_tag_ids
                       if tag not in post_tags]
            manager = BaseContainer(conn)
            if tags:
                manager.createAnnotationsLinks(
                    'tag',
                    tags,
                    oids
                )
            new_tags = []
            for form in newtags_formset.forms:
                new_tags.append(manager.createTagAnnotations(
                    form.cleaned_data['tag'],
                    form.cleaned_data['description'],
                    oids,
                    tag_group_id=form.cleaned_data['tagset'],
                ))
            # only remove Tags where the link is owned by self_id
            for remove in removed:
                tag_manager = BaseContainer(conn, tag=remove)
                tag_manager.remove([
                    "%s-%s" % (dtype, obj.id)
                    for dtype, objs in oids.items()
                    for obj in objs], tag_owner_id=self_id)
            return JsonResponse({'added': tags,
                                 'removed': removed,
                                 'new': new_tags})
        else:
            # TODO: handle invalid form error
            return HttpResponse(str(form_tags.errors))

    else:
        form_tags = TagsAnnotationForm(initial=initial)
        newtags_formset = NewTagsAnnotationFormSet(prefix='newtags')
        context = {
            'form_tags': form_tags,
            'newtags_formset': newtags_formset,
            'selected_tags': selected_tags,
        }
        template = "webclient/annotations/tags_form.html"
    context['template'] = template
    return context


@require_POST
@login_required()
@render_response()
def edit_channel_names(request, imageId, conn=None, **kwargs):
    """
    Edit and save channel names
    """
    image = conn.getObject("Image", imageId)
    sizeC = image.getSizeC()
    channelNames = {}
    nameDict = {}
    for i in range(sizeC):
        cname = request.POST.get("channel%d" % i, None)
        if cname is not None:
            cname = smart_str(cname)[:255]      # Truncate to fit in DB
            channelNames["channel%d" % i] = cname
            nameDict[i+1] = cname
    # If the 'Apply to Dataset' button was used to submit...
    if request.POST.get('confirm_apply', None) is not None:
        # plate-123 OR dataset-234
        parentId = request.POST.get('parentId', None)
        if parentId is not None:
            ptype = parentId.split("-")[0].title()
            pid = long(parentId.split("-")[1])
            counts = conn.setChannelNames(
                ptype, [pid], nameDict, channelCount=sizeC)
    else:
        counts = conn.setChannelNames("Image", [image.getId()], nameDict)
    rv = {"channelNames": channelNames}
    if counts:
        rv['imageCount'] = counts['imageCount']
        rv['updateCount'] = counts['updateCount']
        return rv
    else:
        return {"error": "No parent found to apply Channel Names"}


@login_required(setGroupContext=True)
@render_response()
def manage_action_containers(request, action, o_type=None, o_id=None,
                             conn=None, **kwargs):
    """
    Handles many different actions on various objects.

    @param action:      "addnewcontainer", (creates a new Project, Dataset,
                        Screen), "editname", "savename", "editdescription",
                        "savedescription",  (used as GET and POST for in-line
                        editing),
                        "removefromshare", (tree P/D/I moving etc)
                        "delete", "deletemany"      (delete objects)
                        "remove" (remove tag/comment from object)
    @param o_type:      "dataset", "project", "image", "screen", "plate",
                        "acquisition", "well","comment", "file", "tag",
                        "tagset","share", "sharecomment"
    """
    template = None

    manager = None
    if o_type in ("dataset", "project", "image", "screen", "plate",
                  "acquisition", "well", "comment", "file", "tag", "tagset"):
        kw = {}
        if o_type is not None and o_id > 0:
            kw[str(o_type)] = long(o_id)
        try:
            manager = BaseContainer(conn, **kw)
        except AttributeError, x:
            return handlerInternalError(request, x)
    elif o_type in ("share", "sharecomment", "chat"):
        manager = BaseShare(conn, o_id)
    else:
        manager = BaseContainer(conn)

    form = None
    if action == 'addnewcontainer':
        # Used within the jsTree to add a new Project, Dataset, Tag,
        # Tagset etc under a specified parent OR top-level
        if not request.method == 'POST':
            return HttpResponseRedirect(reverse("manage_action_containers",
                                        args=["edit", o_type, o_id]))

        form = ContainerForm(data=request.POST.copy())
        if form.is_valid():
            logger.debug(
                "Create new in %s: %s" % (o_type, str(form.cleaned_data)))
            name = form.cleaned_data['name']
            description = form.cleaned_data['description']
            owner = form.cleaned_data['owner']

            if o_type == "project" and hasattr(manager, o_type) and o_id > 0:
                oid = manager.createDataset(name, description, owner=owner)
            elif o_type == "tagset" and o_id > 0:
                oid = manager.createTag(name, description, owner=owner)
            elif request.POST.get('folder_type') in ("project", "screen",
                                                     "dataset",
                                                     "tag", "tagset"):
                # No parent specified. We can create orphaned 'project',
                # 'dataset' etc.
                folder_type = request.POST.get('folder_type')
                if folder_type == "dataset":
                    oid = manager.createDataset(
                        name, description,
                        owner=owner,
                        img_ids=request.POST.getlist('image', None))
                else:
                    oid = conn.createContainer(folder_type, name,
                                               description, owner=owner)
            else:
                return HttpResponseServerError("Object does not exist")
            rdict = {'bad': 'false', 'id': oid}
            return JsonResponse(rdict)
        else:
            d = dict()
            for e in form.errors.iteritems():
                d.update({e[0]: unicode(e[1])})
            rdict = {'bad': 'true', 'errs': d}
            return JsonResponse(rdict)
    elif action == 'add':
        template = "webclient/public/share_form.html"
        experimenters = list(conn.getExperimenters())
        experimenters.sort(key=lambda x: x.getOmeName().lower())
        if o_type == "share":
            img_ids = request.GET.getlist('image',
                                          request.POST.getlist('image'))
            if request.method == 'GET' and len(img_ids) == 0:
                return HttpResponse("No images specified")
            images_to_share = list(conn.getObjects("Image", img_ids))
            if request.method == 'POST':
                form = BasketShareForm(
                    initial={'experimenters': experimenters,
                             'images': images_to_share},
                    data=request.POST.copy())
                if form.is_valid():
                    images = form.cleaned_data['image']
                    message = form.cleaned_data['message']
                    expiration = form.cleaned_data['expiration']
                    members = form.cleaned_data['members']
                    # guests = request.POST['guests']
                    enable = form.cleaned_data['enable']
                    host = "%s?server=%i" % (request.build_absolute_uri(
                        reverse("load_template", args=["public"])),
                        int(conn.server_id))
                    shareId = manager.createShare(
                        host, images, message, members, enable, expiration)
                    return HttpResponse("shareId:%s" % shareId)
            else:
                initial = {
                    'experimenters': experimenters,
                    'images': images_to_share,
                    'enable': True,
                    'selected': request.GET.getlist('image')
                }
                form = BasketShareForm(initial=initial)
        template = "webclient/public/share_form.html"
        context = {'manager': manager, 'form': form}

    elif action == 'edit':
        # form for editing an Object. E.g. Project etc. TODO: not used now?
        if o_type == "share" and o_id > 0:
            template = "webclient/public/share_form.html"
            manager.getMembers(o_id)
            manager.getComments(o_id)
            experimenters = list(conn.getExperimenters())
            experimenters.sort(key=lambda x: x.getOmeName().lower())
            initial = {
                'message': manager.share.message,
                'expiration': "",
                'shareMembers': manager.membersInShare,
                'enable': manager.share.active,
                'experimenters': experimenters}
            if manager.share.getExpireDate() is not None:
                initial['expiration'] = \
                    manager.share.getExpireDate().strftime("%Y-%m-%d")
            form = ShareForm(initial=initial)  # 'guests':share.guestsInShare,
            context = {'manager': manager, 'form': form}
        elif hasattr(manager, o_type) and o_id > 0:
            obj = getattr(manager, o_type)
            template = "webclient/data/container_form.html"
            form = ContainerForm(
                initial={'name': obj.name, 'description': obj.description})
            context = {'manager': manager, 'form': form}
    elif action == 'save':
        # Handles submission of the 'edit' form above. TODO: not used now?
        if not request.method == 'POST':
            return HttpResponseRedirect(reverse("manage_action_containers",
                                        args=["edit", o_type, o_id]))
        if o_type == "share":
            experimenters = list(conn.getExperimenters())
            experimenters.sort(key=lambda x: x.getOmeName().lower())
            form = ShareForm(initial={'experimenters': experimenters},
                             data=request.POST.copy())
            if form.is_valid():
                logger.debug("Update share: %s" % (str(form.cleaned_data)))
                message = form.cleaned_data['message']
                expiration = form.cleaned_data['expiration']
                members = form.cleaned_data['members']
                # guests = request.POST['guests']
                enable = form.cleaned_data['enable']
                host = "%s?server=%i" % (request.build_absolute_uri(
                    reverse("load_template", args=["public"])),
                    int(conn.server_id))
                manager.updateShareOrDiscussion(
                    host, message, members, enable, expiration)
                r = "enable" if enable else "disable"
                return HttpResponse(r)
            else:
                template = "webclient/public/share_form.html"
                context = {'share': manager, 'form': form}
        else:
            return HttpResponseServerError("Object does not exist")
    elif action == 'editname':
        # start editing 'name' in-line
        if hasattr(manager, o_type) and o_id > 0:
            obj = getattr(manager, o_type)
            template = "webclient/ajax_form/container_form_ajax.html"
            if o_type == "tag":
                txtValue = obj.textValue
            else:
                txtValue = obj.getName()
            form = ContainerNameForm(initial={'name': txtValue})
            context = {'manager': manager, 'form': form}
        else:
            return HttpResponseServerError("Object does not exist")
    elif action == 'savename':
        # Save name edit in-line
        if not request.method == 'POST':
            return HttpResponseRedirect(reverse("manage_action_containers",
                                        args=["edit", o_type, o_id]))
        if hasattr(manager, o_type) and o_id > 0:
            form = ContainerNameForm(data=request.POST.copy())
            if form.is_valid():
                logger.debug("Update name form:" + str(form.cleaned_data))
                name = form.cleaned_data['name']
                rdict = {'bad': 'false', 'o_type': o_type}
                manager.updateName(o_type, name)
                return JsonResponse(rdict)
            else:
                d = dict()
                for e in form.errors.iteritems():
                    d.update({e[0]: unicode(e[1])})
                rdict = {'bad': 'true', 'errs': d}
                return JsonResponse(rdict)
        else:
            return HttpResponseServerError("Object does not exist")
    elif action == 'editdescription':
        # start editing description in-line
        if hasattr(manager, o_type) and o_id > 0:
            obj = getattr(manager, o_type)
            template = "webclient/ajax_form/container_form_ajax.html"
            form = ContainerDescriptionForm(
                initial={'description': obj.description})
            context = {'manager': manager, 'form': form}
        else:
            return HttpResponseServerError("Object does not exist")
    elif action == 'savedescription':
        # Save editing of description in-line
        if not request.method == 'POST':
            return HttpResponseServerError(
                "Action '%s' on the '%s' id:%s cannot be complited"
                % (action, o_type, o_id))
        if hasattr(manager, o_type) and o_id > 0:
            form = ContainerDescriptionForm(data=request.POST.copy())
            if form.is_valid():
                logger.debug("Update name form:" + str(form.cleaned_data))
                description = form.cleaned_data['description']
                manager.updateDescription(o_type, description)
                rdict = {'bad': 'false'}
                return JsonResponse(rdict)
            else:
                d = dict()
                for e in form.errors.iteritems():
                    d.update({e[0]: unicode(e[1])})
                rdict = {'bad': 'true', 'errs': d}
                return JsonResponse(rdict)
        else:
            return HttpResponseServerError("Object does not exist")
    elif action == 'remove':
        # Handles removal of comment, tag from
        # Object etc.
        # E.g. image-123  or image-1|image-2
        parents = request.POST['parent']
        try:
            manager.remove(parents.split('|'))
        except Exception, x:
            logger.error(traceback.format_exc())
            rdict = {'bad': 'true', 'errs': str(x)}
            return JsonResponse(rdict)

        rdict = {'bad': 'false'}
        return JsonResponse(rdict)
    elif action == 'removefromshare':
        image_id = request.POST.get('source')
        try:
            manager.removeImage(image_id)
        except Exception, x:
            logger.error(traceback.format_exc())
            rdict = {'bad': 'true', 'errs': str(x)}
            return JsonResponse(rdict)
        rdict = {'bad': 'false'}
        return JsonResponse(rdict)
    elif action == 'delete':
        # Handles delete of a file attached to object.
        child = toBoolean(request.POST.get('child'))
        anns = toBoolean(request.POST.get('anns'))
        try:
            handle = manager.deleteItem(child, anns)
            request.session['callback'][str(handle)] = {
                'job_type': 'delete',
                'delmany': False,
                'did': o_id,
                'dtype': o_type,
                'status': 'in progress',
                'error': 0,
                'dreport': _formatReport(handle),
                'start_time': datetime.datetime.now()}
            request.session.modified = True
        except Exception, x:
            logger.error(
                'Failed to delete: %r' % {'did': o_id, 'dtype': o_type},
                exc_info=True)
            rdict = {'bad': 'true', 'errs': str(x)}
        else:
            rdict = {'bad': 'false'}
        return JsonResponse(rdict)
    elif action == 'deletemany':
        # Handles multi-delete from jsTree.
        object_ids = {
            'Image': request.POST.getlist('image'),
            'Dataset': request.POST.getlist('dataset'),
            'Project': request.POST.getlist('project'),
            'Annotation': request.POST.getlist('tag'),
            'Screen': request.POST.getlist('screen'),
            'Plate': request.POST.getlist('plate'),
            'Well': request.POST.getlist('well'),
            'PlateAcquisition': request.POST.getlist('acquisition')}
        child = toBoolean(request.POST.get('child'))
        anns = toBoolean(request.POST.get('anns'))
        logger.debug(
            "Delete many: child? %s anns? %s object_ids %s"
            % (child, anns, object_ids))
        try:
            for key, ids in object_ids.iteritems():
                if ids is not None and len(ids) > 0:
                    handle = manager.deleteObjects(key, ids, child, anns)
                    if key == "PlateAcquisition":
                        key = "Plate Run"      # for nicer user message
                    dMap = {
                        'job_type': 'delete',
                        'start_time': datetime.datetime.now(),
                        'status': 'in progress',
                        'error': 0,
                        'dreport': _formatReport(handle),
                        'dtype': key}
                    if len(ids) > 1:
                        dMap['delmany'] = len(ids)
                        dMap['did'] = ids
                    else:
                        dMap['delmany'] = False
                        dMap['did'] = ids[0]
                    request.session['callback'][str(handle)] = dMap
            request.session.modified = True
        except Exception, x:
            logger.error(
                'Failed to delete: %r' % {'did': ids, 'dtype': key},
                exc_info=True)
            # Ajax error handling will allow user to submit bug report
            raise
        else:
            rdict = {'bad': 'false'}
        return JsonResponse(rdict)
    context['template'] = template
    return context


@login_required(doConnectionCleanup=False)
def get_original_file(request, fileId, download=False, conn=None, **kwargs):
    """
    Returns the specified original file as an http response. Used for
    displaying text or png/jpeg etc files in browser
    """

    # May be viewing results of a script run in a different group.
    conn.SERVICE_OPTS.setOmeroGroup(-1)

    orig_file = conn.getObject("OriginalFile", fileId)
    if orig_file is None:
        return handlerInternalError(
            request, "Original File does not exists (id:%s)." % (fileId))

    rsp = ConnCleaningHttpResponse(
        orig_file.getFileInChunks(buf=settings.CHUNK_SIZE))
    rsp.conn = conn
    mimetype = orig_file.mimetype
    if mimetype == "text/x-python":
        mimetype = "text/plain"  # allows display in browser
    rsp['Content-Type'] = mimetype
    rsp['Content-Length'] = orig_file.getSize()

    if download:
        downloadName = orig_file.name.replace(" ", "_")
        downloadName = downloadName.replace(",", ".")
        rsp['Content-Disposition'] = 'attachment; filename=%s' % downloadName
    return rsp


@login_required(doConnectionCleanup=False)
def download_annotation(request, annId, conn=None, **kwargs):
    """ Returns the file annotation as an http response for download """
    ann = conn.getObject("Annotation", annId)
    if ann is None:
        return handlerInternalError(
            request, "Annotation does not exist (id:%s)." % (annId))

    rsp = ConnCleaningHttpResponse(
        ann.getFileInChunks(buf=settings.CHUNK_SIZE))
    rsp.conn = conn
    rsp['Content-Type'] = 'application/force-download'
    rsp['Content-Length'] = ann.getFileSize()
    rsp['Content-Disposition'] = ('attachment; filename=%s'
                                  % (ann.getFileName().replace(" ", "_")))
    return rsp


@login_required()
def download_orig_metadata(request, imageId, conn=None, **kwargs):
    """ Downloads the 'Original Metadata' as a text file """

    image = conn.getObject("Image", imageId)
    if image is None:
        raise Http404("No Image found with ID %s" % imageId)

    om = image.loadOriginalMetadata()

    txtLines = ["[Global Metadata]"]
    txtLines.extend(["%s=%s" % (kv[0], kv[1]) for kv in om[1]])

    txtLines.append("[Series Metadata]")
    txtLines.extend(["%s=%s" % (kv[0], kv[1]) for kv in om[2]])
    rspText = "\n".join(txtLines)

    rsp = HttpResponse(rspText)
    rsp['Content-Type'] = 'application/force-download'
    rsp['Content-Length'] = len(rspText)
    rsp['Content-Disposition'] = 'attachment; filename=Original_Metadata.txt'
    return rsp


@login_required()
@render_response()
def download_placeholder(request, conn=None, **kwargs):
    """
    Page displays a simple "Preparing download..." message and redirects to
    the 'url'.
    We construct the url and query string from request: 'url' and 'ids'.
    """

    format = request.GET.get('format', None)
    if format is not None:
        download_url = reverse('download_as')
        zipName = 'Export_as_%s' % format
    else:
        download_url = reverse('archived_files')
        zipName = 'OriginalFileDownload'
    targetIds = request.GET.get('ids')      # E.g. image-1|image-2
    defaultName = request.GET.get('name', zipName)  # default zip name
    defaultName = os.path.basename(defaultName)         # remove path

    if targetIds is None:
        raise Http404("No IDs specified. E.g. ?ids=image-1|image-2")

    ids = targetIds.split("|")

    fileLists = []
    fileCount = 0
    # If we're downloading originals, list original files so user can
    # download individual files.
    if format is None:
        imgIds = []
        wellIds = []
        for i in ids:
            if i.split("-")[0] == "image":
                imgIds.append(i.split("-")[1])
            elif i.split("-")[0] == "well":
                wellIds.append(i.split("-")[1])

        images = []
        # Get images...
        if imgIds:
            images = list(conn.getObjects("Image", imgIds))

        if len(images) == 0:
            raise Http404("No images found.")

        # Have a list of files per fileset (or per image without fileset)
        fsIds = set()
        fileIds = set()
        for image in images:
            fs = image.getFileset()
            if fs is not None:
                # Make sure we've not processed this fileset before.
                if fs.id in fsIds:
                    continue
                fsIds.add(fs.id)
            files = list(image.getImportedImageFiles())
            fList = []
            for f in files:
                if f.id in fileIds:
                    continue
                fileIds.add(f.id)
                fList.append({'id': f.id,
                              'name': f.name,
                              'size': f.getSize()})
            if len(fList) > 0:
                fileLists.append(fList)
        fileCount = sum([len(l) for l in fileLists])
    else:
        # E.g. JPEG/PNG - 1 file per image
        fileCount = len(ids)

    query = "&".join([i.replace("-", "=") for i in ids])
    download_url = download_url + "?" + query
    if format is not None:
        download_url = (download_url + "&format=%s"
                        % format)

    context = {
        'template': "webclient/annotations/download_placeholder.html",
        'url': download_url,
        'defaultName': defaultName,
        'fileLists': fileLists,
        'fileCount': fileCount
        }
    return context


@login_required(setGroupContext=True)
@render_response()
def load_calendar(request, year=None, month=None, conn=None, **kwargs):
    """
    Loads the calendar which is displayed in the left panel of the history
    page.
    Shows current month by default. Filter by experimenter
    """

    template = "webclient/history/calendar.html"
    filter_user_id = request.session.get('user_id')

    if year is not None and month is not None:
        controller = BaseCalendar(
            conn=conn, year=year, month=month, eid=filter_user_id)
    else:
        today = datetime.datetime.today()
        controller = BaseCalendar(
            conn=conn, year=today.year, month=today.month, eid=filter_user_id)
    controller.create_calendar()

    context = {'controller': controller}

    context['template'] = template
    return context


@login_required(setGroupContext=True)
@render_response()
def load_history(request, year, month, day, conn=None, **kwargs):
    """ The data for a particular date that is loaded into the center panel """

    template = "webclient/history/history_details.html"

    # get page
    page = int(request.GET.get('page', 1))

    filter_user_id = request.session.get('user_id')
    controller = BaseCalendar(
        conn=conn, year=year, month=month, day=day, eid=filter_user_id)
    controller.get_items(page)

    context = {'controller': controller}
    context['template'] = template
    return context


def getObjectUrl(conn, obj):
    """
    This provides a url to browse to the specified omero.model.ObjectI P/D/I,
    S/P, FileAnnotation etc. used to display results from the scripting
    service
    E.g webclient/userdata/?path=image-12601
    If the object is a file annotation, try to browse to the parent P/D/I
    """
    base_url = reverse(viewname="load_template", args=['userdata'])

    # if we have a File Annotation, then we want our URL to be for the parent
    # object...
    if isinstance(obj, omero.model.FileAnnotationI):
        fa = conn.getObject("Annotation", obj.id.val)
        for ptype in ['project', 'dataset', 'image']:
            links = list(fa.getParentLinks(ptype))
            if len(links) > 0:
                obj = links[0].parent
                break

    if obj.__class__.__name__ in (
            "ImageI", "DatasetI", "ProjectI", "ScreenI", "PlateI", "WellI"):
        otype = obj.__class__.__name__[:-1].lower()
        base_url += "?show=%s-%s" % (otype, obj.id.val)
        return base_url


######################
# Activities window & Progressbar
def update_callback(request, cbString, **kwargs):
    """Update a callback handle with  key/value pairs"""
    for key, value in kwargs.iteritems():
        request.session['callback'][cbString][key] = value


@login_required()
@render_response()
def activities(request, conn=None, **kwargs):
    """
    This refreshes callback handles (delete, scripts, chgrp etc) and provides
    html to update Activities window & Progressbar.
    The returned html contains details for ALL callbacks in web session,
    regardless of their status.
    We also add counts of jobs, failures and 'in progress' to update status
    bar.
    """

    in_progress = 0
    failure = 0
    new_results = []
    _purgeCallback(request)

    # If we have a jobId, just process that (Only chgrp supported)
    jobId = request.GET.get('jobId', None)
    if jobId is not None:
        jobId = str(jobId)
        prx = omero.cmd.HandlePrx.checkedCast(conn.c.ic.stringToProxy(jobId))
        rsp = prx.getResponse()
        if rsp is not None:
            rv = chgrpMarshal(conn, rsp)
            rv['finished'] = True
        else:
            rv = {'finished': False}
        return rv

    # test each callback for failure, errors, completion, results etc
    for cbString in request.session.get('callback').keys():
        callbackDict = request.session['callback'][cbString]
        job_type = callbackDict['job_type']

        status = callbackDict['status']
        if status == "failed":
            failure += 1

        request.session.modified = True

        # update chgrp
        if job_type == 'chgrp':
            if status not in ("failed", "finished"):
                rsp = None
                try:
                    prx = omero.cmd.HandlePrx.checkedCast(
                        conn.c.ic.stringToProxy(cbString))
                    rsp = prx.getResponse()
                    close_handle = False
                    try:
                        # if response is None, then we're still in progress,
                        # otherwise...
                        if rsp is not None:
                            close_handle = True
                            new_results.append(cbString)
                            if isinstance(rsp, omero.cmd.ERR):
                                rsp_params = ", ".join(
                                    ["%s: %s" % (k, v) for k, v in
                                     rsp.parameters.items()])
                                logger.error("chgrp failed with: %s"
                                             % rsp_params)
                                update_callback(
                                    request, cbString,
                                    status="failed",
                                    report="%s %s" % (rsp.name, rsp_params),
                                    error=1)
                            elif isinstance(rsp, omero.cmd.OK):
                                update_callback(
                                    request, cbString,
                                    status="finished")
                        else:
                            in_progress += 1
                    finally:
                        prx.close(close_handle)
                except:
                    logger.info(
                        "Activities chgrp handle not found: %s" % cbString)
                    continue
        elif job_type == 'send_email':
            if status not in ("failed", "finished"):
                rsp = None
                try:
                    prx = omero.cmd.HandlePrx.checkedCast(
                        conn.c.ic.stringToProxy(cbString))
                    callback = omero.callbacks.CmdCallbackI(
                        conn.c, prx, foreground_poll=True)
                    rsp = callback.getResponse()
                    close_handle = False
                    try:
                        # if response is None, then we're still in progress,
                        # otherwise...
                        if rsp is not None:
                            close_handle = True
                            new_results.append(cbString)

                            if isinstance(rsp, omero.cmd.ERR):
                                rsp_params = ", ".join(
                                    ["%s: %s" % (k, v)
                                     for k, v in rsp.parameters.items()])
                                logger.error("send_email failed with: %s"
                                             % rsp_params)
                                update_callback(
                                    request, cbString,
                                    status="failed",
                                    report={'error': rsp_params},
                                    error=1)
                            else:
                                total = (rsp.success + len(rsp.invalidusers) +
                                         len(rsp.invalidemails))
                                update_callback(
                                    request, cbString,
                                    status="finished",
                                    rsp={'success': rsp.success,
                                         'total': total})
                                if (len(rsp.invalidusers) > 0 or
                                        len(rsp.invalidemails) > 0):
                                    invalidusers = [
                                        e.getFullName() for e in list(
                                            conn.getObjects(
                                                "Experimenter",
                                                rsp.invalidusers))]
                                    update_callback(
                                        request, cbString,
                                        report={
                                            'invalidusers': invalidusers,
                                            'invalidemails': rsp.invalidemails
                                        })
                        else:
                            in_progress += 1
                    finally:
                        callback.close(close_handle)
                except:
                    logger.error(traceback.format_exc())
                    logger.info("Activities send_email handle not found: %s"
                                % cbString)

        # update delete
        elif job_type == 'delete':
            if status not in ("failed", "finished"):
                try:
                    handle = omero.cmd.HandlePrx.checkedCast(
                        conn.c.ic.stringToProxy(cbString))
                    cb = omero.callbacks.CmdCallbackI(
                        conn.c, handle, foreground_poll=True)
                    rsp = cb.getResponse()
                    close_handle = False
                    try:
                        if not rsp:  # Response not available
                            update_callback(
                                request, cbString,
                                error=0,
                                status="in progress",
                                dreport=_formatReport(handle))
                            in_progress += 1
                        else:  # Response available
                            close_handle = True
                            new_results.append(cbString)
                            rsp = cb.getResponse()
                            err = isinstance(rsp, omero.cmd.ERR)
                            if err:
                                update_callback(
                                    request, cbString,
                                    error=1,
                                    status="failed",
                                    dreport=_formatReport(handle))
                                failure += 1
                            else:
                                update_callback(
                                    request, cbString,
                                    error=0,
                                    status="finished",
                                    dreport=_formatReport(handle))
                    finally:
                        cb.close(close_handle)
                except Ice.ObjectNotExistException:
                    update_callback(
                        request, cbString,
                        error=0,
                        status="finished",
                        dreport=None)
                except Exception, x:
                    logger.error(traceback.format_exc())
                    logger.error("Status job '%s'error:" % cbString)
                    update_callback(
                        request, cbString,
                        error=1,
                        status="failed",
                        dreport=str(x))
                    failure += 1

        # update scripts
        elif job_type == 'script':
            # if error on runScript, the cbString is not a ProcessCallback...
            if not cbString.startswith('ProcessCallback'):
                continue  # ignore
            if status not in ("failed", "finished"):
                logger.info("Check callback on script: %s" % cbString)
                proc = omero.grid.ScriptProcessPrx.checkedCast(
                    conn.c.ic.stringToProxy(cbString))
                cb = omero.scripts.ProcessCallbackI(conn.c, proc)
                # check if we get something back from the handle...
                if cb.block(0):  # ms.
                    cb.close()
                    try:
                        # we can only retrieve this ONCE - must save results
                        results = proc.getResults(0, conn.SERVICE_OPTS)
                        update_callback(request, cbString, status="finished")
                        new_results.append(cbString)
                    except Exception, x:
                        logger.error(traceback.format_exc())
                        continue
                    # value could be rstring, rlong, robject
                    rMap = {}
                    for key, value in results.items():
                        v = value.getValue()
                        if key in ("stdout", "stderr", "Message"):
                            if key in ('stderr', 'stdout'):
                                # just save the id of original file
                                v = v.id.val
                            update_kwargs = {key: v}
                            update_callback(request, cbString, **update_kwargs)
                        else:
                            if hasattr(v, "id"):
                                # do we have an object (ImageI,
                                # FileAnnotationI etc)
                                obj_data = {
                                    'id': v.id.val,
                                    'type': v.__class__.__name__[:-1]}
                                obj_data['browse_url'] = getObjectUrl(conn, v)
                                if v.isLoaded() and hasattr(v, "file"):
                                    # try:
                                    mimetypes = {
                                        'image/png': 'png',
                                        'image/jpeg': 'jpeg',
                                        'text/plain': 'text'}
                                    if v.file.mimetype.val in mimetypes:
                                        obj_data['fileType'] = mimetypes[
                                            v.file.mimetype.val]
                                        obj_data['fileId'] = v.file.id.val
                                    obj_data['name'] = v.file.name.val
                                    # except:
                                    #    pass
                                if v.isLoaded() and hasattr(v, "name"):
                                    # E.g Image, OriginalFile etc
                                    name = unwrap(v.name)
                                    if name is not None:
                                        # E.g. FileAnnotation has null name
                                        obj_data['name'] = name
                                rMap[key] = obj_data
                            else:
                                rMap[key] = v
                    update_callback(request, cbString, results=rMap)
                else:
                    in_progress += 1

    # having updated the request.session, we can now prepare the data for http
    # response
    rv = {}
    for cbString in request.session.get('callback').keys():
        # make a copy of the map in session, so that we can replace non
        # json-compatible objects, without modifying session
        rv[cbString] = copy.copy(request.session['callback'][cbString])

    # return json (used for testing)
    if 'template' in kwargs and kwargs['template'] == 'json':
        for cbString in request.session.get('callback').keys():
            rv[cbString]['start_time'] = str(
                request.session['callback'][cbString]['start_time'])
        rv['inprogress'] = in_progress
        rv['failure'] = failure
        rv['jobs'] = len(request.session['callback'])
        return JsonResponse(rv)  # json

    jobs = []
    new_errors = False
    for key, data in rv.items():
        # E.g. key: ProcessCallback/39f77932-c447-40d8-8f99-910b5a531a25 -t:tcp -h 10.211.55.2 -p 54727:tcp -h 10.37.129.2 -p 54727:tcp -h 10.12.2.21 -p 54727  # noqa
        # create id we can use as html id,
        # E.g. 39f77932-c447-40d8-8f99-910b5a531a25
        if len(key.split(" ")) > 0:
            htmlId = key.split(" ")[0]
            if len(htmlId.split("/")) > 1:
                htmlId = htmlId.split("/")[1]
        rv[key]['id'] = htmlId
        rv[key]['key'] = key
        if key in new_results:
            rv[key]['new'] = True
            if 'error' in data and data['error'] > 0:
                new_errors = True
        jobs.append(rv[key])

    jobs.sort(key=lambda x: x['start_time'], reverse=True)
    context = {
        'sizeOfJobs': len(request.session['callback']),
        'jobs': jobs,
        'inprogress': in_progress,
        'new_results': len(new_results),
        'new_errors': new_errors,
        'failure': failure}

    context['template'] = "webclient/activities/activitiesContent.html"
    return context


@login_required()
def activities_update(request, action, **kwargs):
    """
    If the above 'action' == 'clean' then we clear jobs from
    request.session['callback'] either a single job (if 'jobKey' is specified
    in POST) or all jobs (apart from those in progress)
    """

    request.session.modified = True

    if action == "clean":
        if 'jobKey' in request.POST:
            jobId = request.POST.get('jobKey')
            rv = {}
            if jobId in request.session['callback']:
                del request.session['callback'][jobId]
                request.session.modified = True
                rv['removed'] = True
            else:
                rv['removed'] = False
            return JsonResponse(rv)
        else:
            for key, data in request.session['callback'].items():
                if data['status'] != "in progress":
                    del request.session['callback'][key]
    return HttpResponse("OK")

##############################################################################
# User Photo


@login_required()
def avatar(request, oid=None, conn=None, **kwargs):
    """ Returns the experimenter's photo """
    photo = conn.getExperimenterPhoto(oid)
    return HttpResponse(photo, content_type='image/jpeg')

##############################################################################
# webgateway extention


@login_required()
def image_viewer(request, iid, share_id=None, **kwargs):
    """ Delegates to webgateway, using share connection if appropriate """
    kwargs['viewport_server'] = (
        share_id is not None and reverse("webindex")+share_id or
        reverse("webindex"))
    # remove any trailing slash
    kwargs['viewport_server'] = kwargs['viewport_server'].rstrip('/')
    return webgateway_views.full_viewer(request, iid, **kwargs)


##############################################################################
# scripting service....
@login_required()
@render_response()
def list_scripts(request, conn=None, **kwargs):
    """ List the available scripts - Just officical scripts for now """
    scriptService = conn.getScriptService()
    scripts = scriptService.getScripts()

    # group scripts into 'folders' (path), named by parent folder name
    scriptMenu = {}
    scripts_to_ignore = request.session.get('server_settings') \
                                       .get('scripts_to_ignore').split(",")
    for s in scripts:
        scriptId = s.id.val
        path = s.path.val
        name = s.name.val
        fullpath = os.path.join(path, name)
        if fullpath in scripts_to_ignore:
            logger.info('Ignoring script %r' % fullpath)
            continue

        # We want to build a hierarchical <ul> <li> structure
        # Each <ul> is a {}, each <li> is either a script 'name': <id> or
        # directory 'name': {ul}

        ul = scriptMenu
        dirs = fullpath.split(os.path.sep)
        for l, d in enumerate(dirs):
            if len(d) == 0:
                continue
            if d not in ul:
                # if last component in path:
                if l+1 == len(dirs):
                    ul[d] = scriptId
                else:
                    ul[d] = {}
            ul = ul[d]

    # convert <ul> maps into lists and sort

    def ul_to_list(ul):
        dir_list = []
        for name, value in ul.items():
            if isinstance(value, dict):
                # value is a directory
                dir_list.append({'name': name, 'ul': ul_to_list(value)})
            else:
                dir_list.append({'name': name, 'id': value})
        dir_list.sort(key=lambda x: x['name'].lower())
        return dir_list

    scriptList = ul_to_list(scriptMenu)

    # If we have a single top-level directory, we can skip it
    if len(scriptList) == 1:
        scriptList = scriptList[0]['ul']

    return scriptList


@login_required()
@render_response()
def script_ui(request, scriptId, conn=None, **kwargs):
    """
    Generates an html form for the parameters of a defined script.
    """
    scriptService = conn.getScriptService()

    try:
        params = scriptService.getParams(long(scriptId))
    except Exception, ex:
        if ex.message.lower().startswith("no processor available"):
            return {'template': 'webclient/scripts/no_processor.html',
                    'scriptId': scriptId}
        raise ex
    if params is None:
        return HttpResponse()

    paramData = {}

    paramData["id"] = long(scriptId)
    paramData["name"] = params.name.replace("_", " ")
    paramData["description"] = params.description
    paramData["authors"] = ", ".join([a for a in params.authors])
    paramData["contact"] = params.contact
    paramData["version"] = params.version
    paramData["institutions"] = ", ".join([i for i in params.institutions])

    inputs = []     # use a list so we can sort by 'grouping'
    Data_TypeParam = None
    IDsParam = None
    for key, param in params.inputs.items():
        i = {}
        i["name"] = key.replace("_", " ")
        i["key"] = key
        if not param.optional:
            i["required"] = True
        i["description"] = param.description
        if param.min:
            i["min"] = str(param.min.getValue())
        if param.max:
            i["max"] = str(param.max.getValue())
        if param.values:
            i["options"] = [v.getValue() for v in param.values.getValue()]
        if param.useDefault:
            i["default"] = unwrap(param.prototype)
            if isinstance(i["default"], omero.model.IObject):
                i["default"] = None
        pt = unwrap(param.prototype)
        if pt.__class__.__name__ == 'dict':
            i["map"] = True
        elif pt.__class__.__name__ == 'list':
            i["list"] = True
            if "default" in i:
                i["default"] = i["default"][0]
        elif isinstance(pt, bool):
            i["boolean"] = True
        elif isinstance(pt, int) or isinstance(pt, long):
            # will stop the user entering anything other than numbers.
            i["number"] = "number"
        elif isinstance(pt, float):
            i["number"] = "float"

        # if we got a value for this key in the page request, use this as
        # default
        if request.GET.get(key, None) is not None:
            i["default"] = request.GET.get(key, None)

        # E.g  ""  (string) or [0] (int list) or 0.0 (float)
        i["prototype"] = unwrap(param.prototype)
        i["grouping"] = param.grouping
        inputs.append(i)

        if key == "IDs":
            IDsParam = i           # remember these...
        if key == "Data_Type":
            Data_TypeParam = i
    inputs.sort(key=lambda i: i["grouping"])

    # if we have Data_Type param - use the request parameters to populate IDs
    if (Data_TypeParam is not None and IDsParam is not None and
            "options" in Data_TypeParam):
        IDsParam["default"] = ""
        for dtype in Data_TypeParam["options"]:
            if request.GET.get(dtype, None) is not None:
                Data_TypeParam["default"] = dtype
                IDsParam["default"] = request.GET.get(dtype, "")
                break       # only use the first match
        # if we've not found a match, check whether we have "Well" selected
        if (len(IDsParam["default"]) == 0 and
                request.GET.get("Well", None) is not None):
            if "Image" in Data_TypeParam["options"]:
                wellIds = [long(j) for j in request.GET.get(
                           "Well", None).split(",")]
                wellIdx = 0
                try:
                    wellIdx = int(request.GET.get("Index", 0))
                except:
                    pass
                wells = conn.getObjects("Well", wellIds)
                imgIds = [str(w.getImage(wellIdx).getId()) for w in wells]
                Data_TypeParam["default"] = "Image"
                IDsParam["default"] = ",".join(imgIds)

    # try to determine hierarchies in the groupings - ONLY handle 1 hierarchy
    # level now (not recursive!)
    for i in range(len(inputs)):
        if len(inputs) <= i:
            # we may remove items from inputs as we go - need to check
            break
        param = inputs[i]
        grouping = param["grouping"]    # E.g  03
        param['children'] = list()
        while len(inputs) > i+1:
            nextGrp = inputs[i+1]["grouping"]  # E.g. 03.1
            if nextGrp.split(".")[0] == grouping:
                param['children'].append(inputs[i+1])
                inputs.pop(i+1)
            else:
                break

    paramData["inputs"] = inputs

    return {
        'template': 'webclient/scripts/script_ui.html',
        'paramData': paramData,
        'scriptId': scriptId}


@login_required()
@render_response()
def figure_script(request, scriptName, conn=None, **kwargs):
    """
    Show a UI for running figure scripts
    """

    imageIds = request.GET.get('Image', None)    # comma - delimited list
    datasetIds = request.GET.get('Dataset', None)
    wellIds = request.GET.get('Well', None)

    if wellIds is not None:
        wellIds = [long(i) for i in wellIds.split(",")]
        wells = conn.getObjects("Well", wellIds)
        wellIdx = getIntOrDefault(request, 'Index', 0)
        imageIds = [str(w.getImage(wellIdx).getId()) for w in wells]
        imageIds = ",".join(imageIds)
    if imageIds is None and datasetIds is None:
        return HttpResponse(
            "Need to specify /?Image=1,2 or /?Dataset=1,2 or /?Well=1,2")

    def validateIds(dtype, ids):
        ints = [int(oid) for oid in ids.split(",")]
        validObjs = {}
        for obj in conn.getObjects(dtype, ints):
            validObjs[obj.id] = obj
        filteredIds = [iid for iid in ints if iid in validObjs.keys()]
        if len(filteredIds) == 0:
            raise Http404("No %ss found with IDs %s" % (dtype, ids))
        else:
            # Now we can specify group context - All should be same group
            gid = validObjs.values()[0].getDetails().group.id.val
            conn.SERVICE_OPTS.setOmeroGroup(gid)
        return filteredIds, validObjs

    context = {}

    if imageIds is not None:
        imageIds, validImages = validateIds("Image", imageIds)
        context['idString'] = ",".join([str(i) for i in imageIds])
        context['dtype'] = "Image"
    if datasetIds is not None:
        datasetIds, validDatasets = validateIds("Dataset", datasetIds)
        context['idString'] = ",".join([str(i) for i in datasetIds])
        context['dtype'] = "Dataset"

    if scriptName == "SplitView":
        scriptPath = "/omero/figure_scripts/Split_View_Figure.py"
        template = "webclient/scripts/split_view_figure.html"
        # Lookup Tags & Datasets (for row labels)
        imgDict = []    # A list of data about each image.
        for iId in imageIds:
            data = {'id': iId}
            img = validImages[iId]
            data['name'] = img.getName()
            tags = [ann.getTextValue() for ann in img.listAnnotations()
                    if ann._obj.__class__ == omero.model.TagAnnotationI]
            data['tags'] = tags
            data['datasets'] = [d.getName() for d in img.listParents()]
            imgDict.append(data)

        # Use the first image as a reference
        image = validImages[imageIds[0]]
        context['imgDict'] = imgDict
        context['image'] = image
        context['channels'] = image.getChannels()

    elif scriptName == "Thumbnail":
        scriptPath = "/omero/figure_scripts/Thumbnail_Figure.py"
        template = "webclient/scripts/thumbnail_figure.html"

        def loadImageTags(imageIds):
            tagLinks = conn.getAnnotationLinks("Image", parent_ids=imageIds)
            linkMap = {}    # group tags. {imageId: [tags]}
            tagMap = {}
            for iId in imageIds:
                linkMap[iId] = []
            for l in tagLinks:
                c = l.getChild()
                if c._obj.__class__ == omero.model.TagAnnotationI:
                    tagMap[c.id] = c
                    linkMap[l.getParent().id].append(c)
            imageTags = []
            for iId in imageIds:
                imageTags.append({'id': iId, 'tags': linkMap[iId]})
            tags = []
            for tId, t in tagMap.items():
                tags.append(t)
            return imageTags, tags

        thumbSets = []  # multiple collections of images
        tags = []
        figureName = "Thumbnail_Figure"
        if datasetIds is not None:
            for d in conn.getObjects("Dataset", datasetIds):
                imgIds = [i.id for i in d.listChildren()]
                imageTags, ts = loadImageTags(imgIds)
                thumbSets.append({
                    'name': d.getName(), 'imageTags': imageTags})
                tags.extend(ts)
            figureName = thumbSets[0]['name']
        else:
            imageTags, ts = loadImageTags(imageIds)
            thumbSets.append({'name': 'images', 'imageTags': imageTags})
            tags.extend(ts)
            parent = conn.getObject("Image", imageIds[0]).getParent()
            figureName = parent.getName() or "Thumbnail Figure"
            context['parent_id'] = parent.getId()
        uniqueTagIds = set()      # remove duplicates
        uniqueTags = []
        for t in tags:
            if t.id not in uniqueTagIds:
                uniqueTags.append(t)
                uniqueTagIds.add(t.id)
        uniqueTags.sort(key=lambda x: x.getTextValue().lower())
        context['thumbSets'] = thumbSets
        context['tags'] = uniqueTags
        context['figureName'] = figureName.replace(" ", "_")

    elif scriptName == "MakeMovie":
        scriptPath = "/omero/export_scripts/Make_Movie.py"
        template = "webclient/scripts/make_movie.html"

        # expect to run on a single image at a time
        image = conn.getObject("Image", imageIds[0])
        # remove extension (if 3 chars or less)
        movieName = image.getName().rsplit(".", 1)
        if len(movieName) > 1 and len(movieName[1]) > 3:
            movieName = ".".join(movieName)
        else:
            movieName = movieName[0]
        # make sure name is not a path
        context['movieName'] = os.path.basename(movieName)
        chs = []
        for c in image.getChannels():
            chs.append({
                'active': c.isActive(),
                'color': c.getColor().getHtml(),
                'label': c.getLabel()
                })
        context['channels'] = chs
        context['sizeT'] = image.getSizeT()
        context['sizeZ'] = image.getSizeZ()

    scriptService = conn.getScriptService()
    scriptId = scriptService.getScriptID(scriptPath)
    if (scriptId < 0):
        raise AttributeError("No script found for path '%s'" % scriptPath)

    context['template'] = template
    context['scriptId'] = scriptId
    return context


@login_required()
@render_response()
def fileset_check(request, action, conn=None, **kwargs):
    """
    Check whether Images / Datasets etc contain partial Multi-image filesets.
    Used by chgrp or delete dialogs to test whether we can perform this
    'action'.
    """
    dtypeIds = {}
    for dtype in ("Image", "Dataset", "Project"):
        ids = request.GET.get(dtype, None)
        if ids is not None:
            dtypeIds[dtype] = [int(i) for i in ids.split(",")]
    splitFilesets = conn.getContainerService().getImagesBySplitFilesets(
        dtypeIds, None, conn.SERVICE_OPTS)

    splits = []
    for fsId, splitIds in splitFilesets.items():
        splits.append({
            'id': fsId,
            'attempted_iids': splitIds[True],
            'blocking_iids': splitIds[False]})

    context = {"split_filesets": splits}
    context['action'] = action
    if action == 'chgrp':
        context['action'] = 'move'
    context['template'] = ("webclient/activities/"
                           "fileset_check_dialog_content.html")

    return context


def getAllObjects(conn, project_ids, dataset_ids, image_ids, screen_ids,
                  plate_ids, experimenter_id):
    """
    Given a list of containers and images, calculate all the descendants
    and necessary siblings (for any filesets)
    """
    # TODO Handle None inputs, maybe add defaults
    params = omero.sys.ParametersI()
    qs = conn.getQueryService()

    project_ids = set(project_ids)
    dataset_ids = set(dataset_ids)
    image_ids = set(image_ids)
    fileset_ids = set([])
    plate_ids = set(plate_ids)
    screen_ids = set(screen_ids)

    # Get any datasets for projects
    if project_ids:
        params.map = {}
        params.map['pids'] = rlist([rlong(x) for x in list(project_ids)])
        q = '''
            select pdlink.child.id
            from ProjectDatasetLink pdlink
            where pdlink.parent.id in (:pids)
            '''
        for e in qs.projection(q, params, conn.SERVICE_OPTS):
            dataset_ids.add(e[0].val)

    # Get any plates for screens
    if screen_ids:
        params.map = {}
        params.map['sids'] = rlist([rlong(x) for x in screen_ids])
        q = '''
            select splink.child.id
            from ScreenPlateLink splink
            where splink.parent.id in (:sids)
            '''
        for e in qs.projection(q, params, conn.SERVICE_OPTS):
            plate_ids.add(e[0].val)

    # Get any images for datasets
    if dataset_ids:
        params.map = {}
        params.map['dids'] = rlist([rlong(x) for x in dataset_ids])
        q = '''
            select dilink.child.id,
                   dilink.child.fileset.id
            from DatasetImageLink dilink
            where dilink.parent.id in (:dids)
            '''
        for e in qs.projection(q, params, conn.SERVICE_OPTS):
            image_ids.add(e[0].val)
            # Some images in Dataset may not have fileset
            if e[1] is not None:
                fileset_ids.add(e[1].val)

    # Get any images for plates
    # TODO Seemed no need to add the filesets for plates as it isn't possible
    # to link it from outside of its plate. This may be true for the client,
    # but it certainly isn't true for the model so maybe allow this to also get
    # filesets
    if plate_ids:
        params.map = {}
        params.map['plids'] = rlist([rlong(x) for x in plate_ids])
        q = '''
            select ws.image.id
            from WellSample ws
            join ws.plateAcquisition pa
            where pa.plate.id in (:plids)
            '''
        for e in qs.projection(q, params, conn.SERVICE_OPTS):
            image_ids.add(e[0].val)

    # Get any extra images due to filesets
    if fileset_ids:
        params.map = {}
        params.map['fsids'] = rlist([rlong(x) for x in fileset_ids])
        q = '''
            select image.id
            from Image image
            left outer join image.datasetLinks dilink
            where image.fileset.id in (select fs.id
                                       from Image im
                                       join im.fileset fs
                                       where fs.id in (:fsids)
                                       group by fs.id
                                       having count(im.id)>1)
            '''
        for e in qs.projection(q, params, conn.SERVICE_OPTS):
            image_ids.add(e[0].val)

    # Get any additional datasets that may need updating as their children have
    # been snatched.
    # TODO Need to differentiate which orphaned directories need refreshing
    extra_dataset_ids = set([])
    extra_orphaned = False
    if image_ids:
        params.map = {
            'iids': rlist([rlong(x) for x in image_ids]),
        }

        exclude_datasets = ''
        if dataset_ids:
            params.map['dids'] = rlist([rlong(x) for x in dataset_ids])
            # Make sure to allow parentless results as well as those
            # that do not match a dataset being removed
            exclude_datasets = '''
                               and (
                                    dilink.parent.id not in (:dids)
                                    or dilink.parent.id = null
                                   )
                               '''

        q = '''
            select distinct dilink.parent.id
            from Image image
            left outer join image.datasetLinks dilink
            where image.id in (:iids)
            %s
            and (select count(dilink2.child.id)
                 from DatasetImageLink dilink2
                 where dilink2.parent.id = dilink.parent.id
                 and dilink2.child.id not in (:iids)) = 0
            ''' % exclude_datasets

        for e in qs.projection(q, params, conn.SERVICE_OPTS):
            if e:
                extra_dataset_ids.add(e[0].val)
            else:
                extra_orphaned = True

    # Get any additional projects that may need updating as their children have
    # been snatched. There is no need to check for orphans because if a dataset
    # is being removed from somewhere else, it can not exist as an orphan.
    extra_project_ids = set([])
    if dataset_ids:
        params.map = {
            'dids': rlist([rlong(x) for x in dataset_ids])
        }

        exclude_projects = ''
        if project_ids:
            params.map['pids'] = rlist([rlong(x) for x in project_ids])
            exclude_projects = 'and pdlink.parent.id not in (:pids)'

        q = '''
            select distinct pdlink.parent.id
            from ProjectDatasetLink pdlink
            where pdlink.child.id in (:dids)
            %s
            and (select count(pdlink2.child.id)
                 from ProjectDatasetLink pdlink2
                 where pdlink2.parent.id = pdlink.parent.id
                 and pdlink2.child.id not in (:dids)) = 0
            ''' % exclude_projects

        for e in qs.projection(q, params, conn.SERVICE_OPTS):
            extra_project_ids.add(e[0].val)

    # We now have the complete list of objects that will change group
    # We also have an additional list of datasets/projects that may have had
    # snatched children and thus may need updating in the client if the
    # dataset/project has gone from N to 0 children

    result = {
        # These objects are completely removed
        'remove': {
            'project': list(project_ids),
            'dataset': list(dataset_ids),
            'screen': list(screen_ids),
            'plate': list(plate_ids),
            'image': list(image_ids)
        },
        # These objects now have no children
        'childless': {
            'project': list(extra_project_ids),
            'dataset': list(extra_dataset_ids),
            'orphaned': extra_orphaned
        }
    }
    return result


@require_POST
@login_required()
def chgrpDryRun(request, conn=None, **kwargs):

    group_id = getIntOrDefault(request, 'group_id', None)
    targetObjects = {}
    dtypes = ["Project", "Dataset", "Image", "Screen", "Plate", "Fileset"]
    for dtype in dtypes:
        oids = request.POST.get(dtype, None)
        if oids is not None:
            obj_ids = [int(oid) for oid in oids.split(",")]
            targetObjects[dtype] = obj_ids

    handle = conn.chgrpDryRun(targetObjects, group_id)
    jobId = str(handle)
    return HttpResponse(jobId)


@login_required()
def chgrp(request, conn=None, **kwargs):
    """
    Moves data to a new group, using the chgrp queue.
    Handles submission of chgrp form: all data in POST.
    Adds the callback handle to the request.session['callback']['jobId']
    """
    # Get the target group_id
    group_id = getIntOrDefault(request, 'group_id', None)
    if group_id is None:
        raise AttributeError("chgrp: No group_id specified")
    group_id = long(group_id)

    def getObjectOwnerId(r):
        for t in ["Dataset", "Image", "Plate"]:
            ids = r.POST.get(t, None)
            if ids is not None:
                for o in list(conn.getObjects(t, ids.split(","))):
                    return o.getDetails().owner.id.val

    group = conn.getObject("ExperimenterGroup", group_id)
    new_container_name = request.POST.get('new_container_name', None)
    new_container_type = request.POST.get('new_container_type', None)
    container_id = None

    # Context must be set to owner of data, E.g. to create links.
    ownerId = getObjectOwnerId(request)
    conn.SERVICE_OPTS.setOmeroUser(ownerId)
    if (new_container_name is not None and len(new_container_name) > 0 and
            new_container_type is not None):
        conn.SERVICE_OPTS.setOmeroGroup(group_id)
        container_id = conn.createContainer(
            new_container_type, new_container_name)
    # No new container, check if target is specified
    if container_id is None:
        # E.g. "dataset-234"
        target_id = request.POST.get('target_id', None)
        container_id = (target_id is not None and target_id.split("-")[1] or
                        None)
    dtypes = ["Project", "Dataset", "Image", "Screen", "Plate"]
    for dtype in dtypes:
        # Get all requested objects of this type
        oids = request.POST.get(dtype, None)
        if oids is not None:
            obj_ids = [int(oid) for oid in oids.split(",")]
            # TODO Doesn't the filesets only apply to images?
            # if 'filesets' are specified, make sure we move ALL Fileset Images
            fsIds = request.POST.getlist('fileset')
            if len(fsIds) > 0:
                # If a dataset is being moved and there is a split fileset
                # then those images need to go somewhere in the new
                if dtype == 'Dataset':
                    conn.regroupFilesets(dsIds=obj_ids, fsIds=fsIds)
                else:
                    for fs in conn.getObjects("Fileset", fsIds):
                        obj_ids.extend([i.id for i in fs.copyImages()])
                    obj_ids = list(set(obj_ids))    # remove duplicates
            logger.debug(
                "chgrp to group:%s %s-%s" % (group_id, dtype, obj_ids))
            handle = conn.chgrpObjects(dtype, obj_ids, group_id, container_id)
            jobId = str(handle)
            request.session['callback'][jobId] = {
                'job_type': "chgrp",
                'group': group.getName(),
                'to_group_id': group_id,
                'dtype': dtype,
                'obj_ids': obj_ids,
                'job_name': "Change group",
                'start_time': datetime.datetime.now(),
                'status': 'in progress'}
            request.session.modified = True

    # Update contains a list of images/containers that need to be
    # updated.

    project_ids = request.POST.get('Project', [])
    dataset_ids = request.POST.get('Dataset', [])
    image_ids = request.POST.get('Image', [])
    screen_ids = request.POST.get('Screen', [])
    plate_ids = request.POST.get('Plate', [])

    if project_ids:
        project_ids = [long(x) for x in project_ids.split(',')]
    if dataset_ids:
        dataset_ids = [long(x) for x in dataset_ids.split(',')]
    if image_ids:
        image_ids = [long(x) for x in image_ids.split(',')]
    if screen_ids:
        screen_ids = [long(x) for x in screen_ids.split(',')]
    if plate_ids:
        plate_ids = [long(x) for x in plate_ids.split(',')]

    # TODO Change this user_id to be an experimenter_id in the request as it
    # is possible that a user is chgrping data from another user so it is
    # that users orphaned that will need updating. Or maybe all orphaned
    # directories could potentially need updating?

    # Create a list of objects that have been changed by this operation. This
    # can be used by the client to visually update.
    update = getAllObjects(conn, project_ids, dataset_ids, image_ids,
                           screen_ids, plate_ids,
                           request.session.get('user_id'))

    # return HttpResponse("OK")
    return JsonResponse({'update': update})


@login_required(setGroupContext=True)
def script_run(request, scriptId, conn=None, **kwargs):
    """
    Runs a script using values in a POST
    """
    scriptService = conn.getScriptService()

    inputMap = {}

    sId = long(scriptId)

    try:
        params = scriptService.getParams(sId)
    except Exception, x:
        if x.message and x.message.startswith("No processor available"):
            # Delegate to run_script() for handling 'No processor available'
            rsp = run_script(
                request, conn, sId, inputMap, scriptName='Script')
            return JsonResponse(rsp)
        else:
            raise
    params = scriptService.getParams(sId)
    scriptName = params.name.replace("_", " ").replace(".py", "")

    logger.debug("Script: run with request.POST: %s" % request.POST)

    for key, param in params.inputs.items():
        prototype = param.prototype
        pclass = prototype.__class__

        # handle bool separately, since unchecked checkbox will not be in
        # request.POST
        if pclass == omero.rtypes.RBoolI:
            value = key in request.POST
            inputMap[key] = pclass(value)
            continue

        if pclass.__name__ == 'RMapI':
            keyName = "%s_key0" % key
            valueName = "%s_value0" % key
            row = 0
            paramMap = {}
            while keyName in request.POST:
                # the key and value don't have any data-type defined by
                # scripts - just use string
                k = str(request.POST[keyName])
                v = request.POST[valueName]
                if len(k) > 0 and len(v) > 0:
                    paramMap[str(k)] = v.encode('utf8')
                row += 1
                keyName = "%s_key%d" % (key, row)
                valueName = "%s_value%d" % (key, row)
            if len(paramMap) > 0:
                inputMap[key] = wrap(paramMap)
            continue

        if key in request.POST:
            if pclass == omero.rtypes.RListI:
                values = request.POST.getlist(key)
                if len(values) == 0:
                    continue
                if len(values) == 1:     # process comma-separated list
                    if len(values[0]) == 0:
                        continue
                    values = values[0].split(",")

                # try to determine 'type' of values in our list
                listClass = omero.rtypes.RStringI
                l = prototype.val     # list
                # check if a value type has been set (first item of prototype
                # list)
                if len(l) > 0:
                    listClass = l[0].__class__
                    if listClass == int(1).__class__:
                        listClass = omero.rtypes.rint
                    if listClass == long(1).__class__:
                        listClass = omero.rtypes.rlong

                # construct our list, using appropriate 'type'
                valueList = []
                for v in values:
                    try:
                        # RStringI() will encode any unicode
                        obj = listClass(v.strip())
                    except:
                        logger.debug("Invalid entry for '%s' : %s" % (key, v))
                        continue
                    if isinstance(obj, omero.model.IObject):
                        valueList.append(omero.rtypes.robject(obj))
                    else:
                        valueList.append(obj)
                inputMap[key] = omero.rtypes.rlist(valueList)

            # Handle other rtypes: String, Long, Int etc.
            else:
                value = request.POST[key]
                if len(value) == 0:
                    continue
                try:
                    inputMap[key] = pclass(value)
                except:
                    logger.debug("Invalid entry for '%s' : %s" % (key, value))
                    continue

    # If we have objects specified via 'IDs' and 'DataType', try to pick
    # correct group
    if 'IDs' in inputMap.keys() and 'Data_Type' in inputMap.keys():
        gid = conn.SERVICE_OPTS.getOmeroGroup()
        conn.SERVICE_OPTS.setOmeroGroup('-1')
        try:
            firstObj = conn.getObject(
                inputMap['Data_Type'].val, unwrap(inputMap['IDs'])[0])
            newGid = firstObj.getDetails().group.id.val
            conn.SERVICE_OPTS.setOmeroGroup(newGid)
        except Exception, x:
            logger.debug(traceback.format_exc())
            # if inputMap values not as expected or firstObj is None
            conn.SERVICE_OPTS.setOmeroGroup(gid)

    try:
        # Try/except in case inputs are not serializable, e.g. unicode
        logger.debug("Running script %s with "
                     "params %s" % (scriptName, inputMap))
    except:
        pass
    rsp = run_script(request, conn, sId, inputMap, scriptName)
    return JsonResponse(rsp)


@require_POST
@login_required()
def ome_tiff_script(request, imageId, conn=None, **kwargs):
    """
    Uses the scripting service (Batch Image Export script) to generate
    OME-TIFF for an image and attach this as a file annotation to the image.
    Script will show up in the 'Activities' for users to monitor and download
    result etc.
    """

    scriptService = conn.getScriptService()
    sId = scriptService.getScriptID(
        "/omero/export_scripts/Batch_Image_Export.py")

    image = conn.getObject("Image", imageId)
    if image is not None:
        gid = image.getDetails().group.id.val
        conn.SERVICE_OPTS.setOmeroGroup(gid)
    imageIds = [long(imageId)]
    inputMap = {'Data_Type': wrap('Image'), 'IDs': wrap(imageIds)}
    inputMap['Format'] = wrap('OME-TIFF')
    rsp = run_script(
        request, conn, sId, inputMap, scriptName='Create OME-TIFF')
    return JsonResponse(rsp)


def run_script(request, conn, sId, inputMap, scriptName='Script'):
    """
    Starts running a script, adding details to the request.session so that it
    shows up in the webclient Activities panel and results are available there
    etc.
    """
    request.session.modified = True
    scriptService = conn.getScriptService()
    try:
        handle = scriptService.runScript(
            sId, inputMap, None, conn.SERVICE_OPTS)
        # E.g. ProcessCallback/4ab13b23-22c9-4b5f-9318-40f9a1acc4e9 -t:tcp -h  10.37.129.2 -p 53154:tcp -h 10.211.55.2 -p 53154:tcp -h 10.12.1.230 -p 53154 # noqa
        jobId = str(handle)
        status = 'in progress'
        request.session['callback'][jobId] = {
            'job_type': "script",
            'job_name': scriptName,
            'start_time': datetime.datetime.now(),
            'status': status}
        request.session.modified = True
    except Exception, x:
        jobId = str(time())      # E.g. 1312803670.6076391
        if x.message and x.message.startswith("No processor available"):
            # omero.ResourceError
            logger.info(traceback.format_exc())
            error = "No Processor Available"
            status = 'no processor available'
            message = ""  # template displays message and link
        else:
            logger.error(traceback.format_exc())
            error = traceback.format_exc()
            status = 'failed'
            message = x.message
        # save the error to http session, for display in 'Activities' window
        request.session['callback'][jobId] = {
            'job_type': "script",
            'job_name': scriptName,
            'start_time': datetime.datetime.now(),
            'status': status,
            'Message': message,
            'error': error}
        return {'status': status, 'error': error}

    return {'jobId': jobId, 'status': status}


@login_required()
@render_response()
def ome_tiff_info(request, imageId, conn=None, **kwargs):
    """
    Query to see if we have an OME-TIFF attached to the image (assume only 1,
    since Batch Image Export will delete old ones)
    """
    # Any existing OME-TIFF will appear in list
    links = list(conn.getAnnotationLinks(
        "Image", [imageId], ns=omero.constants.namespaces.NSOMETIFF))
    rv = {}
    if len(links) > 0:
        # use highest ID === most recent
        links.sort(key=lambda x: x.getId(), reverse=True)
        annlink = links[0]
        created = annlink.creationEventDate()
        annId = annlink.getChild().getId()
        from omeroweb.webgateway.templatetags.common_filters import ago
        download = reverse("download_annotation", args=[annId])
        rv = {"created": str(created), "ago": ago(created), "id": annId,
              "download": download}
    return rv       # will get returned as json by default<|MERGE_RESOLUTION|>--- conflicted
+++ resolved
@@ -1576,13 +1576,8 @@
             if c['active']:
                 act = ""
             color = c['lut'] if 'lut' in c else c['color']
-<<<<<<< HEAD
-            reverse = 'r' if c['reverseIntensity'] else '-r'
+            reverse = 'r' if c['inverted'] else '-r'
             chs.append('%s%s|%s:%s%s$%s'
-=======
-            reverse = 'r' if c['inverted'] else '-r'
-            chs.append('%s%s|%d:%d%s$%s'
->>>>>>> 95a55dfd
                        % (act, i+1, c['start'], c['end'], reverse, color))
         rdefQueries.append({
             'id': r['id'],
