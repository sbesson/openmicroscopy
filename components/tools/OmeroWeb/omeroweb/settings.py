--- conflicted
+++ resolved
@@ -32,9 +32,6 @@
 import omero
 import omero.config
 import omero.clients
-<<<<<<< HEAD
-import tempfile 
-=======
 import tempfile
 import exceptions
 
@@ -146,7 +143,6 @@
         raise ValueError("Invalid %s JSON: %r" % (global_name, global_value))
     except LeaveUnset:
         pass
->>>>>>> 44bc7a26
 
 
 # LOGS
@@ -263,11 +259,7 @@
     os.path.join(os.path.join(os.path.dirname(__file__), 'webadmin'), 'templates').replace('\\','/'),
     os.path.join(os.path.join(os.path.dirname(__file__), 'webclient'), 'templates').replace('\\','/'),
     #os.path.join(os.path.join(os.path.dirname(__file__), 'webemdb'), 'templates').replace('\\','/'),
-<<<<<<< HEAD
-    #os.path.join(os.path.join(os.path.dirname(__file__), 'webmobile'), 'templates').replace('\\','/'),
-=======
     os.path.join(os.path.join(os.path.dirname(__file__), 'webmobile'), 'templates').replace('\\','/'),
->>>>>>> 44bc7a26
 )
 
 INSTALLED_APPS = (
@@ -290,18 +282,8 @@
 
 IGNORABLE_404_ENDS = ('*.ico')
 
-<<<<<<< HEAD
-# Other option: "django.contrib.sessions.backends.cache_db"; "django.contrib.sessions.backends.cache"; "django.contrib.sessions.backends.file"
-SESSION_ENGINE = "django.contrib.sessions.backends.file" 
-SESSION_FILE_PATH = tempfile.gettempdir()
-
-# Cache
-#CACHE_BACKEND = 'file:///var/tmp/django_cache'
-#CACHE_TIMEOUT = 86400
-=======
 # SESSION_ENGINE is now set by the bin/omero config infrastructure
 SESSION_FILE_PATH = tempfile.gettempdir()
->>>>>>> 44bc7a26
 
 # Cookies config
 SESSION_EXPIRE_AT_BROWSER_CLOSE = True # False
