/**
 * Colored button triggering a color picker plugin for JQuery.
 *
 * Todo: better documentation and example usage.
 *
 * Depends on jquery, farbtastic, jquery-plugin-postit
 *
 * Author: C. Neves <carlos@glencoesoftware.com>
 *
 * Copyright (c) 2007, 2008 Glencoe Software, Inc. All rights reserved.
 * 
 * This software is distributed under the terms described by the LICENCE file
 * you can find at the root of the distribution bundle, which states you are
 * free to use it only for non commercial purposes.
 * If the file is missing please request a copy by contacting
 * jason@glencoesoftware.com.
 *
 */

$.fn.colorbtn = function(cfg) {
  return this.each(function(){
    this.cfg = {
      prefix: cfg && cfg.prefix ? cfg.prefix : "cbpicker"
    };
    var that = this;

    var colors = ["FF0000", "00FF00", "0000FF", "FFFFFF", "FFFF00", "EE00EE", "00FFFF"];
    var colorNames = ["red", "green", "blue", "white", "yellow", "magenta", "cyan"];
    var picker = null;

    /* The basic setup */
    var self = jQuery(this);

    var callback = function (color) {
      self.attr('data-picked-color', color);
      jQuery('input#'+self[0].cfg.prefix+'-tb').attr('value', color.substring(1).toUpperCase());
    };

    var ok_callback = function () {
      // On 'OK' we get the color saved by 'callback' above and apply it to the color-btn, then trigger
      var data_color = self.attr('data-picked-color');
      var reverse_intensity = self.data('data-reverse-intensity');
      // data_color could be 'FF0000' or 'cool.lut'
      if (data_color) {
        self.attr('data-color', data_color);
        self.trigger('changed');
      } else if (reverse_intensity !== undefined) {
        self.data('data-reverse-intensity', reverse_intensity);
        self.trigger('changed');
      }
    };

    var null_cb = function (color) {};

    this._prepare_picker = function () {
      jQuery("body").prepend('<div class="'+this.cfg.prefix+'" id="'+this.cfg.prefix+'-box"></div>');
      var box = jQuery("#"+this.cfg.prefix+"-box").append('<h1>Choose color</h1>');
      box.postit();

<<<<<<< HEAD
      var invertHtml = '<div><input id="invert" type="checkbox" style="width:20px"></input>';
          invertHtml += '<label for="invert" style="font-size:15px; font-weight: normal;">Reverse Intensity</label></div>';
          invertHtml += '<div style="clear:both"></div>';
      $(invertHtml).appendTo(box);
=======
      var reverseIntensityHtml = '<div><input id="reverseIntensity" type="checkbox" style="width:20px"></input>';
          reverseIntensityHtml += '<label for="reverseIntensity" style="font-size:15px; font-weight: normal;">Invert</label></div>';
          reverseIntensityHtml += '<div style="clear:both"></div>';
      $(reverseIntensityHtml).appendTo(box);
>>>>>>> b9926d1b

      // Add Lookup Table list - gets populated in show_picker() below.
      var $luts = $('<div id="' + this.cfg.prefix + '-luts" class="lutpicker"></div>').appendTo(box);

      // Colorpicker - uses farbtastic.js
      var $showColorPicker = $("<h1 style='font-size:1.5em' class='showColorPicker'><a href='#'>Show Color Picker</a></h1>").appendTo(box);
      var $cpickerPane = $("<div class='cpickerPane'></div>").appendTo(box);
      $('<div id="'+this.cfg.prefix+'"></div>').appendTo($cpickerPane);
      $cpickerPane.append('<div style="text-align: center;">Hex RGB <input type="text" id="'+this.cfg.prefix+'-tb" /></div>');
      $('<button id="cbpicker-OK-btn" style="float:right">OK</button>').appendTo($cpickerPane);
      $('<button style="float:right">Cancel</button>').appendTo($cpickerPane).click(function(){
        jQuery("#"+that.cfg.prefix+"-box").hide();
      });
      $('a', $showColorPicker).click(function(event){
        event.preventDefault();
        $cpickerPane.toggle();
        $luts.toggle();
        if ($cpickerPane.is(':visible')) {
          $(this).html('Hide Color Picker');
        } else {
          $(this).html('Show Color Picker');
        }
      });
      // Don't show Color-picker initially
      $cpickerPane.hide();

      self.trigger('prepared');
      picker = jQuery.farbtastic("#"+this.cfg.prefix);
      jQuery('input#'+this.cfg.prefix+'-tb').bind('change', function () {
          var new_color = sanitizeHexColor(jQuery('input#'+self[0].cfg.prefix+'-tb').attr('value'));
          if (new_color !== null) {
            picker.setColor(new_color);
            jQuery(this).attr('value', new_color.substring(1).toUpperCase());
          } else {
            jQuery(this).attr('value', picker.pack(picker.rgb).substring(1).toUpperCase());
          }
        });
    };

    function getLutIndex(lutName) {
      if (OME && OME.LUTS) {
        for (var l=0; l<OME.LUTS.length; l++) {
          if (OME.LUTS[l].name === lutName) {
            return OME.LUTS[l].png_index;
          }
        }
      }
      return -1;
    }

    function getLutPngHeight() {
      // png contains list of LUTS, 10 pixels high
      return (OME.PNG_LUTS.length) * 10;
    }

    this.show_picker = function () {
      // 'data-reverse-intensity' is a string in template, not boolean.
      var reverse_intensity = self.data('data-reverse-intensity');
      if (!picker) {
        if (jQuery('#'+this.cfg.prefix+'-box').length === 0) {
          this._prepare_picker();
        } else {
          picker = jQuery.farbtastic("#"+this.cfg.prefix);
        }
      }
      var currColor = self.attr('data-color');

      // lookup LUTs & build list with other colors
      var $luts = $("#" + this.cfg.prefix + "-luts");
      if ($luts.is(':empty')) {
          var colorRows = [];
          for (var e=0; e<colors.length; e++) {
            var c = colors[e],
              n = colorNames[e];
            colorRows.push('<div><input id="' + c + '" type="radio" name="lut" value="' + c + '"><label for="' + c + '"><span style="background: #' + c + '"> &nbsp</span>' + n + '</label></div>');
          }
          var lutRows = OME.LUTS.map(function(lut){
            var idx = getLutIndex(lut.name);
            var png_height = getLutPngHeight();
            var preview = '';
            // background image is luts_10.png which is 10 pixels per lut(row) but size is set to 300% so each row is 30 pixels
            if (idx > -1) {
              preview = 'class="lutBackground" style="background-position: 0 -' + (idx * 30 + 7) + 'px;';
              preview += ' background-size: 100% ' + (png_height * 3) + 'px"';
            }
            var lutHtml = '<div><input id="' + lut.name + '" type="radio" name="lut" value="' + lut.name + '">';
            lutHtml += '<label for="' + lut.name + '">';
            lutHtml += '<span ' + preview + '> &nbsp</span>';
            lutHtml += (lut.name.replace('.lut', '')) + '</label></div>';
            return lutHtml;
          });
          var html = '<div>' + colorRows.join("") + lutRows.join("") + '</div>';
          $luts.html(html);
          $("label[for='" + currColor + "']").css('background', '#cddcfc');
      }

      // reset showing of LUTs and hiding of colorpicker
      $('.cpickerPane').hide();
      $luts.show();
      $('.showColorPicker a').html('Show Color Picker');
      $('#invert').prop('checked', reverse_intensity);
      // Highlight current color/lut
      $("label", $luts).css('background', 'none');
      $("label[for='" + currColor + "']", $luts).css('background', '#cddcfc')

      // unbind and re-bind appropriate handler (wraps ref to button)
      $("#cbpicker-OK-btn").unbind('click').bind('click', ok_callback)
        .bind('click',function(){
          jQuery("#"+that.cfg.prefix+"-box").hide();
        });
      $('#' + this.cfg.prefix + '-luts').off("click").on( "click", "input", function() {
        self.attr('data-picked-color', this.value);
        ok_callback();
      });
      $("#invert").off('click').click(function(){
        self.data('data-reverse-intensity', this.checked);
        ok_callback();
      });
      self.removeAttr('data-picked-color');

      var oldColor = self.attr("data-color"),
        color = '#' + OME.rgbToHex(oldColor);
      if (oldColor.endsWith('.lut')){
        color = '#FF0000';
      }
      picker.linkTo(null_cb).setColor(color).linkTo(callback);
      jQuery("#"+this.cfg.prefix+"-tb").attr('value', color.substring(1).toUpperCase());
      jQuery("#"+this.cfg.prefix+"-defc").css("background-color", self.css("background-color"));
      jQuery("#"+this.cfg.prefix+"-box").mousedown(function () {self.trigger('mousedown');}).show();
      jQuery("#"+this.cfg.prefix+"-box").unbind('closed').bind('closed', function () {self.trigger('hiding');});
      self.trigger('showing');
      //self.addClass('picking');
    };

    this.hide_picker = function () {
      jQuery("#"+this.cfg.prefix+"-box").hide();
      //self.removeClass('picking');
    };

    /* Event handlers */
    self.click(this.show_picker);
  });
};<|MERGE_RESOLUTION|>--- conflicted
+++ resolved
@@ -57,17 +57,10 @@
       var box = jQuery("#"+this.cfg.prefix+"-box").append('<h1>Choose color</h1>');
       box.postit();
 
-<<<<<<< HEAD
       var invertHtml = '<div><input id="invert" type="checkbox" style="width:20px"></input>';
-          invertHtml += '<label for="invert" style="font-size:15px; font-weight: normal;">Reverse Intensity</label></div>';
+          invertHtml += '<label for="invert" style="font-size:15px; font-weight: normal;">Invert</label></div>';
           invertHtml += '<div style="clear:both"></div>';
       $(invertHtml).appendTo(box);
-=======
-      var reverseIntensityHtml = '<div><input id="reverseIntensity" type="checkbox" style="width:20px"></input>';
-          reverseIntensityHtml += '<label for="reverseIntensity" style="font-size:15px; font-weight: normal;">Invert</label></div>';
-          reverseIntensityHtml += '<div style="clear:both"></div>';
-      $(reverseIntensityHtml).appendTo(box);
->>>>>>> b9926d1b
 
       // Add Lookup Table list - gets populated in show_picker() below.
       var $luts = $('<div id="' + this.cfg.prefix + '-luts" class="lutpicker"></div>').appendTo(box);
