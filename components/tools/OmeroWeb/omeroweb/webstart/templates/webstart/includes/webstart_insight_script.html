{% load i18n %}

{% comment %}
<!--
  Copyright (C) 2011 University of Dundee & Open Microscopy Environment.
  All rights reserved.

  This program is free software: you can redistribute it and/or modify
  it under the terms of the GNU Affero General Public License as
  published by the Free Software Foundation, either version 3 of the
  License, or (at your option) any later version.

  This program is distributed in the hope that it will be useful,
  but WITHOUT ANY WARRANTY; without even the implied warranty of
  MERCHANTABILITY or FITNESS FOR A PARTICULAR PURPOSE.  See the
  GNU Affero General Public License for more details.

  You should have received a copy of the GNU Affero General Public License
  along with this program.  If not, see <http://www.gnu.org/licenses/>.
-->
{% endcomment %}

{% if insight_url %}
<<<<<<< HEAD
<script src="//www.java.com/js/deployJava.js"></script>
<script>
    deployJava.launchButtonPNG='{% static "webstart/img/icon-omero-insight.png" %}';
    var url = "{{ insight_url }}";
    deployJava.createWebStartLaunchButton(url, '1.7.0');
</script>
=======
    <a href="{{ insight_url }}"><img src="{% static "webstart/img/icon-omero-insight.png" %}"/></a>
>>>>>>> 6a0172e0
{% else %}
    <h1 class="error">Webstart is not available</h1>
{% endif %}<|MERGE_RESOLUTION|>--- conflicted
+++ resolved
@@ -21,16 +21,7 @@
 {% endcomment %}
 
 {% if insight_url %}
-<<<<<<< HEAD
-<script src="//www.java.com/js/deployJava.js"></script>
-<script>
-    deployJava.launchButtonPNG='{% static "webstart/img/icon-omero-insight.png" %}';
-    var url = "{{ insight_url }}";
-    deployJava.createWebStartLaunchButton(url, '1.7.0');
-</script>
-=======
     <a href="{{ insight_url }}"><img src="{% static "webstart/img/icon-omero-insight.png" %}"/></a>
->>>>>>> 6a0172e0
 {% else %}
     <h1 class="error">Webstart is not available</h1>
 {% endif %}