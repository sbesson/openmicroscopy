--- conflicted
+++ resolved
@@ -1839,31 +1839,6 @@
         """
         return 0 in self.getEventContext().memberOfGroups
 
-<<<<<<< HEAD
-    def isOwner (self, gid=None):
-        """
-        Checks if a user has owner privileges of a particular group
-        or any group if gid is not specified. 
-        
-        @param gid:     ID of group to check for ownership
-        @type gid:      Long
-        @return:    True if gid specified and owner belongs to that group
-                    Otherwise True if owner belongs to any group
-        """
-        if gid is not None:
-            if not isinstance(gid, LongType) or not isinstance(gid, IntType):
-                gid = long(gid)
-            for gem in self.getUser().copyExperimenterGroupLinks():
-                if gem.parent.id.val == gid and gem.owner.val == True:
-                    return True
-        else:
-            for gem in self.getUser()._user.copyExperimenterGroupLinks():
-                if gem.owner.val == True:
-                    return True
-        return False
-    
-=======
->>>>>>> bd6fcc47
     def canWrite (self, obj):
         """
         Checks if a user has write privileges to the given object.
