--- conflicted
+++ resolved
@@ -145,16 +145,7 @@
         except:
             self.ctx.die(134, "Unknown user: %s" % args.username)
 
-<<<<<<< HEAD
         ildap.setDN(exp.id, args.dn)
-=======
-        import omero
-        try:
-            ildap.setDN(exp.id.val, args.choice.lower()
-                        in ("yes", "true", "t", "1"))
-        except omero.SecurityViolation:
-            self.error_admin_only(fatal=True)
->>>>>>> 83307ffc
 
     @admin_only
     def discover(self, args):
