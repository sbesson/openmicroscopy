#!/usr/bin/env python

"""
   Integration test focused on the omero.api.IPojos interface
   a running server.

   Copyright 2008 Glencoe Software, Inc. All rights reserved.
   Use is subject to license terms supplied in LICENSE.txt

"""

import integration.library as lib
import omero, unittest
from omero_model_PixelsI import PixelsI
from omero_model_ImageI import ImageI
from omero_model_DatasetI import DatasetI
from omero_model_ExperimenterI import ExperimenterI
from omero_model_ExperimenterGroupI import ExperimenterGroupI
from omero_model_ExperimenterGroupExperimenterLinkI import ExperimenterGroupExperimenterLinkI
from omero_model_DatasetImageLinkI import DatasetImageLinkI
from omero_model_ImageAnnotationLinkI import ImageAnnotationLinkI
from omero_model_CommentAnnotationI import CommentAnnotationI
from omero.rtypes import rstring, rtime

class TestIContainer(lib.ITest):

    def testFindAnnotations(self):
        ipojo = self.client.sf.getContainerService()
        pix = self.pix(name="name")
        img = pix.getImage()
        pix = ipojo.createDataObject(pix,None)

    def testFindAndCountAnnotationsForSharedData(self):
        uuid = self.root.sf.getAdminService().getEventContext().sessionUuid
        query = self.root.sf.getQueryService()
        update = self.root.sf.getUpdateService()
        admin = self.root.sf.getAdminService()
        ipojo = self.root.sf.getContainerService()
        
        ### create new users
        #group1
        new_gr1 = ExperimenterGroupI()
        new_gr1.name = rstring("group1_%s" % uuid)
        gid = admin.createGroup(new_gr1)
        
        #new user1
        new_exp = ExperimenterI()
        new_exp.userName = rstring("user1_%s" % uuid)
        new_exp.firstName = rstring("New")
        new_exp.lastName = rstring("Test")
        
        defaultGroup = admin.getGroup(gid)
        listOfGroups = list()
        listOfGroups.append(admin.lookupGroup("user"))
        
        eid = admin.createExperimenterWithPassword(new_exp, rstring("ome"), defaultGroup, listOfGroups)
        
        #new user2
        new_exp2 = ExperimenterI()
        new_exp2.userName = rstring("user2_%s" % uuid)
        new_exp2.firstName = rstring("New2")
        new_exp2.lastName = rstring("Test2")
        
        defaultGroup = admin.getGroup(gid)
        listOfGroups = list()
        listOfGroups.append(admin.lookupGroup("user"))
        
        eid2 = admin.createExperimenterWithPassword(new_exp2, rstring("ome"), defaultGroup, listOfGroups)
    
        ## get users
        user1 = admin.getExperimenter(eid)
        user2 = admin.getExperimenter(eid2)
        
        ## login as user1
        cl1 = self.new_client(user=user1, password="ome")
        update1 = cl1.sf.getUpdateService()
        ipojo1 = cl1.sf.getContainerService()
        
        # create image
        pix = self.pix(name='test1154-img-%s' % (uuid), client=cl1)
        img = pix.getImage()

        # default permission 'rw----':
        pix = update1.saveAndReturnObject(pix)
        img = pix.getImage()
        img.unload()

        ann1 = CommentAnnotationI()
        ann1.textValue = rstring("user comment - %s" % uuid)
        l_ann1 = ImageAnnotationLinkI()
        l_ann1.setParent(img)
        l_ann1.setChild(ann1)
        update1.saveObject(l_ann1)

        #user retrives the annotations for image
        coll_count = ipojo1.getCollectionCount("Image", "ome.model.containers.Image_annotationLinks", [img.id.val], None)
        self.assertEquals(1, coll_count.get(img.id.val, []))
        #self.assertEquals(1, len(ipojo1.findAnnotations("Image", [img.id.val], None, None).get(img.id.val, [])))

        ## login as user2
        cl2 = self.new_client(user=user2, password="ome")
        update2 = cl1.sf.getUpdateService()
        
        ann = CommentAnnotationI()
        ann.textValue = rstring("user2 comment - %s" % uuid)
        l_ann = ImageAnnotationLinkI()
        l_ann.setParent(img)
        l_ann.setChild(ann)
        update2.saveObject(l_ann)
        
        #do they see the same vals?
        #print ipojo1.getCollectionCount("Image", "ome.model.containers.Image_annotationLinks", [img.id.val], None)
        #print ipojo.getCollectionCount("Image", "ome.model.containers.Image_annotationLinks", [img.id.val], None)
        #print len(ipojo1.findAnnotations("Image", [img.id.val], None, None).get(img.id.val, []))
        #print len(ipojo.findAnnotations("Image", [img.id.val], None, None).get(img.id.val, []))
        coll_count = ipojo1.getCollectionCount("Image", "ome.model.containers.Image_annotationLinks", [img.id.val], None)
        self.assertEquals(2, coll_count.get(img.id.val, []))
        #anns = ipojo1.findAnnotations("Image", [img.id.val], None, None).get(img.id.val, [])
        #self.assertEquals(2, len(anns))
        
        #self.assert_(anns[0].details.permissions == 'rw----')
        #self.assert_(anns[1].details.permissions == 'rw----')
        
        cl1.sf.closeOnDestroy()
        cl2.sf.closeOnDestroy()
    
    def testCreateAfterBlitzPort(self):
        ipojo = self.client.sf.getContainerService()
<<<<<<< HEAD
        i = ImageI()
        i.setName(rstring("name"))
        i.setAcquisitionDate(rtime(0))
        i = ipojo.createDataObject(i,None)
        o = i.getDetails().owner
        self.assertEquals( -1, o.sizeOfExperimenterGroupExperimenterLink() )
=======
        pix = self.pix()
        img = pix.getImage()
        img.name = rstring('name')
        img.acquisitionDate = rtime(0)
        pix = ipojo.createDataObject(pix,None)
        o = pix.getImage().getDetails().owner
        self.assertEquals( -1, o.sizeOfGroupExperimenterMap() )
>>>>>>> b1b9f074

if __name__ == '__main__':
    unittest.main()<|MERGE_RESOLUTION|>--- conflicted
+++ resolved
@@ -126,22 +126,13 @@
     
     def testCreateAfterBlitzPort(self):
         ipojo = self.client.sf.getContainerService()
-<<<<<<< HEAD
-        i = ImageI()
-        i.setName(rstring("name"))
-        i.setAcquisitionDate(rtime(0))
-        i = ipojo.createDataObject(i,None)
-        o = i.getDetails().owner
-        self.assertEquals( -1, o.sizeOfExperimenterGroupExperimenterLink() )
-=======
         pix = self.pix()
         img = pix.getImage()
         img.name = rstring('name')
         img.acquisitionDate = rtime(0)
         pix = ipojo.createDataObject(pix,None)
         o = pix.getImage().getDetails().owner
-        self.assertEquals( -1, o.sizeOfGroupExperimenterMap() )
->>>>>>> b1b9f074
+        self.assertEquals( -1, o.sizeOfExperimenterGroupExperimenterLink() )
 
 if __name__ == '__main__':
     unittest.main()