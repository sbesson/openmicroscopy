--- conflicted
+++ resolved
@@ -2,12 +2,8 @@
 # -*- coding: utf-8 -*-
 
 #
-<<<<<<< HEAD
-# Copyright (C) 2008-2014 Glencoe Software, Inc. All rights reserved.
-=======
 # Copyright (C) 2008-2014 Glencoe Software, Inc. All Rights Reserved.
 # Use is subject to license terms supplied in LICENSE.txt
->>>>>>> 7abb5231
 #
 # This program is free software; you can redistribute it and/or modify
 # it under the terms of the GNU General Public License as published by
@@ -217,16 +213,11 @@
             if x and x.find("Created") < 0 and x.find("#") < 0:
                 try:    # if the line has an image ID...
                     imageId = str(long(x.strip()))
-<<<<<<< HEAD
-                    pix_ids.append(imageId)
-                except:
-                    pass
-=======
                     # Occasionally during tests an id is duplicated on stdout
                     if imageId not in pix_ids:
                         pix_ids.append(imageId)
-                except: pass
->>>>>>> 7abb5231
+                except:
+                    pass
         return pix_ids
 
     """
