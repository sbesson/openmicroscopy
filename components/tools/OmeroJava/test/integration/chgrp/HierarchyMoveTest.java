--- conflicted
+++ resolved
@@ -241,13 +241,8 @@
 	String perms = "rw----";
 	EventContext ctx = newUserAndGroup(perms);
 	ExperimenterGroup g = newGroupAddUser(perms, ctx.userId);
-<<<<<<< HEAD
+	iAdmin.getEventContext(); // Refresh
 	Image img = createBasicImage();
-=======
-	iAdmin.getEventContext(); // Refresh
-	Image img = (Image) iUpdate.saveAndReturnObject(
-			mmFactory.createImage());
->>>>>>> bd6fcc47
 	long id = img.getId().getValue();
 	doChange(new Chgrp(DeleteServiceTest.REF_IMAGE, id,
 			null, g.getId().getValue()));
@@ -274,34 +269,12 @@
     public void testMoveImage()
 	throws Exception
     {
-<<<<<<< HEAD
-		String perms = "rw----";
-		EventContext ctx = newUserAndGroup(perms);
-		ExperimenterGroup g = newGroupAddUser(perms, ctx.userId);
-		Image img = createBasicImage();
-		Pixels pixels = img.getPixels();
-		long pixId = pixels.getId().getValue();
-		//method already tested in PixelsServiceTest
-		//make sure objects are loaded.
-		pixels = factory.getPixelsService().retrievePixDescription(pixId);
-		//channels.
-		long id = img.getId().getValue();
-	
-		List<Long> channels = new ArrayList<Long>();
-		List<Long> infos = new ArrayList<Long>();
-		Channel channel;
-		StatsInfo info;
-		Iterator<Channel> j = pixels.copyChannels().iterator();
-		while (j.hasNext()) {
-			channel = j.next();
-=======
 	String perms = "rw----";
 	EventContext ctx = newUserAndGroup(perms);
 	ExperimenterGroup g = newGroupAddUser(perms, ctx.userId);
 	iAdmin.getEventContext(); // Refresh
-	Image img = mmFactory.createImage();
-	img = (Image) iUpdate.saveAndReturnObject(img);
-	Pixels pixels = img.getPrimaryPixels();
+	Image img = createBasicImage();
+	Pixels pixels = img.getPixels();
 	long pixId = pixels.getId().getValue();
 	//method already tested in PixelsServiceTest
 	//make sure objects are loaded.
@@ -317,19 +290,12 @@
 	StatsInfo info;
 	for (int i = 0; i < pixels.getSizeC().getValue(); i++) {
 			channel = pixels.getChannel(i);
->>>>>>> bd6fcc47
 			assertNotNull(channel);
 			channels.add(channel.getId().getValue());
 			info = channel.getStatsInfo();
 			assertNotNull(info);
 			infos.add(info.getId().getValue());
 		}
-<<<<<<< HEAD
-		//Move the image
-		doChange(new Chgrp(ctx.sessionUuid, DeleteServiceTest.REF_IMAGE, id,
-				null, g.getId().getValue()));
-		ParametersI param = new ParametersI();
-=======
 
 	//Move the image
 	doChange(new Chgrp(DeleteServiceTest.REF_IMAGE, id,
@@ -351,7 +317,6 @@
 	while (i.hasNext()) {
 			id =  i.next();
 			param = new ParametersI();
->>>>>>> bd6fcc47
 		param.addId(id);
 	
 		StringBuilder sb = new StringBuilder();
@@ -432,66 +397,6 @@
     public void testMoveImageWithROIs()
 	throws Exception
     {
-<<<<<<< HEAD
-    	String perms = "rw----";
-    	EventContext ctx = newUserAndGroup(perms);
-    	ExperimenterGroup g = newGroupAddUser(perms, ctx.userId);
-
-    	Image image = createBasicImage();
-    	ROI roi = new ROII();
-    	roi.linkImage(image);
-    	Rectangle rect;
-    	ROI serverROI = (ROI) iUpdate.saveAndReturnObject(roi);
-    	for (int i = 0; i < 3; i++) {
-    		rect = new RectangleI();
-    		rect.setX(rdouble(10));
-    		rect.setY(rdouble(10));
-    		rect.setWidth(rdouble(10));
-    		rect.setHeight(rdouble(10));
-    		rect.setTheZ(rint(i));
-    		rect.setTheT(rint(0));
-    		serverROI.addShape(rect);
-    	}
-    	serverROI = (ROI) iUpdate.saveAndReturnObject(serverROI);
-    	List<Long> shapeIds = new ArrayList<Long>();
-    	Shape shape;
-    	Iterator<Shape> i = serverROI.copyShapes().iterator();
-    	while (i.hasNext()) {
-    		shape = i.next();
-    		shapeIds.add(shape.getId().getValue());
-    	}
-    	//Move the image.
-    	doChange(new Chgrp(ctx.sessionUuid, DeleteServiceTest.REF_IMAGE,
-    			image.getId().getValue(), null, g.getId().getValue()));
-
-    	//check if the objects have been delete.
-
-    	ParametersI param = new ParametersI();
-    	param.addId(serverROI.getId().getValue());
-    	String sql = "select d from Roi as d where d.id = :id";
-    	assertNull(iQuery.findByQuery(sql, param));
-
-    	//shapes
-    	param = new ParametersI();
-    	param.addIds(shapeIds);
-    	sql = "select d from Shape as d where d.id in (:ids)";
-    	List results = iQuery.findAllByQuery(sql, param);
-    	assertTrue(results.size() == 0);
-
-    	//Check that the data moved
-    	loginUser(g);
-    	param = new ParametersI();
-    	param.addId(serverROI.getId().getValue());
-    	sql = "select d from Roi as d where d.id = :id";
-    	assertNotNull(iQuery.findByQuery(sql, param));
-
-    	//shapes
-    	param = new ParametersI();
-    	param.addIds(shapeIds);
-    	sql = "select d from Shape as d where d.id in (:ids)";
-    	results = iQuery.findAllByQuery(sql, param);
-    	assertTrue(results.size() > 0);
-=======
 	String perms = "rw----";
 	EventContext ctx = newUserAndGroup(perms);
 	ExperimenterGroup g = newGroupAddUser(perms, ctx.userId);
@@ -551,7 +456,6 @@
 	sql = "select d from Shape as d where d.id in (:ids)";
 	results = iQuery.findAllByQuery(sql, param);
 	assertTrue(results.size() > 0);
->>>>>>> bd6fcc47
     }
 
     /**
@@ -561,21 +465,6 @@
     @Test
     public void testMovePlate() throws Exception
     {
-<<<<<<< HEAD
-		String perms = "rw----";
-		EventContext ctx = newUserAndGroup(perms);
-		ExperimenterGroup g = newGroupAddUser(perms, ctx.userId);
-		
-		PlateAcquisition pa = null;
-		StringBuilder sb;
-		Well well;
-		WellSample field;
-		
-		Plate p = mmFactory.createPlate(1, 1, 1, 1, false);
-		p = savePlate(iUpdate, p, false);
-			
-		ParametersI param = new ParametersI();
-=======
 	String perms = "rw----";
 	EventContext ctx = newUserAndGroup(perms);
 	ExperimenterGroup g = newGroupAddUser(perms, ctx.userId);
@@ -594,7 +483,6 @@
 		p = (Plate) iUpdate.saveAndReturnObject(
 				mmFactory.createPlate(1, 1, 1, 1, false));
 		param = new ParametersI();
->>>>>>> bd6fcc47
 		param.addLong("plateID", p.getId().getValue());
 		sb = new StringBuilder();
 		sb.append("select well from Well as well ");
@@ -624,17 +512,10 @@
 				imageIds.add(field.getImage().getId().getValue());
 			}
 		}
-<<<<<<< HEAD
-	        //Now delete the plate
-	      //Move the plate.
-		doChange(new Chgrp(ctx.sessionUuid, DeleteServiceTest.REF_PLATE,
-				p.getId().getValue(), null, g.getId().getValue()));
-=======
         //Now delete the plate
       //Move the plate.
 	doChange(new Chgrp(DeleteServiceTest.REF_PLATE,
 			p.getId().getValue(), null, g.getId().getValue()));
->>>>>>> bd6fcc47
 
         //check the well
         param = new ParametersI();
@@ -714,17 +595,6 @@
     @Test
     public void testMovePlateNoPlateAcquisition() throws Exception
     {
-<<<<<<< HEAD
-		String perms = "rw----";
-		EventContext ctx = newUserAndGroup(perms);
-		ExperimenterGroup g = newGroupAddUser(perms, ctx.userId);
-		
-		List results;
-		StringBuilder sb;
-		Well well;
-		WellSample field;
-		Iterator j;
-=======
 	String perms = "rw----";
 	EventContext ctx = newUserAndGroup(perms);
 	ExperimenterGroup g = newGroupAddUser(perms, ctx.userId);
@@ -736,7 +606,6 @@
 	Well well;
 	WellSample field;
 	Iterator j;
->>>>>>> bd6fcc47
 		ParametersI param;
 		List<Long> wellSampleIds;
 		List<Long> imageIds;
@@ -769,13 +638,8 @@
 			}
 		}
         //Now delete the plate
-<<<<<<< HEAD
-        //Move the plate.
-        doChange(new Chgrp(ctx.sessionUuid, DeleteServiceTest.REF_PLATE,
-=======
       //Move the plate.
 	doChange(new Chgrp(DeleteServiceTest.REF_PLATE,
->>>>>>> bd6fcc47
 			p.getId().getValue(), null, g.getId().getValue()));
 
         //check the well
@@ -840,67 +704,6 @@
     @Test
     public void testMoveScreen() throws Exception
     {
-<<<<<<< HEAD
-		String perms = "rw----";
-		EventContext ctx = newUserAndGroup(perms);
-		ExperimenterGroup g = newGroupAddUser(perms, ctx.userId);
-	
-		Screen screen = (Screen) iUpdate.saveAndReturnObject(
-				mmFactory.simpleScreenData().asIObject());
-		//Plate w/o plate acquisition
-
-		Plate p1 = mmFactory.createPlate(1, 1, 1, 0, false);
-		p1 = savePlate(iUpdate, p1, false);
-
-		//Plate with plate acquisition
-		Plate p2 = mmFactory.createPlate(1, 1, 1, 1, false);
-		p2 = savePlate(iUpdate, p2, false);
-		
-		List<IObject> links = new ArrayList<IObject>();
-		ScreenPlateLink link = new ScreenPlateLinkI();
-		link.setChild(p1);
-		link.setParent(screen);
-		links.add(link);
-		link = new ScreenPlateLinkI();
-		link.setChild(p2);
-		link.setParent(screen);
-		links.add(link);
-		iUpdate.saveAndReturnArray(links);
-	
-	
-		doChange(new Chgrp(ctx.sessionUuid, DeleteServiceTest.REF_SCREEN,
-				screen.getId().getValue(), null, g.getId().getValue()));
-	
-	
-		List<Long> ids = new ArrayList<Long>();
-		ids.add(p1.getId().getValue());
-		ids.add(p2.getId().getValue());
-	
-		//Check if the plates exist.
-		ParametersI param = new ParametersI();
-		param.addIds(ids);
-		String sql = "select i from Plate as i where i.id in (:ids)";
-		List results = iQuery.findAllByQuery(sql, param);
-		assertEquals(results.size(), 0);
-	
-		param = new ParametersI();
-		param.addId(screen.getId().getValue());
-		sql = "select i from Screen as i where i.id = :id";
-		assertNull(iQuery.findByQuery(sql, param));
-	
-		//Check that the data moved
-		loginUser(g);
-		param = new ParametersI();
-		param.addIds(ids);
-		sql = "select i from Plate as i where i.id in (:ids)";
-		results = iQuery.findAllByQuery(sql, param);
-		assertTrue(results.size() > 0);
-	
-		param = new ParametersI();
-		param.addId(screen.getId().getValue());
-		sql = "select i from Screen as i where i.id = :id";
-		assertNotNull(iQuery.findByQuery(sql, param));
-=======
 	String perms = "rw----";
 	EventContext ctx = newUserAndGroup(perms);
 	ExperimenterGroup g = newGroupAddUser(perms, ctx.userId);
@@ -958,7 +761,6 @@
 	param.addId(screen.getId().getValue());
 	sql = "select i from Screen as i where i.id = :id";
 	assertNotNull(iQuery.findByQuery(sql, param));
->>>>>>> bd6fcc47
     }
 
     /**
@@ -968,81 +770,6 @@
     @Test
     public void testMoveScreenWithReagent() throws Exception
     {
-<<<<<<< HEAD
-		String perms = "rw----";
-		EventContext ctx = newUserAndGroup(perms);
-		ExperimenterGroup g = newGroupAddUser(perms, ctx.userId);
-	
-		Screen s = mmFactory.simpleScreenData().asScreen();
-		Reagent r = mmFactory.createReagent();
-		s.addReagent(r);
-		
-		Plate p = mmFactory.createPlateWithReagent(1, 1, 1, r);
-		p = savePlate(iUpdate, p, false);
-		
-		s.linkPlate(p);
-		s = (Screen) iUpdate.saveAndReturnObject(s);
-		long screenId = s.getId().getValue();
-		//reagent first
-		String sql = "select r from Reagent as r ";
-		sql += "join fetch r.screens as s ";
-		sql += "where s.id = :id";
-		ParametersI param = new ParametersI();
-		param.addId(screenId);
-		r = (Reagent) iQuery.findByQuery(sql, param);
-		long reagentID = r.getId().getValue();
-		//
-		sql = "select s from ScreenPlateLink as s ";
-		sql += "join fetch s.child as c ";
-		sql += "join fetch s.parent as p ";
-		sql += "where p.id = :id";
-		param = new ParametersI();
-		param.addId(screenId);
-		ScreenPlateLink link = (ScreenPlateLink) iQuery.findByQuery(sql, param);
-		p = link.getChild();
-		long plateID = p.getId().getValue();
-	
-		doChange(new Chgrp(ctx.sessionUuid, DeleteServiceTest.REF_SCREEN,
-				screenId, null, g.getId().getValue()));
-	
-		sql = "select r from Screen as r ";
-		sql += "where r.id = :id";
-		param = new ParametersI();
-		param.addId(screenId);
-		assertNull(iQuery.findByQuery(sql, param));
-	
-		sql = "select r from Reagent as r ";
-		sql += "where r.id = :id";
-		param = new ParametersI();
-		param.addId(reagentID);
-		assertNull(iQuery.findByQuery(sql, param));
-	
-		sql = "select r from Plate as r ";
-		sql += "where r.id = :id";
-		param = new ParametersI();
-		param.addId(plateID);
-		assertNull(iQuery.findByQuery(sql, param));
-	
-		//Check data moved
-		loginUser(g);
-		sql = "select r from Screen as r ";
-		sql += "where r.id = :id";
-		param = new ParametersI();
-		param.addId(screenId);
-		assertNotNull(iQuery.findByQuery(sql, param));
-	
-		sql = "select r from Reagent as r ";
-		sql += "where r.id = :id";
-		param = new ParametersI();
-		param.addId(reagentID);
-		assertNotNull(iQuery.findByQuery(sql, param));
-	
-		sql = "select r from Plate as r ";
-		sql += "where r.id = :id";
-		param = new ParametersI();
-		param.addId(plateID);
-		assertNotNull(iQuery.findByQuery(sql, param));
-=======
 	String perms = "rw----";
 	EventContext ctx = newUserAndGroup(perms);
 	ExperimenterGroup g = newGroupAddUser(perms, ctx.userId);
@@ -1114,7 +841,6 @@
 	param = new ParametersI();
 	param.addId(plateID);
 	assertNotNull(iQuery.findByQuery(sql, param));
->>>>>>> bd6fcc47
     }
 
     /**
@@ -1125,81 +851,6 @@
     @Test(enabled = true)
     public void testMovePlateWithReagent() throws Exception
     {
-<<<<<<< HEAD
-		String perms = "rw----";
-		EventContext ctx = newUserAndGroup(perms);
-		ExperimenterGroup g = newGroupAddUser(perms, ctx.userId);
-	
-		Screen s = mmFactory.simpleScreenData().asScreen();
-		Reagent r = mmFactory.createReagent();
-		s.addReagent(r);
-		Plate p = mmFactory.createPlateWithReagent(1, 1, 1, r);
-		p = savePlate(iUpdate, p, false);
-		
-		s.linkPlate(p);
-		s = (Screen) iUpdate.saveAndReturnObject(s);
-		long screenId = s.getId().getValue();
-		//reagent first
-		String sql = "select r from Reagent as r ";
-		sql += "join fetch r.screens as s ";
-		sql += "where s.id = :id";
-		ParametersI param = new ParametersI();
-		param.addId(screenId);
-		r = (Reagent) iQuery.findByQuery(sql, param);
-		long reagentID = r.getId().getValue();
-		//
-		sql = "select s from ScreenPlateLink as s ";
-		sql += "join fetch s.child as c ";
-		sql += "join fetch s.parent as p ";
-		sql += "where p.id = :id";
-		param = new ParametersI();
-		param.addId(screenId);
-		ScreenPlateLink link = (ScreenPlateLink) iQuery.findByQuery(sql, param);
-		p = link.getChild();
-		long plateID = p.getId().getValue();
-		Map<String, String> options = new HashMap<String, String>();
-		options.put("/Well/WellReagentLink", DeleteServiceTest.FORCE);
-		doChange(new Chgrp(ctx.sessionUuid, DeleteServiceTest.REF_PLATE,
-				plateID, null, g.getId().getValue()));
-	
-		sql = "select r from Screen as r ";
-		sql += "where r.id = :id";
-		param = new ParametersI();
-		param.addId(screenId);
-		assertNotNull(iQuery.findByQuery(sql, param));
-	
-		sql = "select r from Reagent as r ";
-		sql += "where r.id = :id";
-		param = new ParametersI();
-		param.addId(reagentID);
-		assertNotNull(iQuery.findByQuery(sql, param));
-	
-		sql = "select r from Plate as r ";
-		sql += "where r.id = :id";
-		param = new ParametersI();
-		param.addId(plateID);
-		assertNull(iQuery.findByQuery(sql, param));
-	
-		//Check move
-		loginUser(g);
-		sql = "select r from Screen as r ";
-		sql += "where r.id = :id";
-		param = new ParametersI();
-		param.addId(screenId);
-		assertNull(iQuery.findByQuery(sql, param));
-	
-		sql = "select r from Reagent as r ";
-		sql += "where r.id = :id";
-		param = new ParametersI();
-		param.addId(reagentID);
-		assertNull(iQuery.findByQuery(sql, param));
-	
-		sql = "select r from Plate as r ";
-		sql += "where r.id = :id";
-		param = new ParametersI();
-		param.addId(plateID);
-		assertNotNull(iQuery.findByQuery(sql, param));
-=======
 	String perms = "rw----";
 	EventContext ctx = newUserAndGroup(perms);
 	ExperimenterGroup g = newGroupAddUser(perms, ctx.userId);
@@ -1272,7 +923,6 @@
 	param = new ParametersI();
 	param.addId(plateID);
 	assertNotNull(iQuery.findByQuery(sql, param));
->>>>>>> bd6fcc47
     }
 
     /**
@@ -1283,23 +933,6 @@
     @Test
     public void testDeletePlateWithROIMeasurements() throws Exception
 	{
-<<<<<<< HEAD
-		String perms = "rw----";
-		EventContext ctx = newUserAndGroup(perms);
-		ExperimenterGroup g = newGroupAddUser(perms, ctx.userId);
-	
-		Plate p = mmFactory.createPlate(1, 1, 1, 0, false);
-		p = savePlate(iUpdate, p, false);
-		
-		List<Well> results = loadWells(p.getId().getValue(), true);
-		Well well = (Well) results.get(0);
-		//create the roi.
-		Image image = well.copyWellSamples().get(0).getImage();
-        ROI roi = new ROII();
-        roi.linkImage(image);
-        Rectangle rect;
-        roi = (ROI) iUpdate.saveAndReturnObject(roi);
-=======
 	String perms = "rw----";
 	EventContext ctx = newUserAndGroup(perms);
 	ExperimenterGroup g = newGroupAddUser(perms, ctx.userId);
@@ -1315,7 +948,6 @@
         roi.setImage(image);
         Rect rect;
         roi = (Roi) iUpdate.saveAndReturnObject(roi);
->>>>>>> bd6fcc47
         for (int i = 0; i < 3; i++) {
             rect = new RectangleI();
             rect.setX(rdouble(10));
@@ -1374,41 +1006,6 @@
     @Test
     public void testMoveProject() throws Exception
     {
-<<<<<<< HEAD
-		String perms = "rw----";
-		EventContext ctx = newUserAndGroup(perms);
-		ExperimenterGroup g = newGroupAddUser(perms, ctx.userId);
-	
-		Project p = (Project) iUpdate.saveAndReturnObject(
-				mmFactory.simpleProjectData().asIObject());
-		Dataset d = (Dataset) iUpdate.saveAndReturnObject(
-				mmFactory.simpleDatasetData().asIObject());
-		Image image1 = createBasicImage();
-		Image image2 = createBasicImage();
-		List<IObject> links = new ArrayList<IObject>();
-		DatasetImageLink link = new DatasetImageLinkI();
-		link.setChild(image1);
-		link.setParent(d);
-		links.add(link);
-	
-		link = new DatasetImageLinkI();
-		link.setChild(image2);
-		link.setParent(d);
-		links.add(link);
-	
-		ProjectDatasetLink l = new ProjectDatasetLinkI();
-		l.setChild(d);
-		l.setParent(p);
-		links.add(l);
-		iUpdate.saveAndReturnArray(links);
-	
-		List<Long> ids = new ArrayList<Long>();
-		ids.add(image1.getId().getValue());
-		ids.add(image2.getId().getValue());
-	
-	
-        doChange(new Chgrp(ctx.sessionUuid, DeleteServiceTest.REF_PROJECT,
-=======
 	String perms = "rw----";
 	EventContext ctx = newUserAndGroup(perms);
 	ExperimenterGroup g = newGroupAddUser(perms, ctx.userId);
@@ -1445,7 +1042,6 @@
 
 
         doChange(new Chgrp(DeleteServiceTest.REF_PROJECT,
->>>>>>> bd6fcc47
 			p.getId().getValue(), null, g.getId().getValue()));
 	
 		//Check if objects have been deleted
@@ -1493,72 +1089,6 @@
     @Test
     public void testMoveScreenWithSharedPlate() throws Exception
     {
-<<<<<<< HEAD
-		String perms = "rw----";
-		EventContext ctx = newUserAndGroup(perms);
-		ExperimenterGroup g = newGroupAddUser(perms, ctx.userId);
-	
-		Screen s1 = (Screen) iUpdate.saveAndReturnObject(
-				mmFactory.simpleScreenData().asIObject());
-	
-		Screen s2 = (Screen) iUpdate.saveAndReturnObject(
-				mmFactory.simpleScreenData().asIObject());
-	
-		//Plate w/o plate acquisition
-		Plate p1 = mmFactory.createPlate(1, 1, 1, 0, false);
-		p1 = savePlate(iUpdate, p1, false);
-		
-		//Plate with plate acquisition
-		List<IObject> links = new ArrayList<IObject>();
-		ScreenPlateLink link = new ScreenPlateLinkI();
-		link.setChild((Plate) p1.proxy());
-		link.setParent(s1);
-		links.add(link);
-		link = new ScreenPlateLinkI();
-		link.setChild((Plate) p1.proxy());
-		link.setParent(s2);
-		links.add(link);
-		iUpdate.saveAndReturnArray(links);
-	
-	
-		doChange(new Chgrp(ctx.sessionUuid, DeleteServiceTest.REF_SCREEN,
-				s1.getId().getValue(), null, g.getId().getValue()));
-	
-	
-		List<Long> ids = new ArrayList<Long>();
-		ids.add(p1.getId().getValue());
-	
-		//Check if the plates exist.
-		ParametersI param = new ParametersI();
-		param.addIds(ids);
-		String sql = "select i from Plate as i where i.id in (:ids)";
-		List results = iQuery.findAllByQuery(sql, param);
-		assertEquals(results.size(), ids.size());
-	
-		param = new ParametersI();
-		param.addId(s1.getId().getValue());
-		sql = "select i from Screen as i where i.id = :id";
-		assertNull(iQuery.findByQuery(sql, param));
-	
-		param = new ParametersI();
-		param.addId(s2.getId().getValue());
-		assertNotNull(iQuery.findByQuery(sql, param));
-	
-	
-		loginUser(g);
-		param = new ParametersI();
-		param.addIds(ids);
-		//plate should not have moved.
-		sql = "select i from Plate as i where i.id in (:ids)";
-		results = iQuery.findAllByQuery(sql, param);
-		assertEquals(results.size(), 0);
-	
-		//screen should move
-		param = new ParametersI();
-		param.addId(s1.getId().getValue());
-		sql = "select i from Screen as i where i.id = :id";
-		assertNotNull(iQuery.findByQuery(sql, param));
-=======
 	String perms = "rw----";
 	EventContext ctx = newUserAndGroup(perms);
 	ExperimenterGroup g = newGroupAddUser(perms, ctx.userId);
@@ -1623,7 +1153,6 @@
 	param.addId(s1.getId().getValue());
 	sql = "select i from Screen as i where i.id = :id";
 	assertNotNull(iQuery.findByQuery(sql, param));
->>>>>>> bd6fcc47
     }
 
     /**
@@ -1634,68 +1163,6 @@
     @Test
     public void testMoveDatasetWithSharedImage() throws Exception
     {
-<<<<<<< HEAD
-		String perms = "rw----";
-		EventContext ctx = newUserAndGroup(perms);
-		ExperimenterGroup g = newGroupAddUser(perms, ctx.userId);
-	
-		Dataset s1 = (Dataset) iUpdate.saveAndReturnObject(
-				mmFactory.simpleDatasetData().asIObject());
-	
-		Dataset s2 = (Dataset) iUpdate.saveAndReturnObject(
-				mmFactory.simpleDatasetData().asIObject());
-	
-		Image i1 = createBasicImage();
-		
-		List<IObject> links = new ArrayList<IObject>();
-		DatasetImageLink link = new DatasetImageLinkI();
-		link.setChild((Image) i1.proxy());
-		link.setParent(s1);
-		links.add(link);
-		link = new DatasetImageLinkI();
-		link.setChild((Image) i1.proxy());
-		link.setParent(s2);
-		links.add(link);
-		iUpdate.saveAndReturnArray(links);
-	
-	
-		doChange(new Chgrp(ctx.sessionUuid, DeleteServiceTest.REF_DATASET,
-				s1.getId().getValue(), null, g.getId().getValue()));
-	
-	
-		List<Long> ids = new ArrayList<Long>();
-		ids.add(i1.getId().getValue());
-	
-	
-		ParametersI param = new ParametersI();
-		param.addIds(ids);
-		String sql = "select i from Image as i where i.id in (:ids)";
-		List results = iQuery.findAllByQuery(sql, param);
-		assertEquals(results.size(), ids.size());
-	
-		//S1 should have moved
-		param = new ParametersI();
-		param.addId(s1.getId().getValue());
-		sql = "select i from Dataset as i where i.id = :id";
-		assertNull(iQuery.findByQuery(sql, param));
-	
-		param = new ParametersI();
-		param.addId(s2.getId().getValue());
-		assertNotNull(iQuery.findByQuery(sql, param));
-	
-		//Check that the data moved
-		loginUser(g);
-		param = new ParametersI();
-		param.addIds(ids);
-		sql = "select i from Image as i where i.id in (:ids)";
-		results = iQuery.findAllByQuery(sql, param);
-		assertEquals(results.size(), 0);
-	
-		param = new ParametersI();
-		param.addId(s1.getId().getValue());
-		sql = "select i from Dataset as i where i.id = :id";
-		assertNotNull(iQuery.findByQuery(sql, param));
-=======
 	String perms = "rw----";
 	EventContext ctx = newUserAndGroup(perms);
 	ExperimenterGroup g = newGroupAddUser(perms, ctx.userId);
@@ -1759,7 +1226,6 @@
 	param.addId(s1.getId().getValue());
 	sql = "select i from Dataset as i where i.id = :id";
 	assertNotNull(iQuery.findByQuery(sql, param));
->>>>>>> bd6fcc47
     }
     
     /**
