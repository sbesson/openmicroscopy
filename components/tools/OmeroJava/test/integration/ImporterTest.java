--- conflicted
+++ resolved
@@ -102,8 +102,6 @@
 	
 	/** The collection of files that have to be deleted. */
 	private List<File> files;
-<<<<<<< HEAD
-=======
 	
 	/** {@link EventContext} that is set on {@link #loginMethod()} */
 	private EventContext ownerEc;
@@ -179,7 +177,6 @@
         }
         return null;
     }
->>>>>>> 471ad8a9
 
 	/**
 	 * Validates if the inserted object corresponds to the XML object.
@@ -569,7 +566,7 @@
 				xml.getExternalDescription());
 		assertEquals(well.getExternalIdentifier().getValue(), 
 				xml.getExternalIdentifier());
-		Color xmlColor = new Color(xml.getColor().getValue());
+		Color xmlColor = new Color(xml.getColor());
 		assertEquals(well.getAlpha().getValue(), xmlColor.getAlpha());
 		assertEquals(well.getRed().getValue(), xmlColor.getRed());
 		assertEquals(well.getGreen().getValue(), xmlColor.getGreen());
@@ -588,7 +585,7 @@
 				xml.getPositionX().doubleValue());
 		assertEquals(ws.getPosY().getValue(), 
 				xml.getPositionY().doubleValue());
-		Timestamp ts = new Timestamp(xml.getTimepoint().asDate().getTime());
+		Timestamp ts = timestampFromXmlString(xml.getTimepoint());
 		assertEquals(ws.getTimepoint().getValue(), ts.getTime());
 	}
 
@@ -604,11 +601,11 @@
 		assertEquals(pa.getName().getValue(), xml.getName());
 		assertEquals(pa.getDescription().getValue(), 
 				xml.getDescription());
-		Timestamp ts = new Timestamp(xml.getEndTime().asDate().getTime());
+		Timestamp ts = timestampFromXmlString(xml.getEndTime());
 		assertNotNull(ts);
 		assertNotNull(pa.getEndTime());
 		assertEquals(pa.getEndTime().getValue(), ts.getTime());
-		ts = new Timestamp(xml.getStartTime().asDate().getTime());
+		ts = timestampFromXmlString(xml.getStartTime());
 		assertNotNull(ts);
 		assertNotNull(pa.getStartTime());
 		assertEquals(pa.getStartTime().getValue(), ts.getTime());
@@ -1061,7 +1058,6 @@
     	while (k.hasNext()) {
 			lc = k.next();
 			validateChannel(lc, xmlChannel);
-			assertNull(lc.getOtf());
 			ds = lc.getDetectorSettings();
 			assertNotNull(ds);
 			assertNotNull(ds.getDetector());
