--- conflicted
+++ resolved
@@ -150,7 +150,7 @@
 		//First create an image
     	Image image = mmFactory.createImage();
     	image = (Image) iUpdate.saveAndReturnObject(image);
-<<<<<<< HEAD
+
     	Pixels pixels = image.getPixels();
     	
     	//Need to have an annotation otherwise does not work
@@ -161,9 +161,7 @@
     	l.setChild(a);
     	l.setParent(new ImageI(image.getId().getValue(), false));
     	iUpdate.saveAndReturnObject(l);
-=======
-    	Pixels pixels = image.getPrimaryPixels();
->>>>>>> 48edaf03
+
     	OriginalFile f = mmFactory.createOriginalFile();
     	f = (OriginalFile) iUpdate.saveAndReturnObject(f);
     	
@@ -261,34 +259,7 @@
     public void testExportAsOMETIFFWithoutAnnotation() 
     	throws Exception 
     {
-    	//First create an image
-<<<<<<< HEAD
-    	Image image = mmFactory.createImage();
-    	image = (Image) iUpdate.saveAndReturnObject(image);
-    	Pixels pixels = image.getPixels();
-    	
-    	OriginalFile f = mmFactory.createOriginalFile();
-    	f = (OriginalFile) iUpdate.saveAndReturnObject(f);
-    	
-    	RawFileStorePrx svc = factory.createRawFileStore();
-    	svc.setFileId(f.getId().getValue());
-    	byte[] data = new byte[]{1};
-    	svc.write(data, 0, data.length);
-    	svc.close();
-    	
-    	ParametersI param = new ParametersI();
-    	param.addId(f.getId().getValue());
-    	f = (OriginalFile) iQuery.findByQuery(
-    			"select i from OriginalFile i where i.id = :id", param);
-    	//upload file, method tested in RawFileStore
-    	
-    	PixelsOriginalFileMapI m = new PixelsOriginalFileMapI();
-    	m.setChild(new PixelsI(pixels.getId().getValue(), false));
-    	m.setParent(f);
-    	m = (PixelsOriginalFileMapI) iUpdate.saveAndReturnObject(m);
-=======
     	Image image = createImageToExport();
->>>>>>> 48edaf03
     	
     	//now export
     	ExporterPrx exporter = factory.createExporter();
