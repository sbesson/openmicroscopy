#!/bin/sh
# This script is used for testing the build, primarily for use
# with travis, but may be used by hand as well.

set -e

if [ -z "$ICE_HOME" ]; then
  export ICE_HOME=/usr/share/Ice
fi

# Clean up
clean()
{
    ./build.py clean
}

build_java()
{
    TEST="-p" ./build.py build-default test-compile
}

build_python()
{
    flake8 -v components/tools/OmeroPy/src/omero/plugins
    flake8 -v components/tools/OmeroPy/test
    flake8 -v components/tools/OmeroWeb/omeroweb/webstart
    flake8 -v components/tools/OmeroWeb/test
    ./build.py build-default
    ./build.py -py test -Dtest.with.fail=true
<<<<<<< HEAD
    # make sure all OmeroWeb Python modules can be imported
    # (this will find invalid imports that flake8 does not check for)
    echo Checking OmeroWeb Python imports
    export PYTHONPATH=$PYTHONPATH:../target/lib/python
    ! ( cd components/tools/OmeroWeb ;
        find omeroweb -name "*.py" |
        cut -d "." -f -1 |
        grep -v __init__ |
        tr / . |
        xargs -n 1 echo import |
        python omeroweb/manage.py shell 2>&1 >/dev/null |
        grep -B2 ImportError
      )
    test $? = 0
=======
    ./build.py -web test -Dtest.with.fail=true
>>>>>>> 7a49a675
}

for arg in "$@"
do
    case $arg in
        clean)
            clean ;;
        build-java)
            build_java ;;
        build-python)
            build_python ;;
        *)
            echo "Invalid argument: \"$arg\"" >&2
            exit 1
            ;;
    esac
done

exit 0<|MERGE_RESOLUTION|>--- conflicted
+++ resolved
@@ -27,7 +27,7 @@
     flake8 -v components/tools/OmeroWeb/test
     ./build.py build-default
     ./build.py -py test -Dtest.with.fail=true
-<<<<<<< HEAD
+    ./build.py -web test -Dtest.with.fail=true
     # make sure all OmeroWeb Python modules can be imported
     # (this will find invalid imports that flake8 does not check for)
     echo Checking OmeroWeb Python imports
@@ -42,9 +42,6 @@
         grep -B2 ImportError
       )
     test $? = 0
-=======
-    ./build.py -web test -Dtest.with.fail=true
->>>>>>> 7a49a675
 }
 
 for arg in "$@"
