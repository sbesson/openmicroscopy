/*
 *   $Id$
 *
 *   Copyright 2009 Glencoe Software, Inc. All rights reserved.
 *   Use is subject to license terms supplied in LICENSE.txt
 */

package ome.formats.importer;

import java.awt.Rectangle;
import java.io.BufferedReader;
import java.io.File;
import java.io.IOException;
import java.io.InputStreamReader;
import java.lang.reflect.Field;
import java.util.ArrayList;
import java.util.HashMap;
import java.util.Iterator;
import java.util.List;
import java.util.Map;
import java.util.Properties;
import java.util.ResourceBundle;
import java.util.concurrent.atomic.AtomicReference;
import java.util.prefs.BackingStoreException;
import java.util.prefs.Preferences;

import loci.formats.FormatTools;
import ome.formats.OMEROMetadataStoreClient;
import ome.formats.importer.util.IniFileLoader;
import ome.system.PreferenceContext;
import ome.system.UpgradeCheck;
import omero.model.Annotation;

import org.apache.commons.logging.Log;
import org.apache.commons.logging.LogFactory;
import org.apache.log4j.Level;
import org.apache.log4j.Logger;

/**
 * Utility class which configures the Import.
 * 
 * @since Beta4.1
 */
public class ImportConfig {

    private final static Log log = LogFactory.getLog(ImportConfig.class);

    /**
     * Delimiter used to encode multiple servers in one preferences value.
     */
    public final static String SERVER_NAME_SEPARATOR = ",";

    /**
     * Lookup key for {@link System#getProperty(String)}. Should be the path of
     * a readers.txt file.
     */
    public final static String READERS_KEY = "omero.import.readers";

    //
    // CONFIGURATION SOURCES: several configuration sources are defined below.
    // Each may or may not be used for a given {@link value}.
    //

    /**
     * Preferences node which will be used for all Preferences in the
     * ome.formats package. This must work in tandem with other sources such as
     * {@link IniFileLoader}
     */
    private final Preferences prefs;

    /**
     * Ini-file based configuration source which loads both a static
     * configuration file and a user-defined configuration file.
     */
    private final IniFileLoader ini;

    /**
     * {@link Properties} instance which will also be used for lookups. In the
     * default case, this is from {@link System#getProperties()}
     */
    private final Properties props;

    /**
     * Stores the omeroVersion from omero.properties
     */
    private String omeroVersion = "Unknown";

    //
    // MUTABLE STATE : To prevent every class from having it's own
    // username/password/port/etc field, all are available here. On save, these
    // are committed to disk.
    //

    public final StrValue hostname;
    public final StrValue username;
    public final StrValue password;
    public final IntValue port;
    public final LongValue savedProject;
    public final LongValue savedDataset;
    public final LongValue savedScreen;

    public final StrValue sessionKey;
    public final LongValue group;
    public final StrValue email;
    public final StrValue serverList;
    public final StrValue imageName;
    public final StrValue imageDescription;
    public final StrValue plateName;
    public final StrValue plateDescription;
    public final StrValue targetClass;
    public final LongValue targetId;

    public final BoolValue debug;
    public final BoolValue contOnError;
    public final BoolValue sendReport;
    public final BoolValue sendFiles;
    public final BoolValue sendLogFile;
    public final BoolValue companionFile;

    public final BoolValue archiveImage;
    public final BoolValue useCustomImageNaming;
    public final BoolValue useFullPath;
    public final IntValue numOfDirectories;

    public final FileValue savedDirectory;
    public final StrValue readersPath;

    public final BoolValue encryptedConnection;

    public final AnnotationListValue annotations;
    public final DoubleArrayValue userPixels;

    /**
     * Static method for creating {@link Preferences} during construction if
     * necessary.
     */
    private static Preferences prefs() {
        Preferences prefs = Preferences.userNodeForPackage(ImportConfig.class);
        try {
            prefs.flush();
        } catch (Exception e) {
            log.error("Error flushing preferences");
        }
        return prefs;
    }

    /**
     * Simplest constructor which use calls
     * {@link ImportConfig#ImportConfig(File)} with null.
     */
    public ImportConfig() {
        this(null);
    }

    /**
     * Calls
     * {@link ImportConfig#ImportConfig(Preferences, PreferenceContext, IniFileLoader, Properties)}
     * with user preferences, a local {@link PreferenceContext}, an
     * {@link IniFileLoader} initialized with the given argument, and
     * {@link System#getProperties()}.
     * 
     * @param configFile
     *            Can be null.
     */
    public ImportConfig(final File configFile) {
        this(prefs(), new IniFileLoader(configFile),
                System.getProperties());
    }

    /**
     * Complete constructor. All values can be null.
     * 
     * @param prefs
     * @param ctx
     * @param ini
     * @param props
     */
    public ImportConfig(final Preferences prefs,
            IniFileLoader ini, Properties props) {

        this.prefs = prefs;
        this.props = props;
        this.ini = ini;

        // Various startup requirements
        isUpgradeRequired();
        if (ini != null) {
            ini.updateFlexReaderServerMaps();
        }

        log.info(String.format("Bioformats version: %s revision: %s date: %s",
             FormatTools.VERSION, FormatTools.SVN_REVISION, FormatTools.DATE));

        hostname     = new StrValue("hostname", this, "omero.host");
        username     = new StrValue("username", this, "omero.name");
        password     = new StrValue("password", this, "omero.pass");
        port         = new IntValue("port", this, 4064, "omero.port") {
            @Override
            public synchronized void load() {
                super.load();
                // Handle previous versions in which a null/"" got stored
                // to preferences.
                if (_current.compareAndSet(null, _default)) {
                    log.debug("Replacing port load value with default");
                }
            }
        };
        
        sessionKey   = new StrValue("session", this);
        group		 = new LongValue("group", this, 0L);
        email        = new StrValue("email", this);
        serverList   = new StrValue("serverList", this);
        imageName    = new StrValue("imageName", this);
        imageDescription  = new StrValue("imageDescription", this);
        plateName    = new StrValue("plateName", this);
        plateDescription  = new StrValue("plateDescription", this);
        targetClass  = new StrValue("targetClass", this);
        targetId     = new LongValue("targetId", this, 0);

        savedProject = new LongValue("savedProject", this, 0L);
        savedDataset = new LongValue("savedDataset", this, 0L);
        savedScreen  = new LongValue("savedScreen", this, 0L);

        debug        = new BoolValue("debug", this, false);
        contOnError  = new BoolValue("contOnError", this, false);
        sendReport   = new BoolValue("sendReport", this, false);
        sendFiles    = new BoolValue("sendFiles", this, true);
        companionFile = new BoolValue("companionFile", this, true);
        sendLogFile  = new BoolValue("sendLogFile", this, true);

        archiveImage = new BoolValue("archive", this, false);
        useFullPath  = new BoolValue("useFullPath", this, true);
        useCustomImageNaming = new BoolValue("overrideImageName", this, true);
        numOfDirectories = new IntValue("numOfDirectories", this, 0);
        savedDirectory = new FileValue("savedDirectory", this);
<<<<<<< HEAD
        
        encryptedConnection = new BoolValue("ecryptedConnection", this, true);
        
        annotations = new AnnotationListValue(
        		"annotations", this, new ArrayList<Annotation>());
=======

        encryptedConnection = new BoolValue("ecryptedConnection", this, true);

        annotations = new AnnotationListValue(
                "annotations", this, new ArrayList<Annotation>());
        userPixels = new DoubleArrayValue(
                "userPixels", this, null);
>>>>>>> 44bc7a26

        readersPath = new StrValue("readersPath", this);
    }

    /**
     * Check online to see if this is the current version
     */
    public boolean isUpgradeRequired() {
        ResourceBundle bundle = ResourceBundle.getBundle("omero");
        omeroVersion = bundle.getString("omero.version");
        log.info("OMERO Version: " + omeroVersion);
        String url = bundle.getString("omero.upgrades.url");
        UpgradeCheck check = new UpgradeCheck(url, omeroVersion, "importer");
        check.run();
        return check.isUpgradeNeeded();
    }

    /**
     * Modifies the Log4j logging level of everything under the
     * <code>ome.format</code> and <code>loci</code> package hierarchically.
     * @param level if null, then {@link #ini#getDebugLevel()} will be used.
     */
    public void configureDebug(Level level) {
        if (level == null) {
            level = Level.toLevel(ini.getDebugLevel());
        }
        Logger.getLogger("ome.formats").setLevel(level);
        Logger.getLogger("loci").setLevel(level);
    }

    //
    // Login methods
    //

    /**
     * Create and return a new OMEROMetadataStoreClient
     * @return - OMEORMetadataStoreClient
     * @throws Exception
     */
    public OMEROMetadataStoreClient createStore() throws Exception {
        if (!canLogin()) {
            throw new RuntimeException("Can't create store. See canLogin()");
        }
        OMEROMetadataStoreClient client = new OMEROMetadataStoreClient();
        if (sessionKey.empty()) {
            client.initialize(username.get(), password.get(), hostname.get(),
                    port.get(), group.get(), encryptedConnection.get());

        } else {
            client.initialize(hostname.get(), port.get(), sessionKey.get(), encryptedConnection.get());
        }
        return client;
    }

    /**
     * Confirm all information for login is supplied
     * 
     * @return true if all is ok
     */
    public boolean canLogin() {
        if (((username.empty() || password.empty())
                && sessionKey.empty()) || hostname.empty()) {
            return false;
        }
        return true;
    }

    //
    // GUI related. Delegates to IniFileLoader
    //

    /**
     * @return ini log file
     */
    public String getLogFile() {
        return ini.getLogFile();
    }

    /**
     * @return ini home URL
     */
    public String getHomeUrl() {
        return ini.getHomeUrl();
    }
    
    /**
     * @return ini forum URL
     */
    public String getForumUrl() {
    	return ini.getForumUrl();
    }

    /**
     * @return ini application title
     */
    public String getAppTitle() {
        return ini.getAppTitle();
    }

    /**
     * @return ini version note
     */
    public String getVersionNumber() {
        return this.omeroVersion; // + " " + ini.getVersionNote();
    }

    /**
     * @return ini version number
     */
    public String getIniVersionNumber() {
    	return ini.getVersionNumber();
    }
    
    /**
     * @return ini user settings directory
     */
    public String getUserSettingsDirectory() {
        return ini.getUserSettingsDirectory();
    }

    /**
     * @return ini option for if Qquaqua should be use for Macs
     */
    public boolean getUseQuaqua() {
        return ini.getUseQuaqua();
    }

    /**
     * @param b - true if Quaqua should be used
      */
    public void setUseQuaqua(boolean b) {
        ini.setUseQuaqua(b);
    }


    /**
     * @param level - default debug level
     */
    public void setDebugLevel(int level)
    {
        ini.setDebugLevel(level);
    }

    /**
     * @return current debug level
     */
    public int getDebugLevel()
    {
        return ini.getDebugLevel();
    }
    
    /**
     * @return UI bounds for application window
     */
    public Rectangle getUIBounds() {
        return ini.getUIBounds();
    }

    /**
     * @param bounds - set UI bounds for application window
     */
    public void setUIBounds(Rectangle bounds) {
        ini.setUIBounds(bounds);
    }

    /**
     * @return ini feedback URL for QA system
     */
    public String getFeedbackUrl() {
        return ini.getUploaderURL();
    }

    /**
     * @return ini token URL for QA system
     */
    public String getTokenUrl() {
        return ini.getUploaderTokenURL();
    }

    /**
     * @return ini upload URL for QA system
     */
    public String getUploaderUrl() {
        return ini.getUploaderURL();
    }

    /**
     * @return ini user full path
     */
    public boolean getUserFullPath() {
        return ini.getUserFullPath();
    }    

    /**
     * @return ini user full path
     */
    public void setUserFullPath(boolean b) {
        ini.setUserFullPath(b);
    }  

    /**
     * @return ini user full path
     */
    public boolean getCustomImageNaming() {
        return ini.getCustomImageNaming();
    }    

    /**
     * @return ini user full path
     */
    public void setCustomImageNaming(boolean b) {
        ini.setCustomImageNaming(b);
    }

    /**
     * @return ini user full path
     */
    public int getNumOfDirectories() {
        return ini.getNumOfDirectories();
    }    

    /**
     * @return ini user full path
     */
    public void setNumOfDirectories(int i) {
        ini.setNumOfDirectories(i);
    }
    
    //
    // Server list
    //

    /**
     * @return server list
     */
    public List<String> getServerList() {
        if (serverList.empty() || serverList.get().trim().length() == 0) {
            return null;
        } else {
            List<String> list = new ArrayList<String>();
            String[] l = serverList.get().split(SERVER_NAME_SEPARATOR, 0);
            if (l == null || l.length == 0) {
                return null;
            } else {
                if (list != null)
                    list.clear();
                for (int index = 0; index < l.length; index++) {
                    if (list != null)
                        list.add(l[index].trim());
                }
            }
            return list;
        }
    }

    /**
     * Save the current serverList if the currentServer is not on the list. Make
     * sure that the server is a valid string and does not represent fake input
     * text like "--> Enter server"
     */
    public void updateServerList(String currentServer) {

        List<String> l = getServerList();
        if (l != null && l.contains(currentServer)) {
            return;
        }

        if (serverList.empty() || serverList.get().length() == 0) {
            serverList.set(currentServer.trim());
        } else {
            serverList.set(serverList + SERVER_NAME_SEPARATOR + currentServer);
        }
    }

    /**
     * @param server - remove this server from the server list
     */
    public void removeServer(String server) {
        List<String> l = getServerList();
        if (l == null)
            return;
        l.remove(server);
        Iterator<String> i = l.iterator();
        String list = "";
        int n = l.size() - 1;
        int index = 0;
        while (i.hasNext()) {
            list += (String) i.next();
            if (index != n)
                list += SERVER_NAME_SEPARATOR;
            index++;
        }
        serverList.set(list);
    }

    //
    // HELPERS
    //

    /**
     * Build prompt
     * 
     * @param value
     * @param prompt
     * @param hide - use *s for characters
     */
    protected void prompt(Value value, String prompt, boolean hide) {

        String v = value.toString();
        if (hide) {
            StringBuilder sb = new StringBuilder();
            for (int i = 0; i < v.length(); i++) {
                sb.append("*");
            }
            v = sb.toString();
        }
        System.out.print(String.format("%s[%s]:", prompt, v));
        String input;
        BufferedReader br = new BufferedReader(new InputStreamReader(System.in));
        while (true) {
            try {
                input = br.readLine();
                if (input == null || input.trim().equals("")) {
                    continue;
                }
                value.set(value.fromString(input));
            } catch (IOException e) {
            	log.error("IGNORING: ", e);
                continue;
            }
        }
    }

    /**
     *  if can't log in request needed information
     */
    public void requestFromUser() {
        if (!canLogin()) {
            loadAll();
            prompt(hostname, " Enter server name: ", false);
            prompt(username, " Enter user name: ", false);
            prompt(password, " Enter password: ", true);
        }
    }

    protected List<Value<?>> values() {
        List<Value<?>> rv = new ArrayList<Value<?>>();
        for (Field f : getClass().getFields()) {
            try {
                Object o = f.get(this);
                if (o instanceof Value) {
                    Value<?> cv = (Value<?>) o;
                    rv.add(cv);
                }
            } catch (Exception e) {
                log.debug("Error during field lookup: " + e);
            }
        }
        return rv;
    }

    public Map<String, String> map() {
        Map<String, String> rv = new HashMap<String, String>();
        for (Value<?> cv : values()) {
            rv.put(cv.key, cv.toString());
        }
        return rv;
    }

    
    /**
     * Loads gui specific values for which it makes sense to have a preferences values.
     *
     * @see #saveAll()
     */
    public void loadGui() {
         email.load();
         archiveImage.load();
    }

     /**
      * Saves gui specific values for which it makes sense to have a preferences values.
      *
      * @see #saveAll()
      */
     public void saveGui() {
          email.store();
          archiveImage.store();
     }
     
    /**
     * Loads all the values for which it makes sense to have a preferences values.
     *
     * @see #saveAll()
     */
    public void loadAll() {

        // Moving to expliti calls.
        // for (Value<?> cv : values()) {
        //    cv.load();
        // }
        savedProject.load();
        savedDataset.load();
        savedScreen.load();

        useCustomImageNaming.load();
        useFullPath.load();
        numOfDirectories.load();
        savedDirectory.load();
        companionFile.load();
        
        sendLogFile.load();
        sendFiles.load();
        sendReport.load();

        port.load();
    }

   
    /**
     * @see #loadAll()
     */
    public void saveAll() {

        // Moving to explicit calls
        // for (Value<?> cv : values()) {
        //    cv.store();
        // }

        savedProject.store();
        savedDataset.store();
        savedScreen.store();

        useCustomImageNaming.store();
        useFullPath.store();
        numOfDirectories.store();
        savedDirectory.store();
        companionFile.store();
        
        sendLogFile.store();
        sendFiles.store();
        sendReport.store();

        try {
            prefs.flush();
            ini.flushPreferences();
        } catch (BackingStoreException e) {
            log.error(e);
            throw new RuntimeException(e);
        }
    }

    /**
     * Container which thread-safely makes a generic configuration value
     * available, without requiring getters and setters.
     * 
     * @param <T>
     */
    public static abstract class Value<T> {

        final AtomicReference<T> _current = new AtomicReference<T>();

        final String key, omeroKey;
        final Preferences prefs;
        final IniFileLoader ini;
        final Properties props;
        final T _default;

        /**
         * Records the load location
         */
        Object which = null;

        /**
         * Ctor taking an {@link ImportConfig} instance meaning that all the
         * context values are used.
         */
        Value(String key, ImportConfig config) {
            this(key, config, null, null);
        }

        Value(String key, ImportConfig config, T defValue) {
            this(key, config, defValue, null);
        }

        Value(String key, ImportConfig config, T defValue, String omeroKey) {
            this.key = key;
            this.omeroKey = omeroKey;
            this.ini = config.ini;
            this.prefs = config.prefs;
            this.props = config.props;
            _default = defValue;
            _current.set(null);
        }

        /**
         * Returns the generic type contained by this holder. This does not
         * touch the persistent stores, but only accesses the value in-memory.
         */
        public T get() {
            if (_current.get() == null)
                return _default;
            else return _current.get();
        }

        /**
         * Sets the in-memory value, which will get persisted on
         * {@link #store()} when {@link ImportConfig#saveAll()} is called.
         */
        public void set(T t) {
            _current.set(t);
        }

        @Override
        public String toString() {
            T t = get();
            if (t == null) {
                return "";
            } else {
                return t.toString();
            }
        }

        /**
         * Stores the current value back to some medium. The decision of which
         * medium is based on the current value of {@link #which}. In each case,
         * the type-matching source is used <em>except</em> when the
         * {@link Properties} are used, since this is most likely not a
         * persistent store.
         */
        public synchronized void store() {
            if (which instanceof Properties || which instanceof Preferences) {
                prefs.put(key, toString());
                log.debug("Saved " + key + " to " + prefs);
            } else if (which instanceof IniFileLoader) {
                // FIXME ((IniFileLoader)which).set
                log.debug("Saved " + key + " to " + ini);
            } else if (which == null && prefs != null) { // Loaded from defaults
                prefs.put(key, toString());
                log.debug("Freshly saved " + key + " to " + prefs);
            } else {
                log.debug("WHICH:" + which); // Unknown state
            }

        }

        /**
         * Loads properties from various locations. In order, the
         * {@link Properties} argument, the {@link PreferenceContext}, the
         * {@link Preferences}, the {@link IniFileLoader}, and finally the
         * default value.
         */
        public synchronized void load() {
        	
            if (empty() && props != null) {
                set(fromString(props.getProperty(key)));
                if (!empty()) {
                    which = props;
                    log.debug("Loaded " + key + " from " + props);
                    return;
                }
            }
        	
            if (empty() && prefs != null) {
                set(fromString(prefs.get(key, "")));
                if (!empty()) {
                    which = prefs;
                    log.debug("Loaded " + key + " from " + prefs);
                    return;
                }
            }
            
            if (empty() && ini != null) {
                // set(fromString((ini.getProperty(key));
                log.debug("Loaded " + key + " from " + ini);
                // break; FIXME
            }

            if (empty()) {
                set(_default);
                log.debug("Loaded " + key + " from default");
                which = null;
            }
        }

        public boolean empty() {
            return get() == null;
        }

        protected abstract T fromString(String string);
    }

    public static class StrValue extends Value<String> {

        public StrValue(String key, ImportConfig config) {
            super(key, config);
        }

        public StrValue(String key, ImportConfig config, String defValue) {
            super(key, config, defValue);
        }

        public StrValue(String key, ImportConfig config, String defValue,
                String omeroKey) {
            super(key, config, defValue, omeroKey);
        }

        @Override
        protected String fromString(String arg0) {
            return arg0;
        }

        public boolean empty() {
            String s = get();
            return s == null || s.length() == 0;
        }
    }

    public static class AnnotationListValue extends Value<List<Annotation>> {

        public AnnotationListValue(String key, ImportConfig config, 
                                   List<Annotation> defValue) {
            super(key, config, defValue);
        }

        @Override
        protected List<Annotation> fromString(String string) {
            throw new RuntimeException("Not implemented.");
        }
    }

    public static class DoubleArrayValue extends Value<Double[]> {

        public DoubleArrayValue(String key, ImportConfig config, 
                                Double[] defValue) {
            super(key, config, defValue);
        }

        @Override
        protected Double[] fromString(String string) {
            throw new RuntimeException("Not implemented.");
        }
    }

    public static class PassValue extends StrValue {
        public PassValue(String key, ImportConfig config) {
            super(key, config);
        }

        @Override
        public synchronized void store() {
            log.trace("Skipping password storage");
        }
    }

    public static class BoolValue extends Value<Boolean> {

        public BoolValue(String key, ImportConfig config, boolean defValue) {
            super(key, config, defValue);
        }

        @Override
        protected Boolean fromString(String arg0) {
            if (arg0 == null) {
                return null;
            }
            return Boolean.parseBoolean(arg0);
        }
    }

    public static class IntValue extends Value<Integer> {
        public IntValue(String key, ImportConfig config, int defValue) {
            super(key, config, Integer.valueOf(defValue));
        }

        public IntValue(String key, ImportConfig config, int defValue,
                String omeroKey) {
            super(key, config, Integer.valueOf(defValue), omeroKey);
        }

        @Override
        protected Integer fromString(String arg0) {
            try {
                return Integer.valueOf(arg0);
            } catch (NumberFormatException nfe) {
                return null;
            }
        }

    }

    public static class LongValue extends Value<Long> {
        public LongValue(String key, ImportConfig config, long defValue) {
            super(key, config, Long.valueOf(defValue));
        }

        @Override
        protected Long fromString(String arg0) {
            try {
                return Long.valueOf(arg0);
            } catch (NumberFormatException nfe) {
                return null;
            }
        }
    }

    public static class FileValue extends Value<File> {
        public FileValue(String key, ImportConfig config) {
            super(key, config);
        }

        @Override
        protected File fromString(String arg0) {
            if (arg0 == null) {
                return null;
            }
            return new File(arg0);
        }

        @Override
        public File get() {
            File f = super.get();
            if (f != null && f.exists()) {
                return f;
            } else {
                set(null);
                return null;
            }
        }
    }
}<|MERGE_RESOLUTION|>--- conflicted
+++ resolved
@@ -233,13 +233,6 @@
         useCustomImageNaming = new BoolValue("overrideImageName", this, true);
         numOfDirectories = new IntValue("numOfDirectories", this, 0);
         savedDirectory = new FileValue("savedDirectory", this);
-<<<<<<< HEAD
-        
-        encryptedConnection = new BoolValue("ecryptedConnection", this, true);
-        
-        annotations = new AnnotationListValue(
-        		"annotations", this, new ArrayList<Annotation>());
-=======
 
         encryptedConnection = new BoolValue("ecryptedConnection", this, true);
 
@@ -247,7 +240,6 @@
                 "annotations", this, new ArrayList<Annotation>());
         userPixels = new DoubleArrayValue(
                 "userPixels", this, null);
->>>>>>> 44bc7a26
 
         readersPath = new StrValue("readersPath", this);
     }
