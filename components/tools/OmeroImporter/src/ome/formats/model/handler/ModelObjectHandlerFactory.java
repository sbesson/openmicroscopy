/*
 * ome.formats.enums.EnumHandlerFactory
 *
 *------------------------------------------------------------------------------
 *  Copyright (C) 2006-2008 University of Dundee. All rights reserved.
 *
 *
 *  This program is free software; you can redistribute it and/or modify
 *  it under the terms of the GNU General Public License as published by
 *  the Free Software Foundation; either version 2 of the License, or
 *  (at your option) any later version.
 *  This program is distributed in the hope that it will be useful,
 *  but WITHOUT ANY WARRANTY; without even the implied warranty of
 *  MERCHANTABILITY or FITNESS FOR A PARTICULAR PURPOSE.  See the
 *  GNU General Public License for more details.
 *  
 *  You should have received a copy of the GNU General Public License along
 *  with this program; if not, write to the Free Software Foundation, Inc.,
 *  51 Franklin Street, Fifth Floor, Boston, MA 02110-1301 USA.
 *
 *------------------------------------------------------------------------------
 */

package ome.formats.model.handler;

import java.util.HashMap;
import java.util.Map;

import ome.formats.enums.EnumerationProvider;
import omero.model.IObject;

/**
 * Factory for all available model handlers.
 * @author Chris Allan <callan at blackcat dot ca>
 *
 */
public class ModelObjectHandlerFactory
{
    /** A list of model object handlers for specific types. */
    private static Map<Class<? extends IObject>, ModelObjectHandler> handlers =
    	new HashMap<Class<? extends IObject>, ModelObjectHandler>();
    
    /**
     * Default constructor.
     * @param enumProvider Enumeration provider for this factory to use.
     */
    public ModelObjectHandlerFactory(EnumerationProvider enumProvider)
    {
    	handlers.put(ObjectiveHandler.HANDLER_FOR,
    			     new ObjectiveHandler(enumProvider));
    	handlers.put(DetectorHandler.HANDLER_FOR,
			     new DetectorHandler(enumProvider));
    	handlers.put(ArcHandler.HANDLER_FOR,
			     new ArcHandler(enumProvider));
    	handlers.put(FilamentHandler.HANDLER_FOR,
			     new FilamentHandler(enumProvider));
    	handlers.put(LaserHandler.HANDLER_FOR,
			     new LaserHandler(enumProvider));
    	handlers.put(LogicalChannelHandler.HANDLER_FOR, 
    	        new LogicalChannelHandler(enumProvider));
        handlers.put(OTFHandler.HANDLER_FOR, 
                new OTFHandler(enumProvider));
<<<<<<< HEAD
=======
        handlers.put(MicroscopeHandler.HANDLER_FOR, 
                new MicroscopeHandler(enumProvider));
>>>>>>> 44bc7a26
    }
    
    /** Our fall through no-op enumeration handler. */
    private ModelObjectHandler noopHandler = new NoopModelObjectHandler();
    
    /**
     * Returns an enumeration handler for a specific enumeration type.
     * @param klass Enumeration type to retrieve a handler for.
     * @return See above.
     */
    public ModelObjectHandler getHandler(Class<? extends IObject> klass)
    {
    	return handlers.containsKey(klass)? handlers.get(klass) : noopHandler;
    }
}<|MERGE_RESOLUTION|>--- conflicted
+++ resolved
@@ -60,11 +60,8 @@
     	        new LogicalChannelHandler(enumProvider));
         handlers.put(OTFHandler.HANDLER_FOR, 
                 new OTFHandler(enumProvider));
-<<<<<<< HEAD
-=======
         handlers.put(MicroscopeHandler.HANDLER_FOR, 
                 new MicroscopeHandler(enumProvider));
->>>>>>> 44bc7a26
     }
     
     /** Our fall through no-op enumeration handler. */
