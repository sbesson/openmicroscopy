<?xml version="1.0" encoding="utf-8"?>
<project name="global" default="help" basedir="." xmlns:ivy="antlib:org.apache.ivy.ant">
<!--
#~~~~~~~~~~~~~~~~~~~~~~~~~~~~~~~~~~~~~~~~~~~~~~~~~~~~~~~~~~~~~~~~~~~~~~~~~~~~~~~
#
# $Id$
#
# Copyright 2006 University of Dundee. All rights reserved.
# Use is subject to license terms supplied in LICENSE.txt
#
#~~~~~~~~~~~~~~~~~~~~~~~~~~~~~~~~~~~~~~~~~~~~~~~~~~~~~~~~~~~~~~~~~~~~~~~~~~~~~~~

#~~~~~~~~~~~~~~~~~~~~~~~~~~~~~~~~~~~~~~~~~~~~~~~~~~~~~~~~~~~~~~~~~~~~~~~~~~~~~~~
# Written by:  Josh Moore <josh.moore@gmx.de>
#~~~~~~~~~~~~~~~~~~~~~~~~~~~~~~~~~~~~~~~~~~~~~~~~~~~~~~~~~~~~~~~~~~~~~~~~~~~~~~~

  DOCUMENTATION:
  ==============================================================================
  Central ant script. It imports all other helper scripts and property
  files in the proper order, and in general can be imported from
  anywhere.

  global.xml will determine its own location and bootstrap all other
  definitions from there.

-->

        <tstamp>
          <format property="now" pattern="yyyyMMddHHmmss"/>
        </tstamp>

        <!-- Where to find things. It is assume that to have imported this
        file any build script will have had to define the import.dir variable-->
        <import file="${import.dir}/directories.xml"/>

<<<<<<< HEAD
         <taskdef resource="net/sf/antcontrib/antcontrib.properties"
                  classpath="${lib.dir}/repository/ant-contrib-1.0b3.jar"/>
         <taskdef resource="net/sf/antcontrib/antlib.xml"
                  classpath="${lib.dir}/repository/ant-contrib-1.0b3.jar"/>
=======
        <taskdef resource="net/sf/antcontrib/antcontrib.properties"
                 classpath="${lib.dir}/repository/ant-contrib-1.0b1.jar"/>
        <taskdef resource="net/sf/antcontrib/antlib.xml"
                 classpath="${lib.dir}/repository/ant-contrib-1.0b1.jar"/>
>>>>>>> 514550d6

        <!-- Define properties :
                The user's environment (env) overrides all other
                variables, then comes the user defined
                local.properties, then the controlled *.properties
                files.
        -->

        <property environment="env" />
        <property name="env.J" value="1"/>

        <!-- Taking properties from the environment before imports-->
        <condition property="ice.home" value="${env.ICE_HOME}">
            <isset property="env.ICE_HOME"/>
        </condition>

        <property file="${root.dir}/etc/local.properties" />
        <property file="${root.dir}/etc/local.properties.example" />
        <property file="${root.dir}/etc/profiles/${omero.db.profile}" />
        <property file="${root.dir}/etc/omero.properties" />
        <property file="${root.dir}/etc/hibernate.properties" />
        <property name="test.with.fail" value="true"/>
        <property name="classpath.file" value="classpath.xml"/>
        <property name="omero.resolver" value="omero-resolver"/>

        <!-- For these definitions to work properly, directories.xml must be imported-->
        <property name="deps.lib.dir" value="${target.dir}/libs"/>
        <property name="ivy.local.default.root" value="${omero.home}/lib/repository"/>
        <!-- These are default values. If you'd like to override, due so before import-->
        <property name="ivy.buildlist.ivyfilepath" value="ivy.xml"/>
        <property name="ivy.dep.file"              value="ivy.xml"/>

        <!-- Post-import properties -->
        <property name="sql.dir"  value="${omero.home}/sql/${omero.db.profile}/${omero.db.version}__${omero.db.patch}"/>

        <!-- Now we've taken from the environment, and from the files
             try to find ICE_HOME ourselves -->
        <condition property="ice.home" value="C:\Ice-3.3.1">
            <available file="C:\Ice-3.3.1"/>
        </condition>
        <condition property="ice.home" value="C:\Ice-3.3.1-VC90">
            <available file="C:\Ice-3.3.1-VC90"/>
        </condition>
        <condition property="ice.home" value="C:\Ice-3.3.0">
            <available file="C:\Ice-3.3.0"/>
        </condition>
        <condition property="ice.home" value="C:\Ice-3.3.0-VC90">
            <available file="C:\Ice-3.3.0-VC90"/>
        </condition>
        <condition property="ice.home" value="/opt/Ice-3.3">
            <available file="/opt/Ice-3.3"/>
        </condition>
        <condition property="ice.home" value="/opt/Ice-3.3.1">
            <available file="/opt/Ice-3.3.1"/>
        </condition>
        <condition property="ice.home" value="/opt/Ice-3.3.0">
            <available file="/opt/Ice-3.3.0"/>
        </condition>
        <property name="ice.home" value="/usr/share/Ice"/>

        <!--
          The idea for this macro is taken from maven2. Use deps-buildlist
          to create deps.build.path if you do not have one specified.
        -->
        <macrodef name="iterate">
                <attribute name="inheritAll" default="false"/>
                <attribute name="inheritRefs" default="false"/>
                <attribute name="buildpathref" default="deps.build.path"/>
                <attribute name="target"/>
                <sequential>
                <subant verbose="on" buildpathref="@{buildpathref}" inheritAll="@{inheritAll}" inheritRefs="@{inheritRefs}" failonerror="true" target="@{target}">
                        <property name="multi.test.with.fail" value="${test.with.fail}"/>
                        <property name="multi.test.skip" value="${test.skip}"/>
                        <property name="multi.generate.skip" value="${generate.skip}"/>
                        <property name="multi.checks.skip" value="${checks.skip}"/>
                        <property name="multi.emma.enabled" value="${emma.enabled}"/>
                        <!-- Defaults set in dependencies.xml -->
                        <property name="ivy.buildlist.ivyfilepath" value="${ivy.buildlist.ivyfilepath}"/>
                        <property name="ivy.dep.file" value="${ivy.dep.file}"/>
                        <propertyset>
                            <propertyref prefix="env"/>
                        </propertyset>
                </subant>
                </sequential>
        </macrodef>

        <macrodef name="installIvy">
            <sequential>
            <path id="ivy.classpath">
                <fileset dir="${omero.home}/lib/repository" includes="ivy*.jar"/>
                <fileset dir="${omero.home}/lib/repository" includes="jakarta-oro*.jar"/>
            </path>
            <taskdef resource="org/apache/ivy/ant/antlib.xml" uri="antlib:org.apache.ivy.ant" classpathref="ivy.classpath"/>
            <ivy:settings id="ivy.${ant.project.name}" file="${etc.dir}/ivysettings.xml"/>
            </sequential>
        </macrodef>

	<macrodef name="publishArtifact">
		<attribute name="pattern" default="${target.dir}/[module].[ext]"/>
		<sequential>
		<delete file="${target.dir}/${ivy.module}.xml"/> <!-- delete last produced ivy file to be sure a new one will be generated -->
		<ivy:publish settingsRef="ivy.${ant.project.name}" artifactspattern="@{pattern}" resolver="${omero.resolver}" pubrevision="${omero.version}" pubdate="${now}" status="integration" overwrite="true"/>
		</sequential>
	</macrodef>

        <!--
           These classpaths are used by all components, and amount to only the deps.lib.dir
           directory within each component. That directory is configured using deps-retrieve,
           which "retrieves" the directories from the local directory. After that initial
           configuration, the build should be ivy-agnostic as far as possible.
        -->
        <macrodef name="defineClasspath">
           <sequential>
            <path id="omero.compile.classpath">
              <fileset dir="${deps.lib.dir}" />
            </path>
            <path id="omero.classpath">
              <path location="${classes.dir}" />
              <path location="${resrc.dir}" />
              <path location="${resrc.dest}" />
              <path refid="omero.compile.classpath" />
            </path>
            <path id="omero.test.classpath">
              <path refid="omero.classpath" />
              <fileset dir="${deps.lib.dir}/test" />
            </path>
            </sequential>
        </macrodef>

        <macrodef name="defineVariables">
            <sequential>
                <condition property="test.with.fail">
                        <equals arg1="${multi.test.with.fail}" arg2="true"/>
                </condition>
                <condition property="test.skip">
                        <equals arg1="${multi.test.skip}" arg2="true"/>
                </condition>
                <condition property="emma.enabled">
                        <equals arg1="${multi.emma.enabled}" arg2="true"/>
                </condition>
                <condition property="generate.skip">
                        <equals arg1="${multi.generate.skip}" arg2="true"/>
                </condition>
                <condition property="checks.skip">
                        <equals arg1="${multi.checks.skip}" arg2="true"/>
                </condition>
            </sequential>
        </macrodef>

        <path id="scons.python.path">
            <pathelement path="${env.PYTHONPATH}"/>
            <pathelement location="${OmeroPy.comp}/src"/><!-- For which.py on cleanup -->
        </path>

        <pathconvert property="scons.PYTHONPATH" refid="scons.python.path"/>

        <macrodef name="scons_py" description="Scons build tool installed under omero.home/target">
            <attribute name="dir" default="${basedir}"/>
            <attribute name="failonerror" default="true"/>
            <element name="args" implicit="yes"/>
            <sequential>
                <property name="env.ARCH" value="detect"/>
                <property name="env.RELEASE" value="debug"/>
                <echo>Building with ICE_HOME=${ice.home}</echo>
                <exec executable="python" dir="@{dir}" failonerror="@{failonerror}">
                    <env key="PYTHONPATH" value="${scons.PYTHONPATH}"/>
                    <env key="ICE_HOME" value="${ice.home}"/>
                    <arg value="${omero.home}/target/scons/scons.py"/>
                    <arg value="-Q"/>
                    <arg value="-j"/>
                    <arg value="${env.J}"/>
                    <arg value="--arch=${env.ARCH}"/>
                    <arg value="--release=${env.RELEASE}"/>
                    <args/>
                </exec>
            </sequential>
        </macrodef>

        <macrodef name="setup_py">
            <attribute name="failonerror" default="true"/>
            <element name="args" implicit="true"/>
            <sequential>
                <copy todir="${basedir}">
                   <fileset dir="${omero.home}/lib/repository" includes="setuptools*"/>
                </copy>
                <exec executable="python" failonerror="@{failonerror}">
                    <env key="ICE_CONFIG" value="${env.ICE_CONFIG}"/>
                    <env key="PYTHONPATH" path="test:build/lib:${basedir}/../target/lib/python:${env.PYTHONPATH}"/>
                    <arg value="${basedir}/setup.py"/>
                    <args/>
                </exec>
            </sequential>
        </macrodef>

        <macrodef name="makeManifest">
            <attribute name="property"/>
            <sequential>
                <pathconvert property="mf.classpath" refid="omero.classpath" pathsep=" " dirsep="/">
                    <flattenmapper/>
                </pathconvert>
            </sequential>
        </macrodef>

        <!--
          The hard-wiring macro is used to allowcertain method interceptors to
          be hard-wired around method exception *before* any of the "soft"
          spring-wired interceptors (see resources/ome/services/services.xml)

          The values hard-wired in are the class names of subclasses of
          ome.logic.HardWireInterceptor with a no-arg constructor. This allows
          classes unknown to the server at compile time (like those under tools/)
          to become a part of a distribution.
        -->
        <macrodef name="hard-wire">
            <attribute name="fromdir" default="${src.dir}"/>
            <attribute name="todir" default="${src.dest}"/>
            <attribute name="file"/>
            <attribute name="token" default="@REPLACE@"/>
            <attribute name="value" default="${omero.hard-wired.interceptors}"/>
            <sequential>
		<mkdir dir="${target.dir}/hard-wiring"/>
                <copy todir="${target.dir}">
                    <fileset dir="@{fromdir}">
                        <include name="@{file}"/>
                    </fileset>
                </copy>
                <replace file="${target.dir}/@{file}">
                    <replacefilter token="@{token}" value="@{value}"/>
                </replace>
		<move todir="@{todir}">
		    <fileset dir="${target.dir}" includes="@{file}">
		        <different targetdir="@{todir}"/>
		    </fileset>
		</move>
            </sequential>
        </macrodef>

        <macrodef name = "git">
            <attribute name = "command" />
            <attribute name = "dir" default = "${env.PWD}" />
            <attribute name = "output" />
            <element name = "args" optional = "true" />
            <sequential>
                <exec executable = "git" dir = "@{dir}" outputproperty = "@{output}">
                    <arg value = "@{command}" />
                    <args/>
                </exec>
            </sequential>
        </macrodef>

        <macrodef name = "svn">
            <attribute name = "command" />
            <attribute name = "dir" default = "${env.PWD}" />
            <attribute name = "output" />
            <element name = "args" optional = "true" />
            <sequential>
                <exec executable = "svn" dir = "@{dir}" outputproperty = "@{output}">
                    <arg value = "@{command}" />
                    <args/>
                </exec>
            </sequential>
        </macrodef>

        <macrodef name = "git-rev-parse">
            <sequential>
                <git command = "rev-parse" output = "git.sha1">
                    <args>
                        <arg value = "--short"/>
                        <arg value = "head"/>
                    </args>
                </git>
            </sequential>
        </macrodef>

        <macrodef name = "git-branch-parse">
            <sequential>
                <git command = "symbolic-ref" output = "git.branch.file">
                    <args>
                        <arg value = "HEAD"/>
                    </args>
                </git>
                <basename file="${git.branch.file}" property="git.branch"/>
            </sequential>
        </macrodef>

        <macrodef name = "svn-info">
            <sequential>
                <svn command="info" output="svn.info"/>
                <!--
                Example:
                ==========================================================
                Path: .
                URL: svn+ssh://cvs/home/svn/shoola-omero/branches/Beta4.1
                Repository Root: svn+ssh://cvs/home/svn/shoola-omero
                Repository UUID: 6f2cb1de-eb0d-0410-b157-e593188b5901
                Revision: 6815
                Node Kind: directory
                Schedule: normal
                Last Changed Author: jburel
                Last Changed Rev: 6813
                Last Changed Date: 2009-11-03 11:37:49 +0100 (Tue, 03 Nov 2009)
                -->
                <propertyregex property="svn.root" input="${svn.info}" select="\1">
                    <regexp pattern="Repository Root: (.*)"/>
                </propertyregex>
                <propertyregex property="svn.rev" input="${svn.info}" select="\1">
                    <regexp pattern="Revision: (.*)"/>
                </propertyregex>
                <propertyregex property="svn.url" input="${svn.info}" select="\1">
                    <regexp pattern="URL: (.*)"/>
                </propertyregex>
                <basename file="${svn.url}" property="svn.branch"/>
            </sequential>
        </macrodef>

        <target name="scm-init">
            <git-rev-parse/>
            <git-branch-parse/>
            <svn-info/>
            <echo>Git branch: ${git.branch}</echo>
            <echo>Git sha1: ${git.sha1}</echo>
            <echo>SVN branch: ${svn.branch}</echo>
            <echo>SVN rev: ${svn.rev}</echo>
        </target>

        <target name="help">
                <echo>
                        This build file is intended for import only.
                </echo>
        </target>

</project><|MERGE_RESOLUTION|>--- conflicted
+++ resolved
@@ -33,17 +33,10 @@
         file any build script will have had to define the import.dir variable-->
         <import file="${import.dir}/directories.xml"/>
 
-<<<<<<< HEAD
          <taskdef resource="net/sf/antcontrib/antcontrib.properties"
                   classpath="${lib.dir}/repository/ant-contrib-1.0b3.jar"/>
          <taskdef resource="net/sf/antcontrib/antlib.xml"
                   classpath="${lib.dir}/repository/ant-contrib-1.0b3.jar"/>
-=======
-        <taskdef resource="net/sf/antcontrib/antcontrib.properties"
-                 classpath="${lib.dir}/repository/ant-contrib-1.0b1.jar"/>
-        <taskdef resource="net/sf/antcontrib/antlib.xml"
-                 classpath="${lib.dir}/repository/ant-contrib-1.0b1.jar"/>
->>>>>>> 514550d6
 
         <!-- Define properties :
                 The user's environment (env) overrides all other
