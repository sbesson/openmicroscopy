<?xml version="1.0" encoding="utf-8"?>
<project name="blitz" default="install" basedir=".">

    <property name="import.dir" value="${basedir}/../antlib/resources"/>
    <import file="${import.dir}/global.xml"/>
    <import file="${import.dir}/version.xml"/>
    <import file="${import.dir}/lifecycle.xml"/>

    <!-- Class that will be called via "java -jar" on this artifact -->
    <property name="main.class" value="ome.services.blitz.Entry"/>

        <target name="clean" depends="lifecycle.clean">
            <delete dir ="${basedir}/generated"/>
            <delete dir="${basedir}/omero"/>
            <delete file="${basedir}/.sconsign.dblite"/>
        </target>

<<<<<<< HEAD
	<target name="compile" depends="generate,_compile" unless="skip.compile"/>
	<target name="_compile" description="Internal develop target which doesn't run codegen">
            <if>
                <uptodate targetfile="${target.dir}/blitz.jar">
                    <srcfiles dir="${basedir}" includes="**/*.java,**/*.ice,**/*.vm"/>
                </uptodate>
            <then>
                <echo>Up to date</echo>
            </then>
            <else>
                <antcall target="icegen" inheritRefs="true" inheritAll="true"/>
		<hard-wire file="ome/services/blitz/fire/SessionManagerI.java"
		    token="&quot;ome.security.basic.BasicSecurityWiring&quot;"/>

                <!-- WORKAROUND: Attempting to compile mutually dependent directories
                     via javac is quite complicated. Moving the difficult file out of the way -->
                <property name="file.real.sessionmanager" value="${src.dest}/ome/services/blitz/fire/SessionManagerI.java"/>
                <property name="file.fake.sessionmanager" value="${src.dest}/ome/services/blitz/fire/SessionManagerI.fake"/>
                <move file="${file.real.sessionmanager}" tofile="${file.fake.sessionmanager}"/>
		<myjavac>
		    <src path="${src.dir}"/>
		    <src path="${src.dest}"/>
		    <src path="${basedir}/generated"/>
			<include name="ome/**"/>
		    <include name="pojos/**"/>
		    <include name="omero/**"/>
		    <include name="omero/model/**"/>
		    <include name="ome/services/blitz/impl/CloseableServant.java"/>
		    <include name="ome/services/blitz/util/ConvertToBlitzExceptionMessage.java"/>
		    <include name="ome/services/blitz/util/ObjectFactoryRegistry.java"/>
		    <include name="ome/formats/model/UnitsFactory.java"/>
		</myjavac>
		<myjavac>
		    <src path="${src.dir}"/>
		    <src path="${src.dest}"/>
		    <src path="${basedir}/generated"/>
                    <exclude name="omero/**"/>
                    <exclude name="omero/model/**"/>
		</myjavac>
                <move file="${file.fake.sessionmanager}" tofile="${file.real.sessionmanager}"/>
		<myjavac>
		    <include name="**/SessionManagerI.java"/>
		    <src path="${src.dest}"/>
		</myjavac>
                <delete file="${file.real.sessionmanager}"/>
                <delete file="${file.fake.sessionmanager}"/><!-- Just in case -->
            </else>
            </if>
	</target>
=======
    <target name="compile" depends="generate,_compile" unless="skip.compile"/>
    <target name="_compile" description="Internal develop target which doesn't run codegen">
        <if>
            <uptodate targetfile="${target.dir}/blitz.jar">
                <srcfiles dir="${basedir}" includes="**/*.java,**/*.ice,**/*.vm"/>
            </uptodate>
        <then>
            <echo>Up to date</echo>
        </then>
        <else>
            <antcall target="icegen" inheritRefs="true" inheritAll="true"/>
            <myjavac>
                <src path="${src.dir}"/>
                <src path="${src.dest}"/>
                <src path="${basedir}/generated"/>
            </myjavac>
        </else>
        </if>
    </target>
>>>>>>> d138c388

    <!-- = = = = = = = = = = = = = = = = =
          generate model
         = = = = = = = = = = = = = = = = = -->

        <macrodef name="split-combined">
            <attribute name="all" default="all"/>
            <attribute name="prefix"/>
            <attribute name="todir"/>
            <element name="filesetAndMapper" implicit="true"/>
            <sequential>
            <copy todir="@{todir}" encoding="utf-8" outputencoding="utf-8">
                <filesetAndMapper/>
                <filterchain>
                    <linecontainsregexp>
                        <regexp pattern="^\[@{all}\]|^\[@{prefix}\]"/>
                    </linecontainsregexp>
                    <tokenfilter>
                        <replaceregex pattern="^\[@{all}\]\s?" replace=""/>
                        <replaceregex pattern="^\[@{prefix}\]\s?" replace=""/>
                    </tokenfilter>
                </filterchain>
            </copy>
            </sequential>
        </macrodef>

	<target name="icegen-init">
		<macrodef name="checkicegen">
			<attribute name="dependfile"/>
			<attribute name="template"/>
			<sequential>
			<uptodate property="icegen.@{template}.unneeded">
				<srcfiles dir="${model.comp}/resources" includes="${dsl.pat}"/>
				<mapper type="merge" to="@{dependfile}"/>
			</uptodate>
			</sequential>
		</macrodef>
		<checkicegen template="combined" dependfile="${comb.dir}/ImageI.combined"/>
		<condition property="icegen.unneeded">
			<and>
				<isset property="icegen.combined.unneeded"/>
			</and>
		</condition>
		<property name="gen.dir" value="${basedir}/generated"/>
		<property name="comb.dir" value="${basedir}/target/combined"/>
		<mkdir dir="${comb.dir}/omero/api"/>
		<mkdir dir="${comb.dir}/omero/cmd"/>
		<mkdir dir="${comb.dir}/omero/model"/>
		<mkdir dir="${gen.dir}/omero/api"/>
		<mkdir dir="${gen.dir}/omero/cmd"/>
		<mkdir dir="${gen.dir}/omero/model"/>
	</target>


        <target name="icegen" depends="prepare,icegen-init,icegen1,icegen2"/>

        <target name="icegen1" unless="icegen.unneeded">
		<taskdef classname="ome.dsl.DSLTask" classpathref="omero.classpath" name="basedsl"/>
		<presetdef name="dsl">
			<basedsl profile="${omero.db.profile}"/>
		</presetdef>

		<!-- Not "combined" files-->
		<dsl template="${resrc.dir}/templates/java_ice_map.vm" filepattern="${gen.dir}/omero/util/IceMap.java">
			<fileset dir="${model.comp}/resources" includes="${dsl.pat}"/>
		</dsl>
		<dsl template="${resrc.dir}/templates/java_obj_reg.vm" filepattern="${gen.dir}/omero/util/ModelObjectFactoryRegistry.java">
			<fileset dir="${model.comp}/resources" includes="${dsl.pat}"/>
		</dsl>
		<dsl template="${resrc.dir}/templates/cpp_obj_reg.vm" filepattern="${gen.dir}/omero/model/ObjectFactory.cpp">
			<fileset dir="${model.comp}/resources" includes="${dsl.pat}"/>
		</dsl>
		<dsl template="${resrc.dir}/templates/py_obj_reg.vm" filepattern="${gen.dir}/omero/ObjectFactoryRegistrar.py">
			<fileset dir="${model.comp}/resources" includes="${dsl.pat}"/>
		</dsl>

		<dsl template="${resrc.dir}/templates/combined.vm" filepattern="${comb.dir}/{class-name}I.combined">
			<fileset dir="${model.comp}/resources" includes="${dsl.pat}"/>
		</dsl>
        </target>

        <target name="icegen2">
		<!--
		    This section takes the output of the combined.vm template and splits it into
		    the various sections. All of these files represent the Ice model and our
		    specializations of it
		-->
		<selector id="ifNewerThanOutput">
			<depend targetdir="${gen.dir}/omero/model/">
				<mapper>
					<flattenmapper/>
					<mapper type="glob" from="*" to="*"/>
				</mapper>
			</depend>
		</selector>
		<split-combined todir="${gen.dir}" prefix="hdr">
			<fileset dir="${comb.dir}" includes="**/*.combined">
				<selector refid="ifNewerThanOutput"/>
			</fileset>
			<regexpmapper from="(.*?)I[.]combined" to="omero/model/\1I.h"/>
		</split-combined>
		<split-combined todir="${gen.dir}" prefix="cpp">
			<fileset dir="${comb.dir}" includes="**/*.combined">
				<selector refid="ifNewerThanOutput"/>
			</fileset>
			<regexpmapper from="(.*?)I[.]combined" to="omero/model/\1I.cpp"/>
		</split-combined>
		<split-combined todir="${gen.dir}" prefix="jav">
			<fileset dir="${comb.dir}" includes="**/*.combined">
				<selector refid="ifNewerThanOutput"/>
			</fileset>
			<regexpmapper from="(.*?)I[.]combined" to="omero/model/\1I.java"/>
		</split-combined>
		<split-combined todir="${gen.dir}" prefix="pyc">
			<fileset dir="${comb.dir}" includes="**/*.combined">
				<selector refid="ifNewerThanOutput"/>
			</fileset>
			<regexpmapper from="(.*?)I[.]combined" to="omero_model_\1I.py"/>
		</split-combined>
		<split-combined todir="${gen.dir}" prefix="ice">
			<fileset dir="${comb.dir}" includes="**/*.combined">
				<selector refid="ifNewerThanOutput"/>
			</fileset>
			<regexpmapper from="(.*?)I[.]combined" to="omero/model/\1.ice"/>
		</split-combined>

		<!--
		    By deleting from the target directory what already exists under
		    src/ or resources/ it is possible to override code generation.
		-->
		<delete>
			<fileset dir="${gen.dir}" includes="**/*.java">
				<present present="both" targetdir="${src.dir}"/>
			</fileset>
			<fileset dir="${gen.dir}" includes="**/*.ice">
				<present present="both" targetdir="${resrc.dir}"/>
			</fileset>
			<fileset dir="${gen.dir}" includes="**/*.ice">
				<present present="both" targetdir="${resrc.dir}"/>
			</fileset>
			<fileset dir="${gen.dir}" includes="**/*.h">
				<present present="both" targetdir="${src.dir}/cpp"/>
			</fileset>
			<fileset dir="${gen.dir}" includes="**/*.cpp">
				<present present="both" targetdir="${src.dir}/cpp"/>
			</fileset>
		</delete>
		<scons_py>
			<arg value="-Q"/>
		</scons_py>
	</target>

    <target name="test-compile" depends="lifecycle.test-compile"
        description="Unjars test dependencies and then calls lifecycle.test-compile">
        <unjar src="${target.dir}/libs/test/common-test.jar"
            dest="${classes.dir}">
            <patternset>
                <include name="original_metadata.txt"/>
            </patternset>
        </unjar>
    </target>

	<target name="dist" depends="package,install" unless="skip.compile"><!-- install for standalone -->
	  <copy todir="${dist.dir}/include">
	    <fileset dir="${resrc.dir}"  includes="**/*.ice,**/*.h"/>
	    <fileset dir="${resrc.dest}" includes="**/*.ice,**/*.h"/>
	    <fileset dir="${basedir}/generated" includes="**/*.ice,**/*.h"/>
	  </copy>
	</target>

    <target name="headers" description="Run checkstyle header check " depends="load-findbugs">
        <do-checkstyle config="${omero.home}/docs/styles/headers.xml" toFile="${target.dir}/headers.xml" failOnViolation="true">
            <fileset dir="${basedir}">
                <exclude name="**/generated/**"/><!-- Ice generated; TODO: check our code -->
                <exclude name="**/org/hibernate/stat/ConcurrentStatisticsImpl.java"/><!-- Hibernate override -->
                <include name="**/*"/>
            </fileset>
        </do-checkstyle>
    </target>

</project><|MERGE_RESOLUTION|>--- conflicted
+++ resolved
@@ -15,57 +15,6 @@
             <delete file="${basedir}/.sconsign.dblite"/>
         </target>
 
-<<<<<<< HEAD
-	<target name="compile" depends="generate,_compile" unless="skip.compile"/>
-	<target name="_compile" description="Internal develop target which doesn't run codegen">
-            <if>
-                <uptodate targetfile="${target.dir}/blitz.jar">
-                    <srcfiles dir="${basedir}" includes="**/*.java,**/*.ice,**/*.vm"/>
-                </uptodate>
-            <then>
-                <echo>Up to date</echo>
-            </then>
-            <else>
-                <antcall target="icegen" inheritRefs="true" inheritAll="true"/>
-		<hard-wire file="ome/services/blitz/fire/SessionManagerI.java"
-		    token="&quot;ome.security.basic.BasicSecurityWiring&quot;"/>
-
-                <!-- WORKAROUND: Attempting to compile mutually dependent directories
-                     via javac is quite complicated. Moving the difficult file out of the way -->
-                <property name="file.real.sessionmanager" value="${src.dest}/ome/services/blitz/fire/SessionManagerI.java"/>
-                <property name="file.fake.sessionmanager" value="${src.dest}/ome/services/blitz/fire/SessionManagerI.fake"/>
-                <move file="${file.real.sessionmanager}" tofile="${file.fake.sessionmanager}"/>
-		<myjavac>
-		    <src path="${src.dir}"/>
-		    <src path="${src.dest}"/>
-		    <src path="${basedir}/generated"/>
-			<include name="ome/**"/>
-		    <include name="pojos/**"/>
-		    <include name="omero/**"/>
-		    <include name="omero/model/**"/>
-		    <include name="ome/services/blitz/impl/CloseableServant.java"/>
-		    <include name="ome/services/blitz/util/ConvertToBlitzExceptionMessage.java"/>
-		    <include name="ome/services/blitz/util/ObjectFactoryRegistry.java"/>
-		    <include name="ome/formats/model/UnitsFactory.java"/>
-		</myjavac>
-		<myjavac>
-		    <src path="${src.dir}"/>
-		    <src path="${src.dest}"/>
-		    <src path="${basedir}/generated"/>
-                    <exclude name="omero/**"/>
-                    <exclude name="omero/model/**"/>
-		</myjavac>
-                <move file="${file.fake.sessionmanager}" tofile="${file.real.sessionmanager}"/>
-		<myjavac>
-		    <include name="**/SessionManagerI.java"/>
-		    <src path="${src.dest}"/>
-		</myjavac>
-                <delete file="${file.real.sessionmanager}"/>
-                <delete file="${file.fake.sessionmanager}"/><!-- Just in case -->
-            </else>
-            </if>
-	</target>
-=======
     <target name="compile" depends="generate,_compile" unless="skip.compile"/>
     <target name="_compile" description="Internal develop target which doesn't run codegen">
         <if>
@@ -85,7 +34,6 @@
         </else>
         </if>
     </target>
->>>>>>> d138c388
 
     <!-- = = = = = = = = = = = = = = = = =
           generate model
