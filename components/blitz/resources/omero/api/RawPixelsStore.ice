/*
 *   $Id$
 *
 *   Copyright 2010 Glencoe Software, Inc. All rights reserved.
 *   Use is subject to license terms supplied in LICENSE.txt
 *
 */

#ifndef OMERO_API_RAWPIXELSSTORE_ICE
#define OMERO_API_RAWPIXELSSTORE_ICE

#include <omero/ModelF.ice>
#include <omero/Collections.ice>
#include <omero/api/PyramidService.ice>

module omero {

    module api {

        /**
         * Binary data provider. Initialized with the ID of a
         * {@link omero.model.Pixels} instance, this service can provide
         * various slices, stacks, regions of the 5-dimensional (X-Y planes with
         * multiple Z-sections and Channels over Time). The byte array returned
         * by the getter methods and passed to the setter methods can and will
         * be interpreted according to results of {@link #getByteWidth},
         * {@link #isFloat}, and {@link #isSigned}.
         *
         *
         * Read-only caveat:
         *
         * Mutating methods (set*) are only available during the first access.
         * Once the Pixels data has been successfully saved (via the save or close
         * methods on this interface), then the data should be treated read-only.
         * If Pixels data writing fails and the service is inadvertently closed,
         * delete the Pixels object, and create a new one. Any partially written
         * data will be removed.
         **/
        ["ami", "amd"] interface RawPixelsStore extends PyramidService
            {

                /**
                 * Initializes the stateful service for a given Pixels set.
                 *
                 * @param pixelsId Pixels set identifier.
                 * @param bypassOriginalFile Whether or not to bypass checking
                 *        for an original file to back the pixel buffer used
                 *        by this service. If requests are predominantly
                 *        <code>write-only</code> or involve the population of
                 *        a brand new pixel buffer using <code>true</code>
                 *        here is a safe optimization otherwise
                 *        <code>false</code> is expected.
                 *
<<<<<<< HEAD
                 * See "Read-only caveat" under {@link RawPixelsStore}
=======
                 * See ""read-only caveat"" under {@link RawPixelsStore}
>>>>>>> 3bcced13
                 **/
                void setPixelsId(long pixelsId, bool bypassOriginalFile) throws ServerError;

                /**
                 * Returns the current Pixels set identifier.
                 * @return See above.
                 **/
                idempotent long getPixelsId() throws ServerError;

                /**
                 * Returns the current Pixels path.
                 * @return See above.
                 **/
                idempotent string getPixelsPath() throws ServerError;

                /**
                 * Prepares the stateful service with a cache of loaded Pixels
                 * objects.
                 * This method is designed to combat query overhead, where
                 * many sets of Pixels are to be read from or written to, by
                 * loading all the Pixels sets at once. Multiple calls will
                 * result in the existing cache being overwritten.
                 *
                 * @param pixelsIds Pixels IDs to cache.
                 **/
                idempotent void prepare(omero::sys::LongList pixelsIds) throws ServerError;

                /**
                 * Retrieves the in memory size of a 2D image plane in this
                 * pixel store.
                 * @return 2D image plane size in bytes
                 *            <code>sizeX*sizeY*ByteWidth</code>.
                 **/
                idempotent long getPlaneSize() throws ServerError;

                /**
                 * Retrieves the in memory size of a row or scanline of pixels
                 * in this pixel store.
                 * @return row or scanline size in bytes
                 *         <codesizeX*ByteWidth</code>
                 **/
                idempotent int getRowSize() throws ServerError;

                /**
                 * Retrieves the in memory size of the entire number of
                 * optical sections for a <b>single</b> wavelength or channel
                 * at a particular timepoint in this pixel store.
                 *
                 * @return stack size in bytes
                 *         <code>sizeX*sizeY*ByteWidth</code>.
                 **/
                idempotent long getStackSize() throws ServerError;

                /**
                 * Retrieves the in memory size of the entire number of
                 * optical sections for <b>all</b> wavelengths or channels at
                 * a particular timepoint in this pixel store.
                 * @return timepoint size in bytes
                 *         <code>sizeX*sizeY*sizeZ*sizeC*ByteWidth</code>.
                 **/
                idempotent long getTimepointSize() throws ServerError;

                /**
                 * Retrieves the in memory size of the entire pixel store.
                 * @return total size of the pixel size in bytes
                 * (sizeX*sizeY*sizeZ*sizeC*sizeT*ByteWidth).
                 **/
                idempotent long getTotalSize() throws ServerError;

                /**
                 * Retrieves the offset for a particular row or scanline in
                 * this pixel store.
                 * @param y offset across the Y-axis of the pixel buffer.
                 * @param z offset across the Z-axis of the pixel buffer.
                 * @param c offset across the C-axis of the pixel buffer.
                 * @param t offset across the T-axis of the pixel buffer.
                 * @return offset of the row or scanline.
                 **/
                idempotent long getRowOffset(int y, int z, int c, int t) throws ServerError;

                /**
                 * Retrieves the offset for a particular 2D image plane in this pixel
                 * store.
                 * @param z offset across the Z-axis of the pixel buffer.
                 * @param c offset across the C-axis of the pixel buffer.
                 * @param t offset across the T-axis of the pixel buffer.
                 * @return offset of the 2D image plane.
                 **/
                idempotent long getPlaneOffset(int z, int c, int t) throws ServerError;

                /**
                 * Retrieves the offset for the entire number of optical
                 * sections for a <b>single</b> wavelength or channel at a
                 * particular timepoint in this pixel store.
                 *
                 * @param c offset across the C-axis of the pixel buffer.
                 * @param t offset across the T-axis of the pixel buffer.
                 * @return offset of the stack.
                 **/
                idempotent long getStackOffset(int c, int t) throws ServerError;

                /**
                 * Retrieves the in memory size of the entire number of
                 * optical sections for <b>all</b> wavelengths or channels at
                 * a particular timepoint in this pixel store.
                 *
                 * @param t offset across the T-axis of the pixel buffer.
                 * @return offset of the timepoint.
                 **/
                idempotent long getTimepointOffset(int t) throws ServerError;

                /**
                 * Retrieves a tile from this pixel buffer.
                 * @param z offset across the Z-axis of the pixel buffer.
                 * @param c offset across the C-axis of the pixel buffer.
                 * @param t offset across the T-axis of the pixel buffer.
                 * @param x Top left corner of the tile, X offset.
                 * @param y Top left corner of the tile, Y offset.
                 * @param w Width of the tile.
                 * @param h Height of the tile.
                 * @return buffer containing the data.
                 */
                idempotent Ice::ByteSeq getTile(int z, int c, int t, int x, int y, int w, int h) throws ServerError;

                /**
                 * Retrieves a n-dimensional block from this pixel store.
                 * @param start offset for each dimension within pixel store.
                 * @param size of each dimension (dependent on dimension).
                 * @param step needed of each dimension (dependent on
                 *             dimension).
                 * @return buffer containing the data.
                 **/
                idempotent Ice::ByteSeq getHypercube(omero::sys::IntList offset, omero::sys::IntList size, omero::sys::IntList step) throws ServerError;

                /**
                 * Retrieves a region from this pixel store.
                 * @param size byte width of the region to retrieve.
                 * @param offset offset within the pixel store.
                 * @return buffer containing the data.
                 **/
                idempotent Ice::ByteSeq getRegion(int size, long offset) throws ServerError;

                /**
                 * Retrieves a particular row or scanline from this pixel store.
                 * @param y offset across the Y-axis of the pixel store.
                 * @param z offset across the Z-axis of the pixel store.
                 * @param c offset across the C-axis of the pixel store.
                 * @param t offset across the T-axis of the pixel store.
                 * @return buffer containing the data which comprises this row
                 *                or scanline.
                 **/
                idempotent Ice::ByteSeq getRow(int y, int z, int c, int t) throws ServerError;

                /**
                 * Retrieves a particular column from this pixel store.
                 * @param x offset across the X-axis of the pixel store.
                 * @param z offset across the Z-axis of the pixel store.
                 * @param c offset across the C-axis of the pixel store.
                 * @param t offset across the T-axis of the pixel store.
                 * @return buffer containing the data which comprises this column.
                 **/
                idempotent Ice::ByteSeq getCol(int x, int z, int c, int t) throws ServerError;

                /**
                 * Retrieves a particular 2D image plane from this pixel store.
                 * @param z offset across the Z-axis of the pixel store.
                 * @param c offset across the C-axis of the pixel store.
                 * @param t offset across the T-axis of the pixel store.
                 * @return buffer containing the data which comprises this 2D image plane.
                 **/
                idempotent Ice::ByteSeq getPlane(int z, int c, int t) throws ServerError;

                /**
                 * Retrieves a region from a given plane from this pixel store.
                 * @param z offset across the Z-axis of the pixel store.
                 * @param c offset across the C-axis of the pixel store.
                 * @param t offset across the T-axis of the pixel store.
                 * @param count the number of pixels to retrieve.
                 * @param offset the offset at which to retrieve <code>count</code> pixels.
                 * @return buffer containing the data which comprises the region of the
                 * given 2D image plane. It is guaranteed that this buffer will have been
                 * byte swapped.
                 **/
                idempotent Ice::ByteSeq getPlaneRegion(int z, int c, int t, int size, int offset) throws ServerError;

                /**
                 * Retrieves the the entire number of optical sections for a <b>single</b>
                 * wavelength or channel at a particular timepoint in this pixel store.
                 * @param c offset across the C-axis of the pixel store.
                 * @param t offset across the T-axis of the pixel store.
                 * @return buffer containing the data which comprises this stack.
                 **/
                idempotent Ice::ByteSeq getStack(int c, int t) throws ServerError;

                /**
                 * Retrieves the entire number of optical sections for <b>all</b>
                 * wavelengths or channels at a particular timepoint in this pixel store.
                 * @param t offset across the T-axis of the pixel store.
                 **/
                idempotent Ice::ByteSeq getTimepoint(int t) throws ServerError;

                /**
                 * Sets a tile in this pixel buffer.
                 * @param buf A byte array of the data.
                 * @param z offset across the Z-axis of the pixel buffer.
                 * @param c offset across the C-axis of the pixel buffer.
                 * @param t offset across the T-axis of the pixel buffer.
                 * @param x Top left corner of the tile, X offset.
                 * @param y Top left corner of the tile, Y offset.
                 * @param w Width of the tile.
                 * @param h Height of the tile.
                 * @throws IOException if there is a problem writing to the pixel buffer.
                 * @throws BufferOverflowException if an attempt is made to write off the
                 * end of the file.
                 *
                 * See ""read-only caveat"" under {@link RawPixelsStore}
                 */
                idempotent void setTile(Ice::ByteSeq buf, int z, int c, int t, int x, int y, int w, int h) throws ServerError;

                /**
                 * Sets a region in this pixel buffer.
                 * @param size byte width of the region to set.
                 * @param offset offset within the pixel buffer.
                 * @param buf a byte array of the data.
                 *
                 * See ""read-only caveat"" under {@link RawPixelsStore}
                 **/
                idempotent void setRegion(int size, long offset, Ice::ByteSeq buf) throws ServerError;

                /**
                 * Sets a particular row or scanline in this pixel store.
                 * @param buf a byte array of the data comprising this row or scanline.
                 * @param y offset across the Y-axis of the pixel store.
                 * @param z offset across the Z-axis of the pixel store.
                 * @param c offset across the C-axis of the pixel store.
                 * @param t offset across the T-axis of the pixel store.
                 *
                 * See ""read-only caveat"" under {@link RawPixelsStore}
                 **/
                idempotent void setRow(Ice::ByteSeq buf, int y, int z, int c, int t) throws ServerError;

                /**
                 * Sets a particular 2D image plane in this pixel store.
                 * @param buf a byte array of the data comprising this 2D image plane.
                 * @param z offset across the Z-axis of the pixel store.
                 * @param c offset across the C-axis of the pixel store.
                 * @param t offset across the T-axis of the pixel store.
                 *
                 * See ""read-only caveat"" under {@link RawPixelsStore}
                 **/
                idempotent void setPlane(Ice::ByteSeq buf, int z, int c, int t) throws ServerError;

                /**
                 * Sets the entire number of optical sections for a <b>single</b>
                 * wavelength or channel at a particular timepoint in this pixel store.
                 * @param buf a byte array of the data comprising this stack.
                 * @param c offset across the C-axis of the pixel store.
                 * @param t offset across the T-axis of the pixel store.
                 *
                 * See ""read-only caveat"" under {@link RawPixelsStore}
                 **/
                idempotent void setStack(Ice::ByteSeq buf, int z, int c, int t) throws ServerError;

                /**
                 * Sets the entire number of optical sections for <b>all</b>
                 * wavelengths or channels at a particular timepoint in this pixel store.
                 * @param buf a byte array of the data comprising this timepoint.
                 * @param t offset across the T-axis of the pixel buffer.
                 *
                 * See ""read-only caveat"" under {@link RawPixelsStore}
                 **/
                idempotent void setTimepoint(Ice::ByteSeq buf, int t) throws ServerError;

                /**
                 * Returns the byte width for the pixel store.
                 * @return See above.
                 **/
                idempotent int getByteWidth() throws ServerError;

                /**
                 * Returns whether or not the pixel store has signed pixels.
                 * @return See above.
                 **/
                idempotent bool isSigned() throws ServerError;

                /**
                 * Returns whether or not the pixel buffer has floating point pixels.
                 * @return
                 **/
                idempotent bool isFloat() throws ServerError;

                /**
                 * Calculates a SHA-1 message digest for the entire pixel store.
                 * @return byte array containing the message digest.
                 **/
                idempotent Ice::ByteSeq calculateMessageDigest() throws ServerError;

                /**
                 * Save the current state of the pixels, updating the SHA1. This should
                 * only be called AFTER all data is successfully set. Future invocations
                 * of set methods may be disallowed. This read-only status will allow
                 * background processing (generation of thumbnails, compression, etc)
                 * to begin. More information under {@link RawPixelsStore}.
                 *
                 * A null instance will be returned if no save was performed.
                 *
                 **/
                idempotent omero::model::Pixels save() throws ServerError;

            };

    };
};

#endif<|MERGE_RESOLUTION|>--- conflicted
+++ resolved
@@ -51,11 +51,7 @@
                  *        here is a safe optimization otherwise
                  *        <code>false</code> is expected.
                  *
-<<<<<<< HEAD
-                 * See "Read-only caveat" under {@link RawPixelsStore}
-=======
-                 * See ""read-only caveat"" under {@link RawPixelsStore}
->>>>>>> 3bcced13
+                 * See ""read-only caveat"" under {@link RawPixelsStore}
                  **/
                 void setPixelsId(long pixelsId, bool bypassOriginalFile) throws ServerError;
 
