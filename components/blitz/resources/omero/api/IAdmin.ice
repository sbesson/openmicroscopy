--- conflicted
+++ resolved
@@ -65,19 +65,14 @@
                 idempotent void removeGroupOwners(omero::model::ExperimenterGroup group, ExperimenterList owners) throws ServerError;
                 idempotent void deleteExperimenter(omero::model::Experimenter user) throws ServerError;
                 idempotent void deleteGroup(omero::model::ExperimenterGroup group) throws ServerError;
-<<<<<<< HEAD
-                idempotent void changeOwner(omero::model::IObject obj, string userName) throws ServerError;
-                idempotent void changeGroup(omero::model::IObject obj, string userName) throws ServerError;
-=======
 
                 ["deprecated:changeOwner() is deprecated. use omero::cmd::Chown() instead."]
-                idempotent void changeOwner(omero::model::IObject obj, string omeName) throws ServerError;
+                idempotent void changeOwner(omero::model::IObject obj, string userName) throws ServerError;
 
                 ["deprecated:changeGroup() is deprecated. use omero::cmd::Chgrp() instead."]
-                idempotent void changeGroup(omero::model::IObject obj, string omeName) throws ServerError;
+                idempotent void changeGroup(omero::model::IObject obj, string userName) throws ServerError;
 
                 ["deprecated:changePermissions() is deprecated. use omero::cmd::Chmod() instead."]
->>>>>>> 62ddb9fe
                 idempotent void changePermissions(omero::model::IObject obj, omero::model::Permissions perms) throws ServerError;
                 idempotent void moveToCommonSpace(IObjectList objects) throws ServerError;
 
