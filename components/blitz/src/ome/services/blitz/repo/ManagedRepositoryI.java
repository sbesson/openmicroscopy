/*
 * Copyright (C) 2012-2014 Glencoe Software, Inc. All rights reserved.
 *
 * This program is free software; you can redistribute it and/or modify
 * it under the terms of the GNU General Public License as published by
 * the Free Software Foundation; either version 2 of the License, or
 * (at your option) any later version.
 *
 * This program is distributed in the hope that it will be useful,
 * but WITHOUT ANY WARRANTY; without even the implied warranty of
 * MERCHANTABILITY or FITNESS FOR A PARTICULAR PURPOSE.  See the
 * GNU General Public License for more details.
 *
 * You should have received a copy of the GNU General Public License along
 * with this program; if not, write to the Free Software Foundation, Inc.,
 * 51 Franklin Street, Fifth Floor, Boston, MA 02110-1301 USA.
 */

package ome.services.blitz.repo;

import static omero.rtypes.rstring;

import java.io.File;
import java.io.IOException;
import java.lang.reflect.InvocationTargetException;
import java.lang.reflect.Method;
import java.text.DateFormatSymbols;
import java.util.ArrayDeque;
import java.util.ArrayList;
import java.util.Calendar;
import java.util.Collections;
import java.util.Deque;
import java.util.HashMap;
import java.util.HashSet;
import java.util.Iterator;
import java.util.LinkedList;
import java.util.List;
import java.util.Map;
import java.util.Set;
import java.util.regex.Matcher;
import java.util.regex.Pattern;

import loci.formats.FormatReader;

import ome.api.IAdmin;
import ome.api.IUpdate;
import ome.conditions.ApiUsageException;
import ome.formats.importer.ImportConfig;
import ome.formats.importer.ImportContainer;
import ome.model.core.OriginalFile;
import ome.model.meta.Experimenter;
import ome.services.blitz.gateway.services.util.ServiceUtilities;
import ome.services.blitz.repo.path.ClientFilePathTransformer;
import ome.services.blitz.repo.path.FilePathRestrictionInstance;
import ome.services.blitz.repo.path.FsFile;
import ome.services.blitz.repo.path.MakeNextDirectory;
import ome.services.blitz.util.ChecksumAlgorithmMapper;
import ome.system.Roles;
import ome.system.ServiceFactory;
import ome.util.SqlAction;
import ome.util.checksum.ChecksumProvider;
import ome.util.checksum.ChecksumProviderFactory;
import ome.util.checksum.ChecksumProviderFactoryImpl;
import ome.util.checksum.ChecksumType;
import omero.RString;
import omero.ResourceError;
import omero.ServerError;
import omero.grid.ImportLocation;
import omero.grid.ImportProcessPrx;
import omero.grid.ImportSettings;
import omero.grid._ManagedRepositoryOperations;
import omero.grid._ManagedRepositoryTie;
import omero.model.ChecksumAlgorithm;
import omero.model.Fileset;
import omero.model.FilesetEntry;
import omero.model.FilesetI;
import omero.model.FilesetJobLink;
import omero.model.IndexingJobI;
import omero.model.Job;
import omero.model.MetadataImportJob;
import omero.model.MetadataImportJobI;
import omero.model.PixelDataJobI;
import omero.model.ThumbnailGenerationJob;
import omero.model.ThumbnailGenerationJobI;
import omero.model.UploadJob;
import omero.sys.EventContext;
import omero.util.IceMapper;

import org.apache.commons.lang.StringUtils;
import org.hibernate.Session;
import org.slf4j.Logger;
import org.slf4j.LoggerFactory;
import com.google.common.base.Function;
import com.google.common.base.Joiner;
import com.google.common.base.Splitter;
import com.google.common.base.Strings;
import com.google.common.collect.Collections2;
import com.google.common.collect.ImmutableList;
import com.google.common.collect.Iterables;
import com.google.common.collect.Lists;
import com.google.common.collect.Ordering;
import com.google.common.math.IntMath;

import Ice.Current;

/**
 * Extension of the PublicRepository API which only manages files
 * under ${omero.data.dir}/ManagedRepository.
 *
 * @author Colin Blackburn <cblackburn at dundee dot ac dot uk>
 * @author Josh Moore, josh at glencoesoftware.com
 * @author m.t.b.carroll@dundee.ac.uk
 * @since 5.0
 */
public class ManagedRepositoryI extends PublicRepositoryI
    implements _ManagedRepositoryOperations {

    private final static Logger log = LoggerFactory.getLogger(ManagedRepositoryI.class);

    private final static int parentDirsToRetain = 3;

    /* This class is used in the server-side creation of import containers.
     * The suggestImportPaths method sanitizes the paths in due course.
     * From the server side, we cannot imitate ImportLibrary.createImport
     * in applying client-side specifics to clean up the path. */
    private static final ClientFilePathTransformer nopClientTransformer =
            new ClientFilePathTransformer(new Function<String, String>() {
                @Override
                public String apply(String from) {
                    return from;
                }
    });

    /* used for generating %monthname% for path templates */
    private static final DateFormatSymbols DATE_FORMAT = new DateFormatSymbols();

    /* referenced by only the bare-bones ManagedRepositoryI constructor used in testing */
    private static final String ALL_CHECKSUM_ALGORITHMS =
            Joiner.on(',').join(Collections2.transform(ChecksumAlgorithmMapper.getAllChecksumAlgorithms(),
                    ChecksumAlgorithmMapper.CHECKSUM_ALGORITHM_NAMER));

<<<<<<< HEAD
=======
    /* checks that FS file paths are legally named for the underlying file system */
    private final FilePathNamingValidator filePathNamingValidator;

>>>>>>> 94374331
    /* template paths: matches any special expansion term */
    private static final Pattern TEMPLATE_TERM = Pattern.compile("%([a-zA-Z]+)(:([^%/]+))?%");

    /* template paths: the root and user portions separately, never null */
    /*private final*/ protected FsFile templateRoot;  /* exposed for unit testing only */
    private final FsFile templateUser;

    private final ProcessContainer processes;

    private final String rootSessionUuid;

    private final long userGroupId;

    /**
     * Creates a {@link ProcessContainer} internally that will not be managed
     * by background threads. Used primarily during testing.
     * @param template
     * @param dao
     */
    public ManagedRepositoryI(String template, RepositoryDao dao) throws Exception {
        this(template, dao, new ProcessContainer(), new ChecksumProviderFactoryImpl(),
                ALL_CHECKSUM_ALGORITHMS, FilePathRestrictionInstance.UNIX_REQUIRED.name, null, new Roles());
    }

    public ManagedRepositoryI(String template, RepositoryDao dao,
            ProcessContainer processes,
            ChecksumProviderFactory checksumProviderFactory,
            String checksumAlgorithmSupported,
            String pathRules,
            String rootSessionUuid,
            Roles roles) throws ServerError {
        super(dao, checksumProviderFactory, checksumAlgorithmSupported, pathRules);

        int splitPoint = template.lastIndexOf("//");
        if (splitPoint < 0) {
            /* without "//" the whole path is user-owned */
            splitPoint = 0;
        }

        this.templateRoot = new FsFile(template.substring(0, splitPoint));
        this.templateUser = new FsFile(template.substring(splitPoint));

        if (FsFile.emptyPath.equals(templateUser)) {
            throw new omero.ApiUsageException(null, null,
                    "no user-owned directories in managed repository template path");
        }

        this.processes = processes;
        this.rootSessionUuid = rootSessionUuid;
        this.userGroupId = roles.getUserGroupId();
        log.info("Repository template: " + template);
    }

    @Override
    public Ice.Object tie() {
        return new _ManagedRepositoryTie(this);
    }

    //
    // INTERFACE METHODS
    //

    /**
     * Return a template based directory path. The path will be created
     * by calling {@link #makeDir(String, boolean, Ice.Current)}.
     */
    public ImportProcessPrx uploadFileset(Fileset fs, ImportSettings settings,
            Ice.Current __current) throws omero.ServerError {

        ImportLocation location = internalImport(fs, settings, __current);
        return createUploadProcess(fs, location, settings, __current, true);

    }

    /**
     * Return a template based directory path. The path will be created
     * by calling {@link #makeDir(String, boolean, Ice.Current)}.
     */
    public ImportProcessPrx importFileset(Fileset fs, ImportSettings settings,
            Ice.Current __current) throws omero.ServerError {

        ImportLocation location = internalImport(fs, settings, __current);
        return createImportProcess(fs, location, settings, __current);

    }

    private ImportLocation internalImport(Fileset fs, ImportSettings settings,
            Ice.Current __current) throws omero.ServerError {

        if (fs == null || fs.sizeOfUsedFiles() < 1) {
            throw new omero.ApiUsageException(null, null, "No paths provided");
        }

        if (settings == null) {
            settings = new ImportSettings(); // All defaults.
        }
        if (settings.checksumAlgorithm == null) {
            throw new omero.ApiUsageException(null, null, "must specify checksum algorithm");
        }

        final List<FsFile> paths = new ArrayList<FsFile>();
        for (FilesetEntry entry : fs.copyUsedFiles()) {
            paths.add(new FsFile(entry.getClientPath().getValue()));
        }

        // at this point, the template path should not yet exist on the filesystem
        final List<FsFile> sortedPaths = Ordering.usingToString().immutableSortedCopy(paths);
        final FsFile relPath = createTemplatePath(sortedPaths, __current);
        fs.setTemplatePrefix(rstring(relPath.toString() + FsFile.separatorChar));

        final Class<? extends FormatReader> readerClass = getReaderClass(fs, __current);

        // The next part of the string which is chosen by the user:
        // /home/bob/myStuff
        FsFile basePath = commonRoot(paths);

        // If any two files clash in that chosen basePath directory, then
        // we want to suggest a similar alternative.
        return suggestImportPaths(relPath, basePath, paths, readerClass,
                settings.checksumAlgorithm, __current);

    }

    public ImportProcessPrx importPaths(List<String> paths,
            Ice.Current __current) throws ServerError {

        if (paths == null || paths.size() < 1) {
            throw new omero.ApiUsageException(null, null, "No paths provided");
        }

        final ImportContainer container = new ImportContainer(
                null /*file*/, null /*target*/, null /*userPixels*/,
                "Unknown" /*reader*/, paths.toArray(new String[0]),
                false /*spw*/);

        final ImportSettings settings = new ImportSettings();
        final Fileset fs = new FilesetI();
        try {
            container.fillData(new ImportConfig(), settings, fs, nopClientTransformer);
            settings.checksumAlgorithm = this.checksumAlgorithms.get(0);
        } catch (IOException e) {
            // impossible
            ServiceUtilities.handleException(e, "IO exception from operation without IO");
        }

        return importFileset(fs, settings, __current);
    }

    public List<ImportProcessPrx> listImports(Ice.Current __current) throws omero.ServerError {

        final List<Long> filesetIds = new ArrayList<Long>();
        final List<ImportProcessPrx> proxies = new ArrayList<ImportProcessPrx>();
        final EventContext ec = repositoryDao.getEventContext(__current);
        final List<ProcessContainer.Process> ps
            = processes.listProcesses(ec.memberOfGroups);

        for (final ProcessContainer.Process p : ps) {
            filesetIds.add(p.getFileset().getId().getValue());
        }

        final List<Fileset> filesets
            = repositoryDao.loadFilesets(filesetIds, __current);

        for (Fileset fs : filesets) {
            if (!fs.getDetails().getPermissions().canEdit()) {
                filesetIds.remove(fs.getId().getValue());
            }
        }

        for (final ProcessContainer.Process p : ps) {
            if (filesetIds.contains(p.getFileset().getId())) {
                proxies.add(p.getProxy());
            }
        }

        return proxies;
    }

    public List<ChecksumAlgorithm> listChecksumAlgorithms(Current __current) {
        return this.checksumAlgorithms;
    }

    public ChecksumAlgorithm suggestChecksumAlgorithm(List<ChecksumAlgorithm> supported, Current __current) {
        final Set<String> supportedNames =
                new HashSet<String>(Lists.transform(supported, ChecksumAlgorithmMapper.CHECKSUM_ALGORITHM_NAMER));
        for (final ChecksumAlgorithm configured : listChecksumAlgorithms(__current)) {
            if (supportedNames.contains(ChecksumAlgorithmMapper.CHECKSUM_ALGORITHM_NAMER.apply(configured))) {
                return configured;
            }
        }
        return null;
    }

    public List<Long> verifyChecksums(List<Long> ids, Current __current) throws ServerError {
        /* set up an invocation context in which the group is set to -1, for "all groups" */
        final Current allGroupsCurrent = makeAdjustedCurrent(__current);
        allGroupsCurrent.ctx = new HashMap<String, String>(__current.ctx);
        allGroupsCurrent.ctx.put(omero.constants.GROUP.value, "-1");

        /* verify the checksum of the specified files that are in this repository */
        final List<Long> mismatchFiles = new ArrayList<Long>();
        for (final long id : repositoryDao.filterFilesByRepository(getRepoUuid(), ids, allGroupsCurrent)) {
            /* get one of the files */
            final OriginalFile file = repositoryDao.getOriginalFileWithHasher(id, allGroupsCurrent);
            final FsFile fsPath = new FsFile(file.getPath() + file.getName());
            final String osPath = serverPaths.getServerFileFromFsFile(fsPath).getAbsolutePath();

            /* check the file's checksum */
            final ome.model.enums.ChecksumAlgorithm hasher = file.getHasher();
            final String hash = file.getHash();
            if (hasher != null && hash != null) {
                /* has a valid checksum, so check it */
                final ChecksumProvider fromProvider =
                        checksumProviderFactory.getProvider(ChecksumAlgorithmMapper.getChecksumType(hasher));
                fromProvider.putFile(osPath);
                if (!fromProvider.checksumAsString().equalsIgnoreCase(hash)) {
                    mismatchFiles.add(id);
                }
            }
        }
        return mismatchFiles;
    }

    public List<Long> setChecksumAlgorithm(ChecksumAlgorithm toHasherWrapped, List<Long> ids, Current __current)
            throws ServerError {
        /* set up an invocation context in which the group may be adjusted freely */
        final Current adjustedGroupCurrent = makeAdjustedCurrent(__current);
        adjustedGroupCurrent.ctx = new HashMap<String, String>(__current.ctx);
        adjustedGroupCurrent.ctx.put(omero.constants.GROUP.value, "-1");

        /* get the hasher to which to set the files */
        final String toHasherName = toHasherWrapped.getValue().getValue();
        final ome.model.enums.ChecksumAlgorithm toHasher = repositoryDao.getChecksumAlgorithm(toHasherName, adjustedGroupCurrent);
        final ChecksumType toType = ChecksumAlgorithmMapper.getChecksumType(toHasher);

        /* set the specified files that are in this repository */
        final List<Long> adjustedFiles = new ArrayList<Long>();
        for (final long id : repositoryDao.filterFilesByRepository(getRepoUuid(), ids, adjustedGroupCurrent)) {
            /* get one of the files */
            final OriginalFile file = repositoryDao.getOriginalFileWithHasher(id, adjustedGroupCurrent);
            final FsFile fsPath = new FsFile(file.getPath() + file.getName());
            final String osPath = serverPaths.getServerFileFromFsFile(fsPath).getAbsolutePath();

            /* check the file's existing hasher */
            final ome.model.enums.ChecksumAlgorithm fromHasher = file.getHasher();
            final String fromHash = file.getHash();
            ChecksumProvider fromProvider = null;
            if (fromHasher != null && fromHash != null) {
                /* already has a valid hash */
                if (toHasherName.equals(fromHasher.getValue())) {
                    /* already hashed in the specified manner */
                    continue;
                } else {
                    /* hashed with a different hasher */
                    fromProvider = checksumProviderFactory.getProvider(ChecksumAlgorithmMapper.getChecksumType(fromHasher));
                }
            }
            /* find the new hash */
            final ChecksumProvider toProvider = checksumProviderFactory.getProvider(toType);
            toProvider.putFile(osPath);
            final String toHash = toProvider.checksumAsString();
            if (fromProvider != null) {
                /* check old hash after new one is calculated */
                fromProvider.putFile(osPath);
                if (!fromProvider.checksumAsString().equals(fromHash)) {
                    throw new ServerError(null, null, "hash mismatch on file ID " + id);
                }
            }
            /* update the file's checksum */
            file.setHasher(toHasher);
            file.setHash(toHash);
            final String fileGroup = Long.toString(file.getDetails().getGroup().getId());
            adjustedGroupCurrent.ctx.put(omero.constants.GROUP.value, fileGroup);
            repositoryDao.saveObject(file, adjustedGroupCurrent);
            adjustedGroupCurrent.ctx.put(omero.constants.GROUP.value, "-1");
            adjustedFiles.add(id);
        }
        return adjustedFiles;
    }

    //
    // HELPERS
    //

    /**
     * Creating the process will register itself in an appropriate
     * container (i.e. a SessionI or similar) for the current
     * user and therefore this instance no longer needs to worry
     * about the maintenance of the object.
     */
    protected ImportProcessPrx createImportProcess(Fileset fs,
            ImportLocation location, ImportSettings settings, Current __current)
                throws ServerError {

        // Initialization version info
        final ImportConfig config = new ImportConfig();
        final Map<String, RString> serverVersionInfo = new HashMap<String, RString>();
        config.fillVersionInfo(serverVersionInfo);

        // Create and validate jobs
        if (fs.sizeOfJobLinks() != 1) {
            throw new omero.ValidationException(null, null,
                    "Found more than one job link. "+
                    "Link only updateJob on creation!");
        }
        final FilesetJobLink jobLink = fs.getFilesetJobLink(0);
        final Job job = jobLink.getChild();
        if (job == null) {
            throw new omero.ValidationException(null, null,
                    "Found null-UploadJob on creation");
        }
        if (!(job instanceof UploadJob)) {
            throw new omero.ValidationException(null, null,
                    "Found non-UploadJob on creation: "+
                    job.getClass().getName());
        }

        MetadataImportJob metadata = new MetadataImportJobI();
        metadata.setVersionInfo(serverVersionInfo);
        fs.linkJob(metadata);

        fs.linkJob(new PixelDataJobI());

        if (settings.doThumbnails != null && settings.doThumbnails.getValue()) {
            ThumbnailGenerationJob thumbnail = new ThumbnailGenerationJobI();
            fs.linkJob(thumbnail);
        }

        fs.linkJob(new IndexingJobI());

        if (location instanceof ManagedImportLocationI) {
            OriginalFile of = ((ManagedImportLocationI) location).getLogFile().asOriginalFile(IMPORT_LOG_MIMETYPE);
            of = persistLogFile(of, __current);
            job.linkOriginalFile((omero.model.OriginalFile) new IceMapper().map(of));
        }

        return createUploadProcess(fs, location, settings, __current, false);
    }

    /**
     * Creating the process will register itself in an appropriate
     * container (i.e. a SessionI or similar) for the current
     * user and therefore this instance no longer needs to worry
     * about the maintenance of the object.
     */
    protected ImportProcessPrx createUploadProcess(Fileset fs,
            ImportLocation location, ImportSettings settings,
            Current __current, boolean uploadOnly) throws ServerError {

        // Create CheckedPath objects for use by saveFileset
        final int size = fs.sizeOfUsedFiles();
        final List<CheckedPath> checked = new ArrayList<CheckedPath>();
        for (int i = 0; i < size; i++) {
            final String path = location.sharedPath + FsFile.separatorChar + location.usedFiles.get(i);
            checked.add(checkPath(path, settings.checksumAlgorithm, __current));
        }

        final Fileset managedFs = repositoryDao.saveFileset(getRepoUuid(), fs, settings.checksumAlgorithm, checked, __current);
        // Since the fileset saved validly, we create a session for the user
        // and return the process.

        final ManagedImportProcessI proc = new ManagedImportProcessI(this,
                managedFs, location, settings, __current);
        processes.addProcess(proc);
        return proc.getProxy();
    }

    /**
     * Get the suggested BioFormats Reader for the given Fileset.
     * @param fs a fileset
     * @param __current the current ICE context
     * @return a reader class, or null if none could be found
     */
    protected Class<? extends FormatReader> getReaderClass(Fileset fs, Current __current) {
        for (final Job job : fs.linkedJobList()) {
            if (job instanceof UploadJob) {
                final Map<String, RString> versionInfo = ((UploadJob) job).getVersionInfo(__current);
                if (versionInfo == null || !versionInfo.containsKey(ImportConfig.VersionInfo.BIO_FORMATS_READER.key)) {
                    continue;
                }
                final String readerName = versionInfo.get(ImportConfig.VersionInfo.BIO_FORMATS_READER.key).getValue();
                Class<?> potentialReaderClass;
                try {
                    potentialReaderClass = Class.forName(readerName);
                } catch (NullPointerException npe) {
                    log.debug("No info provided for reader class");
                    continue;
                } catch (Exception e) {
                    log.warn("Error getting reader class", e);
                    continue;
                }
                if (FormatReader.class.isAssignableFrom(potentialReaderClass)) {
                    return (Class<? extends FormatReader>) potentialReaderClass;
                }
            }
        }
        return null;
    }

    /**
     * From a list of paths, calculate the common root path that all share. In
     * the worst case, that may be "/". May not include the last element, the filename.
     * @param some paths
     * @return the paths' common root
     */
    protected FsFile commonRoot(List<FsFile> paths) {
        final List<String> commonRoot = new ArrayList<String>();
        int index = 0;
        boolean isCommon = false;
        while (true) {
            String component = null;
            for (final FsFile path : paths) {
                final List<String> components = path.getComponents();
                if (components.size() <= index + 1)  // prohibit very last component
                    isCommon = false;  // not long enough
                else if (component == null) {
                    component = components.get(index);
                    isCommon = true;  // first path
                } else  // subsequent long-enough path
                    isCommon = component.equals(components.get(index));
                if (!isCommon)
                    break;
            }
            if (isCommon)
                commonRoot.add(paths.get(0).getComponents().get(index++));
            else
                break;
        }
        return new FsFile(commonRoot);
    }

    /**
     * Manages the expansion of template paths. Expected to be superseded by a more general approach.
     * @author m.t.b.carroll@dundee.ac.uk
     * @since 5.0.3
     */
    private class TemplateDirectoryCreator {
        private final Calendar now = Calendar.getInstance();
        private final EventContext ctx;
        private final Object consistentData;
        private final boolean createDirectories;
        private final Ice.Current current;
        private final ServiceFactory sf;
        private final Deque<String> remaining;
        private final List<String> done;

        /**
         * Prepare to expand a template path.
         * @param base the pre-existing parent directories in the repository
         * @param todo the template path to expand
         * @param ctx the context to apply in expanding the template path
         * @param consistentData the data from which to calculate a consistent hash
         * @param createDirectories if this instance should create the template path on the file-system
         * @param current the method invocation context in which to perform queries and create directories
         * {@code null} to omit actual directory creation
         */
        TemplateDirectoryCreator(FsFile base, FsFile todo, final EventContext ctx, final Object consistentData,
                boolean createDirectories, Current current) {
            this.ctx = ctx;
            this.consistentData = consistentData;
            this.createDirectories = createDirectories;
            this.current = current;
            this.sf = null;
            this.remaining = new ArrayDeque<String>(todo.getComponents());
            this.done = new ArrayList<String>(base.getComponents());
        }

        /**
         * Prepare to expand a template path.
         * @param base the pre-existing parent directories in the repository
         * @param todo the template path to expand
         * @param ctx the context to apply in expanding the template path
         * @param consistentData the data from which to calculate a consistent hash
         * @param createDirectories if this instance should create the template path on the file-system
         * (must be {@code false} for this constructor)
         * @param sf the service factory which to perform queries
         * {@code null} to omit actual directory creation
         */
        TemplateDirectoryCreator(FsFile base, FsFile todo, final EventContext ctx, final Object consistentData,
                boolean createDirectories, ServiceFactory sf) {
            if (createDirectories) {
                throw new ApiUsageException("may not create directories with only a service factory");
            }
            this.ctx = ctx;
            this.consistentData = consistentData;
            this.createDirectories = createDirectories;
            this.current = null;
            this.sf = sf;
            this.remaining = new ArrayDeque<String>(todo.getComponents());
            this.done = new ArrayList<String>(base.getComponents());
        }

        /**
         * Concatenate the given path on to the end of the directories already expanded, and return that full repository path.
         * @param path a list of subdirectories
         * @return the full path
         */
        private String getFullPathWith(List<String> path) {
            final StringBuffer sb = new StringBuffer();
            for (final String component : Iterables.concat(done, path)) {
                sb.append(FsFile.separatorChar);
                sb.append(component);
            }
            return sb.toString();
        }

        /**
         * Expand {@code %user%} to the user's name.
         * @param prefix path component text preceding the expansion term, may be empty
         * @param suffix path component text following the expansion term, may be empty
         * @return entire replaced path component, may be unchanged to be revisited,
         * or {@code null} if it has been wholly processed; otherwise it will be created
         */
        @SuppressWarnings("unused")  /* used by create() via Method.invoke */
        public String expandUser(String prefix, String suffix) {
            return prefix + ctx.userName + suffix;
        }

        /**
         * Expand {@code %userid%} to the user's ID.
         * @param prefix path component text preceding the expansion term, may be empty
         * @param suffix path component text following the expansion term, may be empty
         * @return entire replaced path component, may be unchanged to be revisited,
         * or {@code null} if it has been wholly processed; otherwise it will be created
         */
        @SuppressWarnings("unused")  /* used by create() via Method.invoke */
        public String expandUserId(String prefix, String suffix) {
            return prefix + ctx.userId + suffix;
        }

        /**
         * Expand {@code %group%} to the group's name.
         * @param prefix path component text preceding the expansion term, may be empty
         * @param suffix path component text following the expansion term, may be empty
         * @return entire replaced path component, may be unchanged to be revisited,
         * or {@code null} if it has been wholly processed; otherwise it will be created
         */
        @SuppressWarnings("unused")  /* used by create() via Method.invoke */
        public String expandGroup(String prefix, String suffix) {
            return prefix + ctx.groupName + suffix;
        }

        /**
         * Expand {@code %groupid%} to the group's ID.
         * @param prefix path component text preceding the expansion term, may be empty
         * @param suffix path component text following the expansion term, may be empty
         * @return entire replaced path component, may be unchanged to be revisited,
         * or {@code null} if it has been wholly processed; otherwise it will be created
         */
        @SuppressWarnings("unused")  /* used by create() via Method.invoke */
        public String expandGroupId(String prefix, String suffix) {
            return prefix + ctx.groupId + suffix;
        }

        /**
         * Expand {@code %year%} to the current year.
         * @param prefix path component text preceding the expansion term, may be empty
         * @param suffix path component text following the expansion term, may be empty
         * @return entire replaced path component, may be unchanged to be revisited,
         * or {@code null} if it has been wholly processed; otherwise it will be created
         */
        @SuppressWarnings("unused")  /* used by create() via Method.invoke */
        public String expandYear(String prefix, String suffix) {
            return prefix + now.get(Calendar.YEAR) + suffix;
        }

        /**
         * Expand {@code %month%} to the current month number.
         * @param prefix path component text preceding the expansion term, may be empty
         * @param suffix path component text following the expansion term, may be empty
         * @return entire replaced path component, may be unchanged to be revisited,
         * or {@code null} if it has been wholly processed; otherwise it will be created
         */
        @SuppressWarnings("unused")  /* used by create() via Method.invoke */
        public String expandMonth(String prefix, String suffix) {
            return prefix + String.format("%02d", now.get(Calendar.MONTH) + 1) + suffix;
        }

        /**
         * Expand {@code %monthname%} to the current month name.
         * @param prefix path component text preceding the expansion term, may be empty
         * @param suffix path component text following the expansion term, may be empty
         * @return entire replaced path component, may be unchanged to be revisited,
         * or {@code null} if it has been wholly processed; otherwise it will be created
         */
        @SuppressWarnings("unused")  /* used by create() via Method.invoke */
        public String expandMonthname(String prefix, String suffix) {
            return prefix + DATE_FORMAT.getMonths()[now.get(Calendar.MONTH)] + suffix;
        }

        /**
         * Expand {@code %day%} to the current day number in the month.
         * @param prefix path component text preceding the expansion term, may be empty
         * @param suffix path component text following the expansion term, may be empty
         * @return entire replaced path component, may be unchanged to be revisited,
         * or {@code null} if it has been wholly processed; otherwise it will be created
         */
        @SuppressWarnings("unused")  /* used by create() via Method.invoke */
        public String expandDay(String prefix, String suffix) {
            return prefix + String.format("%02d", now.get(Calendar.DAY_OF_MONTH)) + suffix;
        }

        /**
         * Expand {@code %time%} to the current hour, minute, second and millisecond.
         * The directory is actually created.
         * @param prefix path component text preceding the expansion term, may be empty
         * @param suffix path component text following the expansion term, may be empty
         * @throws ServerError if the directory could not be created
         */
        @SuppressWarnings("unused")  /* used by create() via Method.invoke */
        public void expandAndCreateTime(final String prefix, final String suffix) throws ServerError {
            final MakeNextDirectory directoryMaker = new MakeNextDirectory() {

                @Override
                public List<String> getPathFor(long index) {
                    final int hour = now.get(Calendar.HOUR_OF_DAY);
                    final int minute = now.get(Calendar.MINUTE);
                    final int second = now.get(Calendar.SECOND);
                    final long millisecond = now.get(Calendar.MILLISECOND) + index;
                    final String time = String.format("%s%02d-%02d-%02d.%03d%s", prefix, hour, minute, second, millisecond, suffix);
                    return Collections.singletonList(time);
                }

                @Override
                public boolean isAcceptable(List<String> path) throws ServerError {
                    return !checkPath(getFullPathWith(path), null, current).exists();
                }

                @Override
                public void usePath(List<String> path) throws ServerError {
                    makeDir(getFullPathWith(path), false, current);
                }
            };

            done.addAll(directoryMaker.useFirstAcceptable());
        }

        /**
         * Expand {@code %session%} to the session's UUID.
         * @param prefix path component text preceding the expansion term, may be empty
         * @param suffix path component text following the expansion term, may be empty
         * @return entire replaced path component, may be unchanged to be revisited,
         * or {@code null} if it has been wholly processed; otherwise it will be created
         */
        @SuppressWarnings("unused")  /* used by create() via Method.invoke */
        public String expandSession(String prefix, String suffix) {
            return prefix + ctx.sessionUuid + suffix;
        }

        /**
         * Expand {@code %sessionid%} to the session's ID.
         * @param prefix path component text preceding the expansion term, may be empty
         * @param suffix path component text following the expansion term, may be empty
         * @return entire replaced path component, may be unchanged to be revisited,
         * or {@code null} if it has been wholly processed; otherwise it will be created
         */
        @SuppressWarnings("unused")  /* used by create() via Method.invoke */
        public String expandSessionId(String prefix, String suffix) {
            return prefix + ctx.sessionId + suffix;
        }

        /**
         * Expand {@code %perms%} to the group's permissions.
         * @param prefix path component text preceding the expansion term, may be empty
         * @param suffix path component text following the expansion term, may be empty
         * @return entire replaced path component, may be unchanged to be revisited,
         * or {@code null} if it has been wholly processed; otherwise it will be created
         */
        @SuppressWarnings("unused")  /* used by create() via Method.invoke */
        public String expandPerms(String prefix, String suffix) {
            return prefix + ctx.groupPermissions + suffix;
        }

        /**
         * Expand {@code %institution%} to the user's institution, omitting this component if they do not have one.
         * @param prefix path component text preceding the expansion term, may be empty
         * @param suffix path component text following the expansion term, may be empty
         * @return entire replaced path component, may be unchanged to be revisited,
         * or {@code null} if it has been wholly processed; otherwise it will be created
         */
        @SuppressWarnings("unused")  /* used by create() via Method.invoke */
        public String expandInstitution(String prefix, String suffix) {
            final String institution;
            if (current != null) {
                institution = repositoryDao.getUserInstitution(ctx.userId, current);
            } else {
                institution = repositoryDao.getUserInstitution(ctx.userId, sf);
            }
            if (StringUtils.isBlank(institution)) {
                return null;
            } else {
                return prefix + serverPaths.getPathSanitizer().apply(institution) + suffix;
            }
        }

        /**
         * Expand {@code %institution%} to the user's institution, using a default if they do not have one.
         * @param prefix path component text preceding the expansion term, may be empty
         * @param suffix path component text following the expansion term, may be empty
         * @param defaultForNone the string to use as the institution of users who do not have one set for them
         * @return entire replaced path component, may be unchanged to be revisited,
         * or {@code null} if it has been wholly processed; otherwise it will be created
         */
        @SuppressWarnings("unused")  /* used by create() via Method.invoke */
        public String expandInstitution(String prefix, String suffix, String defaultForNone) {
            String institution;
            if (current != null) {
                institution = repositoryDao.getUserInstitution(ctx.userId, current);
            } else {
                institution = repositoryDao.getUserInstitution(ctx.userId, sf);
            }
            if (StringUtils.isBlank(institution)) {
                institution = defaultForNone;
            }
            return prefix + serverPaths.getPathSanitizer().apply(institution) + suffix;
        }

        /**
         * Expand {@code %hash%} to a consistent hash of eight hexadecimal digits.
         * @param prefix path component text preceding the expansion term, may be empty
         * @param suffix path component text following the expansion term, may be empty
         * @return entire replaced path component, may be unchanged to be revisited,
         * or {@code null} if it has been wholly processed; otherwise it will be created
         * @throws ServerError if the expansion term was improperly specified
         */
        @SuppressWarnings("unused")  /* used by create() via Method.invoke */
        public String expandHash(String prefix, String suffix) throws ServerError {
            return expandHash(prefix, suffix, "8");
        }

        /**
         * Expand {@code %hash%} to a consistent hash of the given number of hexadecimal digits.
         * Further comma-separated digits use more of the hash in subdirectories.
         * @param prefix path component text preceding the expansion term in the first directory, may be empty
         * @param suffix path component text following the expansion term in the first directory, may be empty
         * @param parameters a comma-separated list of how many hexadecimal digits of the hash to use in each directory
         * @return entire replaced path component, may be unchanged to be revisited,
         * or {@code null} if it has been wholly processed; otherwise it will be created
         * @throws ServerError if the expansion term was improperly specified
         */
        // @SuppressWarnings("unused")  /* used by create() via Method.invoke */
        public String expandHash(String prefix, String suffix, String parameters) throws ServerError {
            if (consistentData == null) {
                throw new ServerError(null, null, "%hash% is prohibited in this part of the repository template path");
            }
            /* simple zero-padding regardless of the hash code's sign */
            final String hash = Long.toHexString(0x200000000l + consistentData.hashCode()).substring(1).toUpperCase();
            final Deque<String> components = new ArrayDeque<String>();
            int currentPosition = 0;
            for (final String digitCount : Splitter.on(',').split(parameters)) {
                final int length = Integer.parseInt(digitCount);
                if (length < 1 || length + currentPosition > hash.length()) {
                    throw new ServerError(null, null,
                            "invalid parameters \"" + parameters + "\" for %hash% in the repository template path");
                }
                components.push(prefix + hash.substring(currentPosition, currentPosition + length) + suffix);
                currentPosition += length;
                /* apply prefix and suffix to first directory only */
                prefix = "";
                suffix = "";
            }
            while (!components.isEmpty()) {
                remaining.push(components.pop());
            }
            return null;
        }

        /**
         * Expand {@code %increment%} to a uniquely named directory, counting by natural numbers.
         * The directory is actually created.
         * @param prefix path component text preceding the expansion term, may be empty
         * @param suffix path component text following the expansion term, may be empty
         * @throws ServerError if the directory could not be created or the expansion term was improperly specified
         */
        @SuppressWarnings("unused")  /* used by create() via Method.invoke */
        public void expandAndCreateIncrement(String prefix, String suffix) throws ServerError {
            expandAndCreateIncrement(prefix, suffix, "0");
        }

        /**
         * Expand {@code %increment%} to a uniquely named directory, counting by natural numbers.
         * The directory is actually created.
         * @param prefix path component text preceding the expansion term, may be empty
         * @param suffix path component text following the expansion term, may be empty
         * @param paddingString the minimum number of digits for the natural number, achieved by zero-padding if necessary
         * @throws ServerError if the directory could not be created or the expansion term was improperly specified
         */
        // @SuppressWarnings("unused")  /* used by create() via Method.invoke */
        public void expandAndCreateIncrement(final String prefix, final String suffix, String paddingString) throws ServerError {
            final int padding = Integer.parseInt(paddingString);

            final MakeNextDirectory directoryMaker = new MakeNextDirectory() {

                @Override
                public List<String> getPathFor(long index) {
                    return Collections.singletonList(prefix + Strings.padStart(Long.toString(index + 1), padding, '0') + suffix);
                }

                @Override
                public boolean isAcceptable(List<String> path) throws ServerError {
                    return !checkPath(getFullPathWith(path), null, current).exists();
                }

                @Override
                public void usePath(List<String> path) throws ServerError {
                    makeDir(getFullPathWith(path), false, current);
                }
            };

            done.addAll(directoryMaker.useFirstAcceptable());
        }

        /**
         * Get the extra directories that correspond to the given natural number.
         * @param prefix path component text preceding the expansion term in the first directory, may be empty
         * @param suffix path component text following the expansion term in the first directory, may be empty
         * @param digits the power of ten that is the directory entry limit, e.g., {@code "3"} for one thousand
         * @param count the natural number identifying the set of extra directories
         * @return the extra directories
         */
        private List<String> getExtraSubdirectories(String prefix, String suffix, int digits, long count) {
            final List<String> subdirectories = new ArrayList<String>();
            StringBuffer paddedCount = new StringBuffer();
            paddedCount.append(count);
            /* make padded.length() a multiple of digits by zero padding */
            while (paddedCount.length() % digits != 0) {
                paddedCount.insert(0, '0');
            }
            /* and work through the digits-length groups */
            for (int c = 0, l = paddedCount.length(); c < l; c += digits) {
                subdirectories.add(prefix + paddedCount.substring(c, c + digits) + suffix);
                /* apply prefix and suffix to first directory only */
                prefix = "";
                suffix = "";
            }
            return subdirectories;
        }

        /**
         * Count the entries in the given directory.
         * @param path the repository path for the directory
         * @return the number of entries in the directory, or {@code 0} if the path does not exist but its parent is a directory,
         * or a very large number if the path cannot be created as a directory
         */
        private int directoryContentsCount(String path) {
            final File directory = serverPaths.getServerFileFromFsFile(new FsFile(path));
            if (directory.exists()) {
                if (directory.isDirectory()) {
                    return directory.list().length;
                }
            } else {
                final File parent = directory.getParentFile();
                if (parent != null && parent.exists() && parent.isDirectory()) {
                    return 0;
                }
            }
            return Integer.MAX_VALUE;
        }

        /**
         * Expand {@code %subdirs%} to none or more directories such that the final one contains no more than one thousand entries.
         * These extra directories are added at the point in the path where the component mentioning {@code %subdirs%} occurs, when
         * the preceding directory has become sufficiently full. The directories are actually created.
         * @param prefix path component text preceding the expansion term in the first directory, may be empty
         * @param suffix path component text following the expansion term in the first directory, may be empty
         * @throws ServerError if the directory could not be created or the expansion term was improperly specified
         */
        @SuppressWarnings("unused")  /* used by create() via Method.invoke */
        public void expandAndCreateSubdirs(String prefix, String suffix) throws ServerError {
            expandAndCreateSubdirs(prefix, suffix, "3");
        }

        /**
         * Expand {@code %subdirs%} to none or more directories such that the final one contains no more than a certain number of
         * entries. These extra directories are added at the point in the path where the component mentioning {@code %subdirs%}
         * occurs, when the preceding directory has become sufficiently full. The directories are actually created.
         * @param prefix path component text preceding the expansion term in the first directory, may be empty
         * @param suffix path component text following the expansion term in the first directory, may be empty
         * @param digitsString the power of ten that is the directory entry limit, e.g., {@code "3"} for one thousand
         * @throws ServerError if the directory could not be created or the expansion term was improperly specified
         */
        // @SuppressWarnings("unused")  /* used by create() via Method.invoke */
        public void expandAndCreateSubdirs(final String prefix, final String suffix, String digitsString) throws ServerError {
            final int digits = Integer.parseInt(digitsString);
            if (digits < 1) {
                throw new ServerError(null, null,
                        "invalid parameter \"" + digitsString + "\" for %subdirs% in the repository template path");
            }
            final int limit = IntMath.checkedPow(10, digits);
            if (directoryContentsCount(getFullPathWith(Collections.<String>emptyList())) < limit) {
                /* do not yet need to break out into subdirectories */
                return;
            }

            final MakeNextDirectory directoryMaker = new MakeNextDirectory() {

                @Override
                public List<String> getPathFor(long index) {
                    return getExtraSubdirectories(prefix, suffix, digits, index);
                }

                @Override
                public boolean isAcceptable(List<String> path) throws ServerError {
                    return directoryContentsCount(getFullPathWith(path)) < limit;
                }

                @Override
                public void usePath(List<String> path) throws ServerError {
                    makeDir(getFullPathWith(path), true, current);
                }
            };

            done.addAll(directoryMaker.useFirstAcceptable());
        }

        /**
         * Expand and create the template path.
         * @return the path
         * @throws ServerError if the path could not be expanded and created
         */
        FsFile create() throws ServerError {
            while (!remaining.isEmpty()) {
                /* work on next directory component */
                String pattern = remaining.pop();
                Matcher matcher = TEMPLATE_TERM.matcher(pattern);
                boolean isMatcherPristine = true;
                while (pattern != null) {
                    if (matcher.find()) {
                        isMatcherPristine = false;
                    } else {
                        /* no terms still to review in this component */
                        if (isMatcherPristine) {
                            /* and none to revisit, this component is done */
                            done.add(pattern);
                            break;
                        } else {
                            /* no expansions occurred, else the matcher would have been reset */
                            throw new ServerError(null, null,
                                    "cannot expand template repository path component \"" + pattern + '"');
                        }
                    }

                    /* examine the term to expand */
                    final String prefix = pattern.substring(0, matcher.start());
                    final String suffix = pattern.substring(matcher.end());
                    final String term = matcher.group(1);
                    String parameters = matcher.group(3);
                    Method expander;

                    /* try to expand the term */
                    final String oldPattern = pattern;
                    final boolean isTryCreateDirectory = createDirectories &&
                            !(TEMPLATE_TERM.matcher(prefix).matches() || TEMPLATE_TERM.matcher(suffix).matches());
                    while (true) {
                        try {
                            if (parameters == null) {
                                /* without parameters */
                                try {
                                    /* expand term only */
                                    final String methodName = "expand" + StringUtils.capitalize(term);
                                    expander = getClass().getMethod(methodName, String.class, String.class);
                                    pattern = (String) expander.invoke(this, prefix, suffix);
                                } catch (NoSuchMethodException e1) {
                                    if (isTryCreateDirectory) {
                                        try {
                                            /* expand term and create directory */
                                            final String methodName = "expandAndCreate" + StringUtils.capitalize(term);
                                            expander = getClass().getMethod(methodName, String.class, String.class);
                                            expander.invoke(this, prefix, suffix);
                                            pattern = null;
                                        } catch (NoSuchMethodException e2) {
                                            /* move on */
                                        }
                                    }
                                }
                                /* tried without parameters, so move on */
                                break;
                            } else {
                                /* with parameters */
                                try {
                                    /* expand term only */
                                    final String methodName = "expand" + StringUtils.capitalize(term);
                                    expander = getClass().getMethod(methodName, String.class, String.class, String.class);
                                    pattern = (String) expander.invoke(this, prefix, suffix, parameters);
                                    break;
                                } catch (NoSuchMethodException e1) {
                                    if (isTryCreateDirectory) {
                                        try {
                                            /* expand term and create directory */
                                            final String methodName = "expandAndCreate" + StringUtils.capitalize(term);
                                            expander = getClass().getMethod(methodName, String.class, String.class, String.class);
                                            expander.invoke(this, prefix, suffix, parameters);
                                            pattern = null;
                                            break;
                                        } catch (NoSuchMethodException e2) {
                                            /* try without parameters */
                                        }
                                    }
                                }
                                /* failed with parameters, so try without */
                                log.warn("ignoring parameters \"" + parameters + "\" on \"" + matcher.group(0) +
                                        "\" in repository template path");
                                parameters = null;
                            }
                        } catch (InvocationTargetException e) {
                            /* try to unwrap underlying exception from expansion method invocation */
                            final Throwable cause = e.getCause();
                            if (cause instanceof ServerError) {
                                throw (ServerError) cause;
                            } else if (cause instanceof RuntimeException) {
                                throw (RuntimeException) cause;
                            } else {
                                final String message = "unexpected exception in expanding \"" + pattern + '"';
                                throw new ServerError(null, null, message, cause);
                            }
                        } catch (/* Java SE 7 ReflectiveOperation*/Exception e) {
                            final String message = "unexpected exception in expanding \"" + pattern + '"';
                            throw new ServerError(null, null, message, e);
                        }
                    }
                    if (!(pattern == null || oldPattern.equals(pattern))) {
                        /* successful expansion, so match against the new form of this component */
                        matcher = TEMPLATE_TERM.matcher(pattern);
                        isMatcherPristine = true;
                    }
                }
                if (pattern != null && createDirectories) {
                    /* expansion occurred but directory was not yet created */
                    makeDir(new FsFile(done).toString(), !remaining.isEmpty(), current);
                }
            }
            /* all components now processed */
            return new FsFile(done);
        }
    }

    /**
     * Expand the root-owned segment of the template path.
     * @param ctx the event context to apply in expanding terms
     * @param current the method invocation context in which to perform queries
     * @return the expanded template path
     * @throws ServerError if the path could not be expanded
     */
    private FsFile expandTemplateRootOwnedPath(EventContext ctx, Current current) throws ServerError {
        return new TemplateDirectoryCreator(FsFile.emptyPath, templateRoot, ctx, null, false, current).create();
    }

    /**
     * Expand the root-owned segment of the template path.
     * @param ctx the event context to apply in expanding terms
     * @param sf the service factory which to perform queries
     * @return the expanded template path
     * @throws ServerError if the path could not be expanded
     */
    /* exposed for unit testing only */
    /*private*/ protected FsFile expandTemplateRootOwnedPath(EventContext ctx, ServiceFactory sf) throws ServerError {
        return new TemplateDirectoryCreator(FsFile.emptyPath, templateRoot, ctx, null, false, sf).create();
    }

    /**
     * Expand and create the user-owned segment of the template path.
     * @param ctx the event context to apply in expanding terms
     * @param rootBase the expanded root-owned segment of the template path
     * @param Object consistentData the object to hash in expanding {@code %hash%}
     * @param current the method invocation context in which to perform queries and create directories
     * @return the expanded template path
     * @throws ServerError if the path could not be expanded and created
     */
    private FsFile expandAndCreateTemplateUserOwnedPath(EventContext ctx, FsFile rootBase, Object consistentData, Current current)
            throws ServerError {
        return new TemplateDirectoryCreator(rootBase, templateUser, ctx, consistentData, true, current).create();
    }

    /**
     * Expand the template path and create its directories with the correct ownership.
     * @param consistentData the object to hash in expanding {@code %hash%}
     * @param __current the current ICE method invocation context
     * @return the expanded template path
     * @throws ServerError if the new path could not be created
     */
    protected FsFile createTemplatePath(Object consistentData, Ice.Current __current) throws ServerError {
        final EventContext ctx = repositoryDao.getEventContext(__current);

        final FsFile rootOwnedExpanded;
        if (FsFile.emptyPath.equals(templateRoot)) {
            rootOwnedExpanded = FsFile.emptyPath;
        } else {
            /* there are some root-owned directories first */
            rootOwnedExpanded = expandTemplateRootOwnedPath(ctx, __current);
            final Current rootCurr = sudo(__current, rootSessionUuid);
            rootCurr.ctx.put(omero.constants.GROUP.value, Long.toString(userGroupId));
            makeDir(rootOwnedExpanded.toString(), true, rootCurr);
        }

        /* now create the user-owned directories */
        final FsFile wholeExpanded = expandAndCreateTemplateUserOwnedPath(ctx, rootOwnedExpanded, consistentData, __current);
        if (wholeExpanded.equals(rootOwnedExpanded)) {
            throw new omero.ApiUsageException(null, null,
                    "no user-owned directories in expanded form of managed repository template path");
        }
        return wholeExpanded;
}

    /** Return value for {@link #trimPaths}. */
    private static class Paths {
        final FsFile basePath;
        final List<FsFile> fullPaths;

        Paths(FsFile basePath, List<FsFile> fullPaths) {
            this.basePath = basePath;
            this.fullPaths = fullPaths;
        }
    }

    /**
     * Trim off the start of long client-side paths.
     * @param basePath the common root
     * @param fullPaths the full paths from the common root down to the filename
     * @param readerClass BioFormats reader for data, may be null
     * @return possibly trimmed common root and full paths
     */
    protected Paths trimPaths(FsFile basePath, List<FsFile> fullPaths,
            Class<? extends FormatReader> readerClass) {
        // find how many common parent directories to retain according to BioFormats
        Integer commonParentDirsToRetain = null;
        final String[] localStylePaths = new String[fullPaths.size()];
        int index = 0;
        for (final FsFile fsFile : fullPaths)
            localStylePaths[index++] = serverPaths.getServerFileFromFsFile(fsFile).getAbsolutePath();
        try {
            commonParentDirsToRetain = readerClass.newInstance().getRequiredDirectories(localStylePaths);
        } catch (Exception e) { }

        final List<String> basePathComponents = basePath.getComponents();
        final int baseDirsToTrim;
        if (commonParentDirsToRetain == null) {
            // no help from BioFormats

            // find the length of the shortest path, including file name
            int smallestPathLength;
            if (fullPaths.isEmpty())
                smallestPathLength = 1; /* imaginary file name */
            else {
                smallestPathLength = Integer.MAX_VALUE;
                for (final FsFile path : fullPaths) {
                    final int pathLength = path.getComponents().size();
                    if (smallestPathLength > pathLength)
                        smallestPathLength = pathLength;
                }
            }

            // plan to trim to try to retain a certain number of parent directories
            baseDirsToTrim = smallestPathLength - parentDirsToRetain - (1 /* file name */);
        }
        else
            // plan to trim the common root according to BioFormats' suggestion
            baseDirsToTrim = basePathComponents.size() - commonParentDirsToRetain;
        if (baseDirsToTrim < 0)
            return new Paths(basePath, fullPaths);
        // actually do the trimming
        basePath = new FsFile(basePathComponents.subList(baseDirsToTrim, basePathComponents.size()));
        final List<FsFile> trimmedPaths = new ArrayList<FsFile>(fullPaths.size());
        for (final FsFile path : fullPaths) {
            final List<String> pathComponents = path.getComponents();
            trimmedPaths.add(new FsFile(pathComponents.subList(baseDirsToTrim, pathComponents.size())));
        }
        return new Paths(basePath, trimmedPaths);
    }

    /**
     * Take a relative path that the user would like to see in his or her
     * upload area, and provide an import location instance whose paths
     * correspond to existing directories corresponding to the sanitized
     * file paths.
     * @param relPath Path parsed from the template
     * @param basePath Common base of all the listed paths ("/my/path")
     * @param reader BioFormats reader for data, may be null
     * @param checksumAlgorithm the checksum algorithm to use in verifying the integrity of uploaded files
     * @return {@link ImportLocation} instance
     */
    protected ImportLocation suggestImportPaths(FsFile relPath, FsFile basePath, List<FsFile> paths,
            Class<? extends FormatReader> reader, ChecksumAlgorithm checksumAlgorithm, Ice.Current __current)
                    throws omero.ServerError {
        final Paths trimmedPaths = trimPaths(basePath, paths, reader);
        basePath = trimmedPaths.basePath;
        paths = trimmedPaths.fullPaths;

        // sanitize paths (should already be sanitary; could introduce conflicts)
        final Function<String, String> sanitizer = serverPaths.getPathSanitizer();
        relPath = relPath.transform(sanitizer);
        basePath = basePath.transform(sanitizer);
        int index = paths.size();
        while (--index >= 0) {
            paths.set(index, paths.get(index).transform(sanitizer));
        }

        // Static elements which will be re-used throughout
        final ManagedImportLocationI data = new ManagedImportLocationI(); // Return value
        data.logFile = checkPath(relPath.toString()+".log", checksumAlgorithm, __current);

        // try actually making directories
        final FsFile newBase = FsFile.concatenate(relPath, basePath);
        data.sharedPath = newBase.toString();
        data.usedFiles = new ArrayList<String>(paths.size());
        data.checkedPaths = new ArrayList<CheckedPath>(paths.size());
        for (final FsFile path : paths) {
            final String relativeToEnd = path.getPathFrom(basePath).toString();
            data.usedFiles.add(relativeToEnd);
            final String fullRepoPath = data.sharedPath + FsFile.separatorChar + relativeToEnd;
            data.checkedPaths.add(new CheckedPath(this.serverPaths, fullRepoPath,
                    this.checksumProviderFactory, checksumAlgorithm));
        }

        // Assuming we reach here, then we need to make
        // sure that the directory exists since the call
        // to saveFileset() requires the parent dirs to
        // exist.
        List<CheckedPath> dirs = new ArrayList<CheckedPath>();
        Set<String> seen = new HashSet<String>();
        dirs.add(checkPath(data.sharedPath, checksumAlgorithm, __current));
        for (CheckedPath checked : data.checkedPaths) {
            if (!seen.contains(checked.getRelativePath())) {
                dirs.add(checked.parent());
                seen.add(checked.getRelativePath());
            }
        }
        repositoryDao.makeDirs(this, dirs, true, __current);

        return data;
    }

    /**
     * @param x a collection of items, not {@code null}
     * @param y a collection of items, not {@code null}
     * @return if the collections have the same items in the same order, or if one is a prefix of the other
     */
    private static boolean isConsistentPrefixes(Iterable<?> x, Iterable<?> y) {
        final Iterator<?> xIterator = x.iterator();
        final Iterator<?> yIterator = y.iterator();
        while (xIterator.hasNext() && yIterator.hasNext()) {
            if (!xIterator.next().equals(yIterator.next())) {
                return false;
            }
        }
        return true;
    }

    /**
     * Checks for the top-level user directory restriction before calling
     * {@link PublicRepositoryI#makeCheckedDirs(LinkedList<CheckedPath>, boolean, Current)}
     */
    @Override
    protected void makeCheckedDirs(final LinkedList<CheckedPath> paths,
            boolean parents, Session s, ServiceFactory sf, SqlAction sql,
            ome.system.EventContext effectiveEventContext) throws ServerError {

        final IAdmin adminService = sf.getAdminService();
        final EventContext ec = IceMapper.convert(effectiveEventContext);
        final FsFile rootOwnedPath = expandTemplateRootOwnedPath(ec, sf);
        final List<CheckedPath> pathsToFix = new ArrayList<CheckedPath>();
        final List<CheckedPath> pathsForRoot;

        /* if running as root then the paths must be root-owned */
        final long rootId = adminService.getSecurityRoles().getRootId();
        if (adminService.getEventContext().getCurrentUserId() == rootId) {
            pathsForRoot = ImmutableList.copyOf(paths);
        } else {
            pathsForRoot = ImmutableList.of();
        }

        for (int i = 0; i < paths.size(); i++) {

            CheckedPath checked = paths.get(i);
            if (checked.isRoot) {
                // This shouldn't happen but just in case.
                throw new ResourceError(null, null, "Cannot re-create root!");
            }

            /* check that the path is consistent with the root-owned template path directories */
            if (!isConsistentPrefixes(rootOwnedPath.getComponents(), checked.fsFile.getComponents())) {
                throw new omero.ValidationException(null, null,
                        "cannot create directory \"" + checked.fsFile
                        + "\" with template path's root-owned \"" + rootOwnedPath + "\"");
            }

            pathsToFix.add(checked);
        }

        super.makeCheckedDirs(paths, parents, s, sf, sql, effectiveEventContext);

        /* ensure that root segment of the template path is wholly root-owned */
        if (!pathsForRoot.isEmpty()) {
            final Experimenter rootUser = sf.getQueryService().find(Experimenter.class, rootId);
            final IUpdate updateService = sf.getUpdateService();
            for (final CheckedPath pathForRoot : pathsForRoot) {
                final OriginalFile directory = repositoryDao.findRepoFile(sf, sql, getRepoUuid(), pathForRoot, null);
                if (directory.getDetails().getOwner().getId() != rootId) {
                    directory.getDetails().setOwner(rootUser);
                    updateService.saveObject(directory);
                }
            }
        }

        // Now that we know that these are the right directories for
        // the current user, we make sure that the directories are in
        // the user group.
        repositoryDao.createOrFixUserDir(getRepoUuid(), pathsToFix, s, sf, sql);
    }
}<|MERGE_RESOLUTION|>--- conflicted
+++ resolved
@@ -139,12 +139,6 @@
             Joiner.on(',').join(Collections2.transform(ChecksumAlgorithmMapper.getAllChecksumAlgorithms(),
                     ChecksumAlgorithmMapper.CHECKSUM_ALGORITHM_NAMER));
 
-<<<<<<< HEAD
-=======
-    /* checks that FS file paths are legally named for the underlying file system */
-    private final FilePathNamingValidator filePathNamingValidator;
-
->>>>>>> 94374331
     /* template paths: matches any special expansion term */
     private static final Pattern TEMPLATE_TERM = Pattern.compile("%([a-zA-Z]+)(:([^%/]+))?%");
 
