--- conflicted
+++ resolved
@@ -97,11 +97,7 @@
     }
 
     JobParams getParamsOrNull(final long scriptId, Current __current) {
-<<<<<<< HEAD
-        ome.model.meta.ParseJob job = getParseJobForScript(scriptId);
-=======
-        ome.model.jobs.ParseJob job = getParseJobForScript(scriptId, __current);
->>>>>>> 62ddb9fe
+        ome.model.meta.ParseJob job = getParseJobForScript(scriptId, __current);
 
         if (job != null) {
             return parse(job.getParams(), __current);
@@ -109,13 +105,8 @@
         return null;
     }
 
-<<<<<<< HEAD
-    ome.model.meta.ParseJob getParseJobForScript(final long scriptId) {
-        ome.model.meta.ParseJob job = (ome.model.meta.ParseJob) ex.execute(p,
-=======
-    ome.model.jobs.ParseJob getParseJobForScript(final long scriptId, final Ice.Current current) {
-        ome.model.jobs.ParseJob job = (ome.model.jobs.ParseJob) ex.execute(current.ctx, p,
->>>>>>> 62ddb9fe
+    ome.model.meta.ParseJob getParseJobForScript(final long scriptId, final Ice.Current current) {
+        ome.model.meta.ParseJob job = (ome.model.meta.ParseJob) ex.execute(current.ctx, p,
                 new Executor.SimpleWork(this, "getParseJobForScript", scriptId) {
                     @Transactional(readOnly = true)
                     public Object doWork(Session session, ServiceFactory sf) {
