/*
 *   $Id$
 *
 *   Copyright 2008 Glencoe Software, Inc. All rights reserved.
 *   Use is subject to license terms supplied in LICENSE.txt
 */

package omero.grid;

import static omero.rtypes.rmap;
import static omero.rtypes.robject;

import java.util.HashMap;
import java.util.Map;
import java.util.concurrent.locks.ReadWriteLock;
import java.util.concurrent.locks.ReentrantReadWriteLock;

import ome.api.JobHandle;
import ome.api.RawFileStore;
<<<<<<< HEAD
import ome.model.meta.OriginalFile;
=======
import ome.api.local.LocalAdmin;
import ome.model.core.OriginalFile;
>>>>>>> 62ddb9fe
import ome.model.meta.Session;
import ome.parameters.Parameters;
import ome.services.procs.Processor;
import ome.services.sessions.SessionManager;
import ome.services.util.Executor;
import ome.system.EventContext;
import ome.system.Principal;
import ome.system.ServiceFactory;
import omero.ApiUsageException;
import omero.RMap;
import omero.RType;
import omero.ServerError;
import omero.ValidationException;
import omero.model.Job;
import omero.model.OriginalFileI;
import omero.model.ParseJob;
import omero.util.CloseableServant;
import omero.util.IceMapper;

import org.apache.commons.logging.Log;
import org.apache.commons.logging.LogFactory;
import org.springframework.transaction.annotation.Transactional;

import Glacier2.SessionControlPrx;
import Ice.Current;

/**
 * {@link Processor} implementation which delegates to an omero.grid.Processor
 * servant. Functions as a state machine. A single {@link ProcessPrx} can be
 * active at any given time. Once it's complete, then the {@link RMap results}
 * can be obtained, then a new {@link Job} can be submitted, until {@link #stop}
 * is set. Any other use throws an {@link ApiUsageException}.
 * 
 * @author Josh Moore, josh at glencoesoftware.com
 * @since 3.0-Beta3
 */
public class InteractiveProcessorI implements _InteractiveProcessorOperations,
    CloseableServant {

    private static Session UNINITIALIZED = new Session();

    private static Log log = LogFactory.getLog(InteractiveProcessorI.class);

    private final SessionManager mgr;

    private final ProcessorPrx prx;

    private final ParamsHelper helper;

    private final Executor ex;

    private final Job job;

    private final long scriptId;

    private final long timeout;

    private final ReadWriteLock rwl = new ReentrantReadWriteLock();

    private final Principal principal;

    private final SessionControlPrx control;

    private boolean detach = false;

    private boolean obtainResults = false;

    private boolean stop = false;

    private ProcessPrx currentProcess = null;

    private Session session;

    private JobParams params;

    /**
     * 
     * @param p
     * @param mgr
     * @param prx
     * @param job
     *            Unloaded {@link Job} instance, which will be used by
     *            {@link omero.grid.Processor} to reload the {@link Job}
     * @param timeout
     */
    public InteractiveProcessorI(Principal p, SessionManager mgr, Executor ex,
            ProcessorPrx prx, Job job, long timeout, SessionControlPrx control,
            ParamsHelper helper, Ice.Current current)
        throws ServerError {
        this.helper = helper;
        this.principal = p;
        this.ex = ex;
        this.mgr = mgr;
        this.prx = prx;
        this.job = job;
        this.timeout = timeout;
        this.control = control;
        this.session = UNINITIALIZED;

        // Loading values.
        scriptId = getScriptId(job, current);

    }

    public JobParams params(Current __current) throws ServerError {

        rwl.writeLock().lock();

        try {

            if (stop) {
                throw new ApiUsageException(null, null,
                        "This processor is stopped.");
            }

            // Setup new user session
            if (session == UNINITIALIZED) {
                session = newSession(__current);
            }

            if (params == null) {
                try {
                    if (job instanceof ParseJob) {
                        params = prx.parseJob(session.getUuid(), job, __current.ctx);
                        if (params == null) {
                            StringBuilder sb = new StringBuilder();
                            sb.append("Can't find params for " + scriptId);
                            OriginalFile file = loadFileOrNull("stderr", __current);
                            if (file == null) {
                                sb.append(". No stderr");
                            } else {
                                sb.append(". Stderr is in file " + file.getId());
                                appendIfText(file, sb, __current);
                            }
                            throw new omero.ValidationException(null, null,
                                    sb.toString());
                        }

                        helper.saveScriptParams(params, (ParseJob) job,
                                __current);
                    } else {
                        params = helper.getOrCreateParams(scriptId, __current);
                    }
                } catch (Throwable t) {
                    if (t instanceof ServerError) {
                        log.debug("Error while parsing job", t);
                        throw (ServerError) t;
                    } else {
                        omero.InternalException ie = new omero.InternalException();
                        IceMapper.fillServerError(ie, t);
                        throw ie;
                    }
                }
            }
            return params;

        } finally {
            rwl.writeLock().unlock();
        }

    }

    public ProcessPrx execute(RMap inputs, Current __current)
            throws ServerError {

        rwl.writeLock().lock();

        try {

            if (currentProcess != null) {
                throw new ApiUsageException(null, null,
                        "Process currently running.");
            }

            if (obtainResults) {
                throw new ApiUsageException(null, null,
                        "Please retrieve results.");
            }

            if (stop) {
                throw new ApiUsageException(null, null,
                        "This processor is stopped.");
            }

            // Setup new user session
            if (session == UNINITIALIZED) {
                session = newSession(__current);
            }

            // Setup environment
            if (inputs != null && inputs.getValue() != null) {
                IceMapper mapper = new IceMapper();
                for (String key : inputs.getValue().keySet()) {
                    Object v = mapper.fromRType(inputs.get(key));
                    mgr.setInput(session.getUuid(), key, v);
                }
            }

            // Execute
            try {
                final String uuid = session.getUuid();
                if (params == null) {
                    params = params(__current);
                }

                currentProcess = prx.processJob(uuid, params, job, __current.ctx);

                // Have to add the process to the control, otherwise the
                // user won't be able to view it: ObjectNotExistException!
                // ticket:1522
                control.identities().add(
                        new Ice.Identity[]{currentProcess.ice_getIdentity()});

            } catch (omero.ValidationException ve) {
                failJob(ve, __current);
                throw ve;
            } catch (ServerError se) {
                log.debug("Error while processing job", se);
                throw se;
            }

            if (currentProcess == null) {
                return null;
            }

            obtainResults = true;
            return currentProcess;

        } finally {
            rwl.writeLock().unlock();
        }

    }

    public RMap getResults(ProcessPrx proc, Current __current)
            throws ServerError {

        rwl.writeLock().lock();
        try {
            finishedOrThrow();

            // Gather output
            omero.RMap output = rmap(new HashMap<String, omero.RType>());
            Map<String, Object> env = mgr.outputEnvironment(session.getUuid());
            IceMapper mapper = new IceMapper();
            for (String key : env.keySet()) {
                RType rt = mapper.toRType(env.get(key));
                output.put(key, rt);
            }
            optionallyLoadFile(output.getValue(), "stdout", __current);
            optionallyLoadFile(output.getValue(), "stderr", __current);
            currentProcess = null;
            obtainResults = false;
            return output;
        } finally {
            rwl.writeLock().unlock();
        }
    }

    public long expires(Current __current) {
        return timeout;
    }

    public Job getJob(Current __current) {
        return job;
    }

    public boolean setDetach(boolean detach, Current __current) {
        rwl.writeLock().lock();
        try {
            boolean old = this.detach;
            this.detach = detach;
            return old;
        } finally {
            rwl.writeLock().unlock();
        }
    }
    
    /**
     * Cancels the current process, nulls the value, and returns immediately
     * if detach is false.
     */
    public void stop(Current __current) throws ServerError {
        rwl.writeLock().lock();
        
        if (stop) {
            return; // Already stopped.
        }
        
        try {
            
            if (detach) {
                if (currentProcess != null) {
                    log.info("Detaching from " + currentProcess);
                }
            } else {
                doStop();
            }

        stop = true;
            
        } finally {
            rwl.writeLock().unlock();
        }
    }

    protected void doStop() throws ServerError {
        // Then perform cleanup
        Exception pException = null;
        Exception sException = null;
        
        if (currentProcess != null) {
            try {
                ProcessPrx p = ProcessPrxHelper.uncheckedCast(
                        currentProcess.ice_oneway());
                p.shutdown();
                currentProcess = null;
            } catch (Exception ex) {
                log.warn("Failed to stop process", ex);
                pException = ex;
            }
        }
        
        if (session != null && session != UNINITIALIZED) {
            try {
                while (mgr.close(session.getUuid()) > 0);
                session = null;
            } catch (Exception ex) {
                log.warn("Failed to close session " + session.getUuid(), ex);
                sException = ex;
            }
        }
        
        if (pException != null || sException != null) {
            omero.InternalException ie = new omero.InternalException();
            StringBuilder sb = new StringBuilder();
            if (pException != null) {
                sb.append("Failed to shutdown process: " + pException.getMessage());
            }
            if (sException != null) {
                sb.append("Failed to close session: " + sException.getMessage());
            }
            ie.message = sb.toString();
            throw ie;
        }

    }
    
    // Helpers
    // =========================================================================

    private void finishedOrThrow() throws ServerError {
        if (currentProcess == null) {
            throw new ApiUsageException(null, null, "No current process.");
        } else if (currentProcess.poll() == null) {
            throw new ApiUsageException(null, null, "Process still running.");
        }
    }

    private final static String stdfile_query = "select file from Job job "
            + "join job.originalFileLinks links join links.child file "
            + "where file.name = :name and job.id = :id";

    private OriginalFile loadFileOrNull(final String name, final Ice.Current current) {
        return (OriginalFile) this.ex.execute(current.ctx, this.principal,
                new Executor.SimpleWork(this, "optionallyLoadFile") {
            @Transactional(readOnly=true)
            public Object doWork(org.hibernate.Session session,
                    ServiceFactory sf) {

                return sf.getQueryService().findByQuery(
                        stdfile_query,
                        new Parameters().addId(job.getId().getValue())
                                .addString("name", name));
            }
        });
    }

    private void optionallyLoadFile(final Map<String, RType> val,
            final String name, final Ice.Current current) {

        OriginalFile file = loadFileOrNull(name, current);
        if (file != null) {
            val.put(name,
            robject(new OriginalFileI(file.getId(), false)));
        }
    }

<<<<<<< HEAD
    private void appendIfText(final OriginalFile file, final StringBuilder sb) {
        if (file.getMimeType() != null && file.getMimeType().contains("text")) {
            this.ex.execute(this.principal, new Executor.SimpleWork(this, "appendIfText", file) {
=======
    private void appendIfText(final OriginalFile file, final StringBuilder sb, final Ice.Current current) {
        if (file.getMimetype() != null && file.getMimetype().contains("text")) {
            this.ex.execute(current.ctx, this.principal, new Executor.SimpleWork(this, "appendIfText", file) {
>>>>>>> 62ddb9fe
                @Transactional(readOnly=true)
                public Object doWork(org.hibernate.Session session,
                        ServiceFactory sf) {
                    RawFileStore rfs = sf.createRawFileStore();
                    try {
                        rfs.setFileId(file.getId());
                        sb.append("\n\n---stderr---\n");
                        sb.append(new String(rfs.read(0, file.getSize().intValue())));
                    } finally {
                        rfs.close();
                    }
                    return null;
                }
            });
        }
    }

    private void failJob(final ValidationException ve, final Ice.Current current) {
        this.ex.execute(current.ctx, this.principal, new Executor.SimpleWork(this, "failJob", job.getId().getValue()) {
            @Transactional(readOnly=false)
            public Object doWork(org.hibernate.Session session,
                    ServiceFactory sf) {
                JobHandle jh = sf.createJobHandle();
                try {
                    jh.attach(job.getId().getValue());
                    jh.setStatusAndMessage("Error", // Just make it SQL "text"?
                            (ve.message == null ? null :
                                ve.message.substring(0,
                                        Math.min(255, ve.message.length()))));
                } finally {
                    jh.close();
                }
                return null;
            }
        });
    }

    private EventContext getEventContext(final Ice.Current current) {
        return (EventContext)
        this.ex.execute(current.ctx, this.principal, new Executor.SimpleWork(this, "getEventContext") {
            @Transactional(readOnly=true)
            public Object doWork(org.hibernate.Session session,
                    ServiceFactory sf) {
                    return ((LocalAdmin) sf.getAdminService()).getEventContextQuiet();
            }
        });
    }

    private Session newSession(Current __current) {
        EventContext ec = getEventContext(__current);
        Session newSession = mgr.createWithAgent(
                new Principal(ec.getCurrentUserName(),
                ec.getCurrentGroupName(), "Processing"), "OMERO.scripts");
        newSession.setTimeToIdle(0L);
        newSession.setTimeToLive(timeout);
        newSession = mgr.update(newSession, true);

        return newSession;
    }

    private String getScriptIdQuery = "select f from Job s "
            + "join s.originalFileLinks links "
            + "join links.child f "
            + "where s.id = :id and f.mimeType = :fmt";

    private long getScriptId(final Job job, final Ice.Current current) throws omero.ValidationException {
        final Parameters p = new Parameters();
        p.addId(job.getId().getValue());
        p.addString("fmt", "text/x-python");
        final Map<String, String> ctx = new HashMap<String, String>();
        ctx.putAll(current.ctx);
        ctx.put("omero.group", "-1");

        final OriginalFile f = (OriginalFile) this.ex.execute(ctx, this.principal,
                new Executor.SimpleWork(this, "getScriptId") {
                    @Transactional(readOnly = true)
                    public Object doWork(org.hibernate.Session session,
                            ServiceFactory sf) {
                        return sf.getQueryService().findByQuery(
                                getScriptIdQuery, p);
                    }
                });
        if (f == null) {
            throw new omero.ValidationException(null, null,
                    "No script for job :" + job.getId().getValue());
        }
        return f.getId();
    }

    public void close(Current current) throws Exception {
        stop(current);
    }

}<|MERGE_RESOLUTION|>--- conflicted
+++ resolved
@@ -17,12 +17,8 @@
 
 import ome.api.JobHandle;
 import ome.api.RawFileStore;
-<<<<<<< HEAD
 import ome.model.meta.OriginalFile;
-=======
 import ome.api.local.LocalAdmin;
-import ome.model.core.OriginalFile;
->>>>>>> 62ddb9fe
 import ome.model.meta.Session;
 import ome.parameters.Parameters;
 import ome.services.procs.Processor;
@@ -411,15 +407,9 @@
         }
     }
 
-<<<<<<< HEAD
-    private void appendIfText(final OriginalFile file, final StringBuilder sb) {
+    private void appendIfText(final OriginalFile file, final StringBuilder sb, final Ice.Current current) {
         if (file.getMimeType() != null && file.getMimeType().contains("text")) {
-            this.ex.execute(this.principal, new Executor.SimpleWork(this, "appendIfText", file) {
-=======
-    private void appendIfText(final OriginalFile file, final StringBuilder sb, final Ice.Current current) {
-        if (file.getMimetype() != null && file.getMimetype().contains("text")) {
             this.ex.execute(current.ctx, this.principal, new Executor.SimpleWork(this, "appendIfText", file) {
->>>>>>> 62ddb9fe
                 @Transactional(readOnly=true)
                 public Object doWork(org.hibernate.Session session,
                         ServiceFactory sf) {
