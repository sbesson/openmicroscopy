/*
 * #%L
 * OME database I/O package for communicating with OME and OMERO servers.
 * %%
 * Copyright (C) 2005 - 2013 Open Microscopy Environment:
 *   - Board of Regents of the University of Wisconsin-Madison
 *   - Glencoe Software, Inc.
 *   - University of Dundee
 * %%
 * This program is free software: you can redistribute it and/or modify
 * it under the terms of the GNU General Public License as
 * published by the Free Software Foundation, either version 2 of the
 * License, or (at your option) any later version.
 *
 * This program is distributed in the hope that it will be useful,
 * but WITHOUT ANY WARRANTY; without even the implied warranty of
 * MERCHANTABILITY or FITNESS FOR A PARTICULAR PURPOSE.  See the
 * GNU General Public License for more details.
 *
 * You should have received a copy of the GNU General Public
 * License along with this program.  If not, see
 * <http://www.gnu.org/licenses/gpl-2.0.html>.
 * #L%
 */

package loci.ome.io;

import static omero.rtypes.unwrap;

import java.io.BufferedReader;
import java.io.IOException;
<<<<<<< HEAD
import java.util.Arrays;
=======
import java.io.InputStreamReader;
>>>>>>> c939519d
import java.util.Iterator;
import java.util.List;

import loci.common.Constants;
import loci.common.DateTools;
import loci.common.RandomAccessInputStream;
import loci.formats.CoreMetadata;
import loci.formats.FormatException;
import loci.formats.FormatReader;
import loci.formats.FormatTools;
import loci.formats.MetadataTools;
import loci.formats.meta.MetadataStore;
import ome.xml.model.enums.EnumerationException;
import ome.xml.model.primitives.PositiveFloat;
import ome.xml.model.primitives.Timestamp;
import omero.RDouble;
import omero.RString;
import omero.RTime;
import omero.ServerError;
import omero.api.IAdminPrx;
import omero.api.IQueryPrx;
import omero.api.RawPixelsStorePrx;
import omero.api.ServiceFactoryPrx;
import omero.model.Channel;
import omero.model.Experimenter;
import omero.model.ExperimenterGroup;
import omero.model.ExperimenterGroupI;
import omero.model.IObject;
import omero.model.Image;
import omero.model.LogicalChannel;
import omero.model.Pixels;
import omero.model.Time;
import omero.sys.EventContext;
import omero.sys.ParametersI;
import Glacier2.CannotCreateSessionException;
import Glacier2.PermissionDeniedException;

/**
 * Implementation of {@link loci.formats.IFormatReader}
 * for use in export from an OMERO Beta 4.2.x database.
 *
 * <dl><dt><b>Source code:</b></dt>
 * <dd><a href="http://trac.openmicroscopy.org.uk/ome/browser/bioformats.git/components/ome-io/src/loci/ome/io/OmeroReader.java">Trac</a>,
 * <a href="http://git.openmicroscopy.org/?p=bioformats.git;a=blob;f=components/ome-io/src/loci/ome/io/OmeroReader.java;hb=HEAD">Gitweb</a></dd></dl>
 */
public class OmeroReader extends FormatReader {

  // -- Constants --

  public static final int DEFAULT_PORT = 4064;

  // -- Fields --

  private String server;
  private String username;
  private String password;
  private int thePort = DEFAULT_PORT;
  private String sessionID;
  private String group;
  private Long groupID = null;
  private boolean encrypted = true;

  private omero.client client;
  private RawPixelsStorePrx store;
  private Image img;
  private Pixels pix;

  // -- Constructors --

  public OmeroReader() {
    super("OMERO", "*");
  }

  // -- OmeroReader methods --

  public void setServer(String server) {
    this.server = server;
  }

  public void setPort(int port) {
    thePort = port;
  }

  public void setUsername(String username) {
    this.username = username;
  }

  public void setPassword(String password) {
    this.password = password;
  }

  public void setSessionID(String sessionID) {
    this.sessionID = sessionID;
  }

  public void setEncrypted(boolean encrypted) {
    this.encrypted = encrypted;
  }

  public void setGroupName(String group) {
    this.group = group;
  }

  public void setGroupID(Long groupID) {
    this.groupID = groupID;
  }

  // -- IFormatReader methods --

  @Override
  public boolean isThisType(String name, boolean open) {
    return name.startsWith("omero:");
  }

  @Override
  public byte[] openBytes(int no, byte[] buf, int x, int y, int w, int h)
    throws FormatException, IOException
  {
    FormatTools.assertId(currentId, true, 1);
    FormatTools.checkPlaneNumber(this, no);
    FormatTools.checkBufferSize(this, buf.length, w, h);

    final int[] zct = FormatTools.getZCTCoords(this, no);

    final byte[] plane;
    try {
      plane = store.getPlane(zct[0], zct[1], zct[2]);
    }
    catch (ServerError e) {
      throw new FormatException(e);
    }

    RandomAccessInputStream s = new RandomAccessInputStream(plane);
    readPlane(s, x, y, w, h, buf);
    s.close();

    return buf;
  }

  @Override
  public void close(boolean fileOnly) throws IOException {
    super.close(fileOnly);
    if (!fileOnly && client != null) {
      client.closeSession();
    }
  }

  @Override
  protected void initFile(String id) throws FormatException, IOException {
    LOGGER.debug("OmeroReader.initFile({})", id);

    super.initFile(id);

    if (!id.startsWith("omero:")) {
      throw new IllegalArgumentException("Not an OMERO id: " + id);
    }

    // parse credentials from id string

    LOGGER.info("Parsing credentials");

    String address = server, user = username, pass = password;
    int port = thePort;
    long iid = -1;

    final String[] tokens = id.substring(6).split("\n");
    for (String token : tokens) {
      final int equals = token.indexOf("=");
      if (equals < 0) continue;
      final String key = token.substring(0, equals);
      final String val = token.substring(equals + 1);
      if (key.equals("server")) address = val;
      else if (key.equals("user")) user = val;
      else if (key.equals("pass")) pass = val;
      else if (key.equals("port")) {
        try {
          port = Integer.parseInt(val);
        }
        catch (NumberFormatException exc) { }
      }
      else if (key.equals("session")) {
        sessionID = val;
      }
      else if (key.equals("groupName")) {
        group = val;
      }
      else if (key.equals("groupID")) {
        groupID = new Long(val);
      }
      else if (key.equals("iid")) {
        try {
          iid = Long.parseLong(val);
        }
        catch (NumberFormatException exc) { }
      }
    }

    if (address == null) {
      throw new FormatException("Invalid server address");
    }
    if (user == null && sessionID == null) {
      throw new FormatException("Invalid username");
    }
    if (pass == null && sessionID == null) {
      throw new FormatException("Invalid password");
    }
    if (iid < 0) {
      throw new FormatException("Invalid image ID");
    }

    try {
      // authenticate with OMERO server

      LOGGER.info("Logging in");

      client = new omero.client(address, port);
      ServiceFactoryPrx serviceFactory = null;
      if (user != null && pass != null) {
        serviceFactory = client.createSession(user, pass);
      }
      else {
        serviceFactory = client.createSession(sessionID, sessionID);
      }

      if (!encrypted) {
        client = client.createClient(false);
        serviceFactory = client.getSession();
      }

      if (group != null || groupID != null) {
        IAdminPrx iAdmin = serviceFactory.getAdminService();
        IQueryPrx iQuery = serviceFactory.getQueryService();
        EventContext eventContext = iAdmin.getEventContext();
        ExperimenterGroup defaultGroup =
          iAdmin.getDefaultGroup(eventContext.userId);
        if (!defaultGroup.getName().getValue().equals(group) &&
          !new Long(defaultGroup.getId().getValue()).equals(groupID))
        {
          Experimenter exp = iAdmin.getExperimenter(eventContext.userId);

          ParametersI p = new ParametersI();
          p.addId(eventContext.userId);
          List<IObject> groupList = iQuery.findAllByQuery(
            "select distinct g from ExperimenterGroup as g " +
            "join fetch g.groupExperimenterMap as map " +
            "join fetch map.parent e " +
            "left outer join fetch map.child u " +
            "left outer join fetch u.groupExperimenterMap m2 " +
            "left outer join fetch m2.parent p " +
            "where g.id in " +
            "  (select m.parent from GroupExperimenterMap m " +
            "  where m.child.id = :id )", p);

          Iterator<IObject> i = groupList.iterator();

          ExperimenterGroup g = null;

          boolean in = false;
          while (i.hasNext()) {
            g = (ExperimenterGroup) i.next();
            if (g.getName().getValue().equals(group) ||
              new Long(g.getId().getValue()).equals(groupID))
            {
              in = true;
              groupID = g.getId().getValue();
              break;
            }
          }
          if (in) {
            iAdmin.setDefaultGroup(exp, iAdmin.getGroup(groupID));
            serviceFactory.setSecurityContext(
              new ExperimenterGroupI(groupID, false));
          }
        }
      }

      // get raw pixels store and pixels

      store = serviceFactory.createRawPixelsStore();

      img = (Image) serviceFactory.getContainerService()
        .getImages("Image", Arrays.asList(iid), null).get(0);

      if (img == null) {
        throw new FormatException("Could not find Image with ID=" + iid +
          " in group '" + group + "'.");
      }

      long pixelsId = img.getPixels(0).getId().getValue();

      pix = serviceFactory.getPixelsService().retrievePixDescription(pixelsId);
      store.setPixelsId(pixelsId, false);

      final int sizeX = pix.getSizeX().getValue();
      final int sizeY = pix.getSizeY().getValue();
      final int sizeZ = pix.getSizeZ().getValue();
      final int sizeC = pix.getSizeC().getValue();
      final int sizeT = pix.getSizeT().getValue();
      final String pixelType = pix.getPixelsType().getValue().getValue();

      // populate metadata

      LOGGER.info("Populating metadata");

      CoreMetadata m = core.get(0);
      m.sizeX = sizeX;
      m.sizeY = sizeY;
      m.sizeZ = sizeZ;
      m.sizeC = sizeC;
      m.sizeT = sizeT;
      m.rgb = false;
      m.littleEndian = false;
      m.dimensionOrder = "XYZCT";
      m.imageCount = sizeZ * sizeC * sizeT;
      m.pixelType = FormatTools.pixelTypeFromString(pixelType);

      RDouble x = pix.getPhysicalSizeX();
      Double px = x == null ? null : x.getValue();
      RDouble y = pix.getPhysicalSizeY();
      Double py = y == null ? null : y.getValue();
      RDouble z = pix.getPhysicalSizeZ();
      Double pz = z == null ? null : z.getValue();
      Time t = pix.getTimeIncrement();

      ome.units.quantity.Time t2 = convertTime(t);

      RString imageName = img.getName();
      String name = imageName == null ? null : imageName.getValue();

      if (name != null) {
        currentId = name;
      }
      else {
        currentId = "Image ID " + iid;
      }

      RString imgDescription = img.getDescription();
      String description =
        imgDescription == null ? null : imgDescription.getValue();
      RTime date = img.getAcquisitionDate();

      MetadataStore store = getMetadataStore();
      MetadataTools.populatePixels(store, this);
      store.setImageName(name, 0);
      store.setImageDescription(description, 0);
      if (date != null) {
        store.setImageAcquisitionDate(new Timestamp(
          DateTools.convertDate(date.getValue(), (int) DateTools.UNIX_EPOCH)),
          0);
      }

      if (px != null && px > 0) {
        store.setPixelsPhysicalSizeX(new PositiveFloat(px), 0);
      }
      if (py != null && py > 0) {
        store.setPixelsPhysicalSizeY(new PositiveFloat(py), 0);
      }
      if (pz != null && pz > 0) {
        store.setPixelsPhysicalSizeZ(new PositiveFloat(pz), 0);
      }
      if (t2 != null) {
        store.setPixelsTimeIncrement(t2, 0);
      }

      List<Channel> channels = pix.copyChannels();
      for (int c=0; c<channels.size(); c++) {
        LogicalChannel channel = channels.get(c).getLogicalChannel();

        RDouble emWave = channel.getEmissionWave();
        RDouble exWave = channel.getExcitationWave();
        RDouble pinholeSize = channel.getPinHoleSize();
        RString cname = channel.getName();

        Double emission = emWave == null ? null : emWave.getValue();
        Double excitation = exWave == null ? null : exWave.getValue();
        String channelName = cname == null ? null : cname.getValue();
        Double pinhole = pinholeSize == null ? null : pinholeSize.getValue();

        if (channelName != null) {
          store.setChannelName(channelName, 0, c);
        }
        if (pinhole != null) {
          store.setChannelPinholeSize(pinhole, 0, c);
        }
        if (emission != null && emission > 0) {
          store.setChannelEmissionWavelength(
            new PositiveFloat(emission), 0, c);
        }
        if (excitation != null && excitation > 0) {
          store.setChannelExcitationWavelength(
            new PositiveFloat(excitation), 0, c);
        }
      }
    }
    catch (CannotCreateSessionException e) {
      throw new FormatException(e);
    }
    catch (PermissionDeniedException e) {
      throw new FormatException(e);
    }
    catch (ServerError e) {
      throw new FormatException(e);
    }
  }

  public static ome.units.quantity.Time convertTime(Time t) {
    if (t == null) {
      return null;
    }

    Double time = t.getValue();
    ome.xml.model.enums.UnitsTime units;
    try {
      units = ome.xml.model.enums.UnitsTime.fromString(
         (String) unwrap(t.getUnit().getValue()));
    } catch (EnumerationException e) {
      throw new RuntimeException("Bad time: " + t, e);
    }
    ome.units.unit.Unit<ome.units.quantity.Time> units2 = 
      ome.xml.model.enums.handlers.UnitsTimeEnumHandler.getBaseUnit(units);
    ome.units.quantity.Time t2 = new ome.units.quantity.Time(time, units2);
    return t2;
  }

  /** A simple command line tool for downloading images from OMERO. */
  public static void main(String[] args) throws Exception {
    // parse OMERO credentials
    BufferedReader con = new BufferedReader(
      new InputStreamReader(System.in, Constants.ENCODING));

    System.out.print("Server? ");
    final String server = con.readLine();

    System.out.printf("Port [%d]? ", DEFAULT_PORT);
    final String portString = con.readLine();
    final int port = portString.equals("") ? DEFAULT_PORT :
      Integer.parseInt(portString);

    System.out.print("Username? ");
    final String user = con.readLine();

    System.out.print("Password? ");
    final String pass = new String(con.readLine());

    System.out.print("Group? ");
    final String group = con.readLine();

    System.out.print("Image ID? ");
    final int imageId = Integer.parseInt(con.readLine());
    System.out.print("\n\n");

    // construct the OMERO reader
    final OmeroReader omeroReader = new OmeroReader();
    omeroReader.setUsername(user);
    omeroReader.setPassword(pass);
    omeroReader.setServer(server);
    omeroReader.setPort(port);
    omeroReader.setGroupName(group);
    final String id = "omero:iid=" + imageId;
    try {
      omeroReader.setId(id);
    }
    catch (Exception e) {
      omeroReader.close();
      throw e;
    }
    omeroReader.close();
  }

}<|MERGE_RESOLUTION|>--- conflicted
+++ resolved
@@ -29,11 +29,8 @@
 
 import java.io.BufferedReader;
 import java.io.IOException;
-<<<<<<< HEAD
 import java.util.Arrays;
-=======
 import java.io.InputStreamReader;
->>>>>>> c939519d
 import java.util.Iterator;
 import java.util.List;
 
@@ -452,7 +449,7 @@
     } catch (EnumerationException e) {
       throw new RuntimeException("Bad time: " + t, e);
     }
-    ome.units.unit.Unit<ome.units.quantity.Time> units2 = 
+    ome.units.unit.Unit<ome.units.quantity.Time> units2 =
       ome.xml.model.enums.handlers.UnitsTimeEnumHandler.getBaseUnit(units);
     ome.units.quantity.Time t2 = new ome.units.quantity.Time(time, units2);
     return t2;
