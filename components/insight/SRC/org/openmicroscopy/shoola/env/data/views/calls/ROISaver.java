--- conflicted
+++ resolved
@@ -22,19 +22,9 @@
 */
 package org.openmicroscopy.shoola.env.data.views.calls;
 
-<<<<<<< HEAD
-//Java imports
 import java.util.Collection;
 import java.util.List;
 
-//Third-party libraries
-
-
-//Application-internal dependencies
-=======
-import java.util.List;
-
->>>>>>> dafbd498
 import org.openmicroscopy.shoola.env.data.OmeroImageService;
 
 import omero.gateway.SecurityContext;
@@ -58,41 +48,6 @@
     extends BatchCallTree
 {
 
-<<<<<<< HEAD
-	/** Call to save the ROIs. */
-	private BatchCall	saveCall;
-	
-	/** Was the save successful. */
-	private Collection<ROIData> 	result;
-	
-	/**
-	 * Creates a {@link BatchCall} to load the ROIs.
-	 * 
-	 * @param ctx The security context.
-	 * @param imageID The id of the image.
-	 * @param fileID  The id of the file.
-	 * @param userID  The id of the user. 
-	 * @return The {@link BatchCall}.
-	 */
-	private BatchCall makeSaveCall(final SecurityContext ctx,
-		final long imageID, final long userID, final List<ROIData> roiList)
-	{
-		return new BatchCall("save ROI") {
-			            public void doCall() throws Exception
-	        {
-			    OmeroImageService svc = context.getImageService();
-			    result = svc.saveROI(ctx, imageID, userID, roiList);
-	        }
-	    };
-	}
-	
-	/**
-	 * Adds the {@link #loadCall} to the computation tree.
-	 * @see BatchCallTree#buildTree()
-	 */
-	protected void buildTree() { add(saveCall); }
-		
-=======
     /** Call to save the ROIs. */
     private BatchCall saveCall;
 
@@ -126,28 +81,11 @@
      */
     protected void buildTree() { add(saveCall); }
 
->>>>>>> dafbd498
     /**
      * Returns the result of the save.
      * @see BatchCallTree#getResult()
      */
     protected Object getResult() { return result; }
-<<<<<<< HEAD
-    
-	/**
-	 * Creates a new instance.
-	 * 
-	 * @param ctx The security context.
-	 * @param imageID The image's ID.
-	 * @param userID The user's ID.
-	 * @param roiList The rois to handle.
-	 */
-	public ROISaver(SecurityContext ctx, long imageID,long userID,
-			List<ROIData> roiList)
-	{
-		saveCall = makeSaveCall(ctx, imageID, userID, roiList);
-	}
-=======
 
     /**
      * Creates a new instance.
@@ -162,6 +100,5 @@
     {
         saveCall = makeSaveCall(ctx, imageID, userID, roiList);
     }
->>>>>>> dafbd498
 
 }