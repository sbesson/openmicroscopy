--- conflicted
+++ resolved
@@ -506,14 +506,12 @@
 		ShapeSettingsData settings = shape.getShapeSettings();
 		Boolean bold;
 		Boolean italic;
-<<<<<<< HEAD
 		String family = ShapeSettingsData.DEFAULT_FONT_FAMILY;
 		String fontStyle = ShapeSettingsData.FONT_REGULAR;
-=======
 		Coord3D coord = fig.getROIShape().getCoord3D();
 		int channel = coord.getChannel();
 		if (channel >= 0) shape.setC(channel);
->>>>>>> 48edaf03
+		
 		if (AttributeKeys.FILL_COLOR.get(fig) != null)
 		{
 			Color c = AttributeKeys.FILL_COLOR.get(fig);
@@ -618,4 +616,4 @@
 		return ROIList;
 	}
 
-}
+}