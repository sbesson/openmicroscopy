--- conflicted
+++ resolved
@@ -1038,7 +1038,6 @@
 	void createDataObjectWithChildren(DataObject data);
 
 	/**
-<<<<<<< HEAD
 	 * Sets the collection of available scripts.
 	 * 
 	 * @param scripts The available scripts.
@@ -1059,8 +1058,8 @@
 	 * @param object The object hosting the script.
 	 */
 	void setScript(ScriptObject object);
-=======
-	 * Transfers the nodes.
+
+	/** Transfers the nodes.
 	 * 
 	 * @param target The target.
 	 * @param nodes The nodes to transfer.
@@ -1068,6 +1067,5 @@
 	 */
 	void transfer(TreeImageDisplay target, List<TreeImageDisplay> nodes, int
 			transferAction);
->>>>>>> e169767c
 	
 }