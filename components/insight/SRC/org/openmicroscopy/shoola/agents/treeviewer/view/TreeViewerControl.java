/*
 * org.openmicroscopy.shoola.agents.treeviewer.view.TreeViewerControl
 *
 *------------------------------------------------------------------------------
 *  Copyright (C) 2006 University of Dundee. All rights reserved.
 *
 *
 * 	This program is free software; you can redistribute it and/or modify
 *  it under the terms of the GNU General Public License as published by
 *  the Free Software Foundation; either version 2 of the License, or
 *  (at your option) any later version.
 *  This program is distributed in the hope that it will be useful,
 *  but WITHOUT ANY WARRANTY; without even the implied warranty of
 *  MERCHANTABILITY or FITNESS FOR A PARTICULAR PURPOSE.  See the
 *  GNU General Public License for more details.
 *  
 *  You should have received a copy of the GNU General Public License along
 *  with this program; if not, write to the Free Software Foundation, Inc.,
 *  51 Franklin Street, Fifth Floor, Boston, MA 02110-1301 USA.
 *
 *------------------------------------------------------------------------------
 */

package org.openmicroscopy.shoola.agents.treeviewer.view;


//Java imports
import java.awt.Component;
import java.awt.Point;
import java.awt.event.ActionEvent;
import java.awt.event.WindowAdapter;
import java.awt.event.WindowEvent;
import java.awt.event.WindowFocusListener;
import java.beans.PropertyChangeEvent;
import java.beans.PropertyChangeListener;
import java.io.File;
import java.util.ArrayList;
import java.util.Collection;
import java.util.HashMap;
import java.util.Iterator;
import java.util.List;
import java.util.Map;
import java.util.Set;
import java.util.Map.Entry;

import javax.swing.Action;
import javax.swing.Icon;
import javax.swing.JComponent;
import javax.swing.JMenu;
import javax.swing.JMenuItem;
import javax.swing.JTabbedPane;
import javax.swing.WindowConstants;
import javax.swing.event.ChangeEvent;
import javax.swing.event.ChangeListener;
import javax.swing.event.MenuEvent;
import javax.swing.event.MenuKeyEvent;
import javax.swing.event.MenuKeyListener;
import javax.swing.event.MenuListener;

//Third-party libraries
import org.jdesktop.swingx.JXTaskPane;
import org.jdesktop.swingx.JXTaskPaneContainer;

//Application-internal dependencies
import org.openmicroscopy.shoola.agents.dataBrowser.view.DataBrowser;
import org.openmicroscopy.shoola.agents.metadata.view.MetadataViewer;
import org.openmicroscopy.shoola.agents.treeviewer.IconManager;
import org.openmicroscopy.shoola.agents.treeviewer.TreeViewerAgent;
import org.openmicroscopy.shoola.agents.treeviewer.actions.ActivatedUserAction;
import org.openmicroscopy.shoola.agents.treeviewer.actions.ActivationAction;
import org.openmicroscopy.shoola.agents.treeviewer.actions.AddAction;
import org.openmicroscopy.shoola.agents.treeviewer.actions.BrowserSelectionAction;
import org.openmicroscopy.shoola.agents.treeviewer.actions.ClearAction;
import org.openmicroscopy.shoola.agents.treeviewer.actions.CreateAction;
import org.openmicroscopy.shoola.agents.treeviewer.actions.CreateObjectWithChildren;
import org.openmicroscopy.shoola.agents.treeviewer.actions.CreateTopContainerAction;
import org.openmicroscopy.shoola.agents.treeviewer.actions.DownloadAction;
import org.openmicroscopy.shoola.agents.treeviewer.actions.EditorAction;
import org.openmicroscopy.shoola.agents.treeviewer.actions.ExitApplicationAction;
import org.openmicroscopy.shoola.agents.treeviewer.actions.FinderAction;
import org.openmicroscopy.shoola.agents.treeviewer.actions.FullScreenViewerAction;
import org.openmicroscopy.shoola.agents.treeviewer.actions.GroupSelectionAction;
import org.openmicroscopy.shoola.agents.treeviewer.actions.ImportAction;
import org.openmicroscopy.shoola.agents.treeviewer.actions.InspectorVisibilityAction;
import org.openmicroscopy.shoola.agents.treeviewer.actions.LogOffAction;
import org.openmicroscopy.shoola.agents.treeviewer.actions.ManageObjectAction;
import org.openmicroscopy.shoola.agents.treeviewer.actions.ManageRndSettingsAction;
import org.openmicroscopy.shoola.agents.treeviewer.actions.ManagerAction;
import org.openmicroscopy.shoola.agents.treeviewer.actions.MetadataVisibilityAction;
import org.openmicroscopy.shoola.agents.treeviewer.actions.MoveToAction;
import org.openmicroscopy.shoola.agents.treeviewer.actions.NewObjectAction;
import org.openmicroscopy.shoola.agents.treeviewer.actions.PasswordResetAction;
import org.openmicroscopy.shoola.agents.treeviewer.actions.PersonalManagementAction;
import org.openmicroscopy.shoola.agents.treeviewer.actions.RefreshExperimenterData;
import org.openmicroscopy.shoola.agents.treeviewer.actions.RefreshTreeAction;
import org.openmicroscopy.shoola.agents.treeviewer.actions.RemoveExperimenterNode;
import org.openmicroscopy.shoola.agents.treeviewer.actions.RemoveGroupNode;
import org.openmicroscopy.shoola.agents.treeviewer.actions.RollOverAction;
import org.openmicroscopy.shoola.agents.treeviewer.actions.RunScriptAction;
import org.openmicroscopy.shoola.agents.treeviewer.actions.SearchAction;
import org.openmicroscopy.shoola.agents.treeviewer.actions.SendFeedbackAction;
import org.openmicroscopy.shoola.agents.treeviewer.actions.SwitchUserAction;
import org.openmicroscopy.shoola.agents.treeviewer.actions.TaggingAction;
import org.openmicroscopy.shoola.agents.treeviewer.actions.TreeViewerAction;
import org.openmicroscopy.shoola.agents.treeviewer.actions.BrowseContainerAction;
import org.openmicroscopy.shoola.agents.treeviewer.actions.UploadScriptAction;
import org.openmicroscopy.shoola.agents.treeviewer.actions.ViewImageAction;
import org.openmicroscopy.shoola.agents.treeviewer.actions.ViewInPlugin;
import org.openmicroscopy.shoola.agents.treeviewer.actions.ViewOtherAction;
import org.openmicroscopy.shoola.agents.treeviewer.browser.Browser;
import org.openmicroscopy.shoola.agents.treeviewer.cmd.CopyCmd;
import org.openmicroscopy.shoola.agents.treeviewer.cmd.CutCmd;
import org.openmicroscopy.shoola.agents.treeviewer.cmd.DeleteCmd;
import org.openmicroscopy.shoola.agents.treeviewer.cmd.PasteCmd;
import org.openmicroscopy.shoola.agents.treeviewer.cmd.PasteRndSettingsCmd;
import org.openmicroscopy.shoola.agents.treeviewer.util.AddExistingObjectsDialog;
import org.openmicroscopy.shoola.agents.treeviewer.util.AdminDialog;
import org.openmicroscopy.shoola.agents.treeviewer.util.GenericDialog;
import org.openmicroscopy.shoola.agents.treeviewer.util.OpenWithDialog;
import org.openmicroscopy.shoola.agents.util.browser.TreeImageDisplay;
import org.openmicroscopy.shoola.agents.util.DataObjectRegistration;
import org.openmicroscopy.shoola.agents.util.SelectionWizard;
import org.openmicroscopy.shoola.agents.util.ViewerSorter;
import org.openmicroscopy.shoola.agents.util.finder.Finder;
import org.openmicroscopy.shoola.agents.util.ui.EditorDialog;
import org.openmicroscopy.shoola.agents.util.ui.ScriptingDialog;
import org.openmicroscopy.shoola.agents.util.ui.UserManagerDialog;
import org.openmicroscopy.shoola.env.Environment;
import org.openmicroscopy.shoola.env.LookupNames;
import org.openmicroscopy.shoola.env.data.model.AdminObject;
import org.openmicroscopy.shoola.env.data.model.ApplicationData;
import org.openmicroscopy.shoola.env.data.model.DownloadActivityParam;
import org.openmicroscopy.shoola.env.data.model.FigureActivityParam;
import org.openmicroscopy.shoola.env.data.model.FigureParam;
import org.openmicroscopy.shoola.env.data.model.ScriptActivityParam;
import org.openmicroscopy.shoola.env.data.model.ScriptObject;
import org.openmicroscopy.shoola.env.data.util.SecurityContext;
import org.openmicroscopy.shoola.env.ui.UserNotifier;
import org.openmicroscopy.shoola.util.ui.JXTaskPaneContainerSingle;
import org.openmicroscopy.shoola.util.ui.LoadingWindow;
import org.openmicroscopy.shoola.util.ui.MacOSMenuHandler;
import org.openmicroscopy.shoola.util.ui.UIUtilities;
import org.openmicroscopy.shoola.util.ui.filechooser.FileChooser;
import pojos.DataObject;
import pojos.DatasetData;
import pojos.ExperimenterData;
import pojos.GroupData;
import pojos.ImageData;
import pojos.PlateData;
import pojos.WellData;
import pojos.WellSampleData;


/** 
 * The {@link TreeViewer}'s controller. 
 *
 * @author  Jean-Marie Burel &nbsp;&nbsp;&nbsp;&nbsp;
 * 				<a href="mailto:j.burel@dundee.ac.uk">j.burel@dundee.ac.uk</a>
 * @version 2.2
 * <small>
 * (<b>Internal version:</b> $Revision$ $Date$)
 * </small>
 * @since OME2.2
 */
class TreeViewerControl
 	implements ChangeListener, PropertyChangeListener, WindowFocusListener
{

	/** Identifies the <code>Browse action</code> in the Edit menu. */
	static final Integer	BROWSE = Integer.valueOf(1);

	/** Identifies the <code>Create object action</code> in the File menu. */
	static final Integer	CREATE_OBJECT = Integer.valueOf(3);

	/** Identifies the <code>Copy object action</code> in the Edit menu. */
	static final Integer	COPY_OBJECT = Integer.valueOf(4);

	/** Identifies the <code>Paste object action</code> in the Edit menu. */
	static final Integer	PASTE_OBJECT = Integer.valueOf(5);

	/** Identifies the <code>Delete object action</code> in the Edit menu. */
	static final Integer	DELETE_OBJECT = Integer.valueOf(6);

	/** 
	 * Identifies the <code>Hierarchy Explorer</code> action in the View menu. 
	 */
	static final Integer	HIERARCHY_EXPLORER = Integer.valueOf(7);

	/** Identifies the <code>Images Explorer</code> action in the View menu. */
	static final Integer	IMAGES_EXPLORER = Integer.valueOf(9);

	/** Identifies the <code>Find action </code>in the Edit menu. */
	static final Integer	FIND = Integer.valueOf(10);

	/** Identifies the <code>Exit action</code> in the File menu. */
	static final Integer    EXIT = Integer.valueOf(14);

	/** Identifies the <code>Clear action</code> in the Edit menu. */
	static final Integer    CLEAR = Integer.valueOf(15);

	/** Identifies the <code>Add action</code> in the Edit menu. */
	static final Integer    ADD_OBJECT = Integer.valueOf(16);

	/** Identifies the <code>Create project</code> in the File menu. */
	static final Integer    CREATE_TOP_PROJECT = Integer.valueOf(17);

	/** 
	 * Identifies the <code>Refresh tree action</code> in the 
	 * File menu.
	 */
	static final Integer    REFRESH_TREE = Integer.valueOf(18);

	/** 
	 * Identifies the <code>Manager</code> in the 
	 * File menu.
	 */
	static final Integer    MANAGER = Integer.valueOf(19);

	/** 
	 * Identifies the <code>Cut action</code> in the 
	 * Edit menu.
	 */
	static final Integer    CUT_OBJECT = Integer.valueOf(21);

	/** 
	 * Identifies the <code>Activation action</code> in the 
	 * Edit menu.
	 */
	static final Integer    ACTIVATION = Integer.valueOf(22);

	/** 
	 * Identifies the <code>Switch user action</code> in the 
	 * File menu.
	 */
	static final Integer    SWITCH_USER = Integer.valueOf(23);

	/** Identifies the <code>Roll over action</code>. */
	static final Integer    ROLL_OVER = Integer.valueOf(26);

	/** Identifies the <code>Remove from display action</code>. */
	static final Integer    REMOVE_FROM_DISPLAY = Integer.valueOf(27);

	/** Identifies the <code>Refresh experimenter action</code>. */
	static final Integer    REFRESH_EXPERIMENTER = Integer.valueOf(29);

	/** Identifies the <code>Paste rendering settings action</code>. */
	static final Integer    PASTE_RND_SETTINGS = Integer.valueOf(31);

	/** Identifies the <code>Copy rendering settings action</code>. */
	static final Integer    COPY_RND_SETTINGS = Integer.valueOf(32);
	
	/** Identifies the <code>Reset rendering settings action</code>. */
	static final Integer    RESET_RND_SETTINGS = Integer.valueOf(33);
	
	/** Identifies the <code>Search action</code>. */
	static final Integer    SEARCH = Integer.valueOf(34);
	
	/** Identifies the <code>Tags action</code>. */
	static final Integer    TAGS_EXPLORER = Integer.valueOf(35);
	
	/** Identifies the <code>Set rendering settings</code>. */
	static final Integer    SET_RND_SETTINGS = Integer.valueOf(36);
	
	/** Identifies the <code>Create dataset</code> in the File menu. */
	static final Integer    CREATE_TOP_DATASET = Integer.valueOf(37);
	
	/** Identifies the <code>Create tag</code> in the File menu. */
	static final Integer    CREATE_TOP_TAG = Integer.valueOf(38);
	
	/** Identifies the <code>Screens Explorer</code> action in the View menu. */
	static final Integer	SCREENS_EXPLORER = Integer.valueOf(39);
	
	/** Identifies the <code>Create project</code> in the File menu. */
	static final Integer    CREATE_TOP_SCREEN = Integer.valueOf(40);
	
	/** Identifies the <code>View action</code> in the Edit menu. */
	static final Integer	VIEW = Integer.valueOf(41);
	
	/** Identifies the <code>Create project</code> in the File menu. */
	static final Integer    NEW_OBJECT = Integer.valueOf(42);
	
	/** Identifies the <code>Launch Editor</code> in the menu. */
	static final Integer    EDITOR_NO_SELECTION = Integer.valueOf(43);
	
	/** Identifies the <code>Files Explorer</code> action in the View menu. */
	static final Integer	FILES_EXPLORER = Integer.valueOf(44);
	
	/** Identifies the <code>Create tag set</code> in the File menu. */
	static final Integer    CREATE_TOP_TAG_SET = Integer.valueOf(45);
	
	/** Identifies the <code>Create tag sets or tags</code> in the menu. */
	static final Integer    NEW_TAG_OBJECT = Integer.valueOf(46);
	
	/** Identifies the <code>Add or remove tag</code> in the menu. */
	static final Integer    TAGGING = Integer.valueOf(47);
	
	/** Identifies the <code>Launch Editor</code> in the menu. */
	static final Integer    EDITOR_WITH_SELECTION = Integer.valueOf(48);
	
	/** Identifies the <code>Launch Editor</code> in the menu. */
	static final Integer    EDITOR_NEW_WITH_SELECTION = Integer.valueOf(49);
	
	/** Identifies the <code>Show/hide inspector</code> in the menu. */
	static final Integer    INSPECTOR = Integer.valueOf(50);
	
	/** 
	 * Identifies the <code>File System Explorer</code> action in the View menu.
	 */
	static final Integer    FILE_SYSTEM_EXPLORER = Integer.valueOf(52);
	
	/** Identifies the <code>Import</code> in the menu. */
	static final Integer    IMPORT = Integer.valueOf(53);
	
	/** Identifies the <code>Download</code> in the menu. */
	static final Integer    DOWNLOAD = Integer.valueOf(54);

	/** Identifies the <code>Browse w/o thumbnails</code> in the menu. */
	static final Integer    BROWSE_NO_THUMBNAILS = Integer.valueOf(55);
	
	/** Identifies the <code>View with Other</code> in the menu. */
	static final Integer    VIEWER_WITH_OTHER = Integer.valueOf(56);
	
	/** Identifies the <code>Personal</code> in the menu. */
	static final Integer   PERSONAL = Integer.valueOf(57);
	
	/** Identifies the <code>Full Screen</code> in the menu. */
	static final Integer   FULLSCREEN = Integer.valueOf(58);
	
	/** Identifies the <code>Metadata display</code> in the menu. */
	static final Integer   METADATA = Integer.valueOf(59);
	
	/** Identifies the <code>Personal</code> in the menu. */
	static final Integer   UPLOAD_SCRIPT = Integer.valueOf(60);
	
	/** Identifies the <code>Create group</code> in the File menu. */
	static final Integer    CREATE_TOP_GROUP = Integer.valueOf(61);
	
	/** Identifies the <code>Create experimenter</code> in the File menu. */
	static final Integer    CREATE_TOP_EXPERIMENTER = Integer.valueOf(62);
	
	/** Identifies the <code>Reset Password</code> action. */
	static final Integer    RESET_PASSWORD = Integer.valueOf(63);
	
	/** Identifies the <code>Reset the rendering settings action</code>. */
	static final Integer    SET_OWNER_RND_SETTINGS = Integer.valueOf(64);
	
	/** Identifies the <code>Send comment action</code>. */
	static final Integer    SEND_COMMENT = Integer.valueOf(65);
	
	/** Identifies the <code>Activated action</code>. */
	static final Integer    USER_ACTIVATED = Integer.valueOf(66);
	
	/** Identifies the <code>Import</code> action. */
	static final Integer    IMPORT_NO_SELECTION = Integer.valueOf(67);

	/** Identifies the <code>Log off</code> action. */
	static final Integer    LOG_OFF = Integer.valueOf(68);
	
	/** Identifies the <code>Create dataset</code> in the File menu. */
	static final Integer    CREATE_DATASET_FROM_SELECTION = Integer.valueOf(69);

	/** Identifies the <code>View In ImageJ</code> in the menu. */
	static final Integer    VIEW_IN_IJ = Integer.valueOf(70);
	
	/** Identifies the <code>Available scripts/code>. */
	static final Integer    AVAILABLE_SCRIPTS = Integer.valueOf(70);
	
	/** Identifies the <code>Remove the group/code>. */
	static final Integer    REMOVE_GROUP = Integer.valueOf(71);
	
	/** 
	 * Reference to the {@link TreeViewer} component, which, in this context,
	 * is regarded as the Model.
	 */
	private TreeViewer      				model;

	/** Reference to the View. */
	private TreeViewerWin   				view;

	/** Maps actions ids onto actual <code>Action</code> object. */
	private Map<Integer, TreeViewerAction>	actionsMap;

	/** The tab pane listener. */
	private ChangeListener  				tabsListener;

	/** The loading window. */
	private LoadingWindow   				loadingWindow;
	
	/** One per group.*/
	private List<MoveToAction> moveActions;
	
	/**
	 * Downloads the possible script.
	 * 
	 * @param param The parameter holding the script.
	 */
	private void downloadScript(ScriptActivityParam param)
	{
		FileChooser chooser = new FileChooser(view, FileChooser.SAVE, 
				"Download", "Select where to download the file.", null, 
				true);
		IconManager icons = IconManager.getInstance();
		chooser.setTitleIcon(icons.getIcon(IconManager.DOWNLOAD_48));
		chooser.setSelectedFileFull(param.getScript().getName());
		chooser.setApproveButtonText("Download");
		final long id = param.getScript().getScriptID();
		chooser.addPropertyChangeListener(new PropertyChangeListener() {
		
			public void propertyChange(PropertyChangeEvent evt) {
				String name = evt.getPropertyName();
				if (FileChooser.APPROVE_SELECTION_PROPERTY.equals(name)) {
					File[] files = (File[]) evt.getNewValue();
					File folder = files[0];
					IconManager icons = IconManager.getInstance();
					DownloadActivityParam activity;
					activity = new DownloadActivityParam(id, 
							DownloadActivityParam.ORIGINAL_FILE,
							folder, icons.getIcon(IconManager.DOWNLOAD_22));
					UserNotifier un = 
						TreeViewerAgent.getRegistry().getUserNotifier();
					SecurityContext ctx = new SecurityContext(
					TreeViewerAgent.getUserDetails().getDefaultGroup().getId());
					un.notifyActivity(ctx, activity);
				}
			}
		});
		chooser.centerDialog();
	}
	
	/** 
	 * Handles the selection of a <code>JXTaskPane</code>.
	 * 
	 * @param pane The selected component.
	 */
	private void handleTaskPaneSelection(JXTaskPane pane)
	{
		JXTaskPaneContainerSingle container = 
			(JXTaskPaneContainerSingle) pane.getParent();
		if (pane.isCollapsed() && container.hasTaskPaneExpanded()) return;
		int state = model.getState();
		if (state == TreeViewer.READY || state == TreeViewer.NEW) {
			model.clearFoundResults();
			if (!container.hasTaskPaneExpanded())
				model.setSelectedBrowser(null, true);
			else {
				if (pane instanceof TaskPaneBrowser) {
					TaskPaneBrowser p = (TaskPaneBrowser) pane;
					if (p.getBrowser() != null)
						model.setSelectedBrowser(p.getBrowser(), true);
					else {
						model.setSelectedBrowser(null, true);
						model.showSearch();
					}
				} else {
					model.setSelectedBrowser(null, true);
				}
			}
		} else pane.setCollapsed(true);
	}
	
	/** Helper method to create all the UI actions. */
	private void createActions()
	{
		actionsMap.put(BROWSE, new BrowseContainerAction(model));
		actionsMap.put(BROWSE_NO_THUMBNAILS, 
				new BrowseContainerAction(model, false));
		actionsMap.put(CREATE_OBJECT, new CreateAction(model));
		actionsMap.put(COPY_OBJECT, new ManageObjectAction(model, 
				ManageObjectAction.COPY));
		actionsMap.put(DELETE_OBJECT, new ManageObjectAction(model, 
				ManageObjectAction.REMOVE));
		actionsMap.put(PASTE_OBJECT, new ManageObjectAction(model, 
				ManageObjectAction.PASTE));
		actionsMap.put(CUT_OBJECT, new ManageObjectAction(model, 
				ManageObjectAction.CUT));
		actionsMap.put(SCREENS_EXPLORER, 
				new BrowserSelectionAction(model, Browser.SCREENS_EXPLORER));
		actionsMap.put(HIERARCHY_EXPLORER, 
				new BrowserSelectionAction(model, Browser.PROJECTS_EXPLORER));
		actionsMap.put(TAGS_EXPLORER, 
				new BrowserSelectionAction(model, Browser.TAGS_EXPLORER));
		actionsMap.put(IMAGES_EXPLORER, 
				new BrowserSelectionAction(model, Browser.IMAGES_EXPLORER));
		actionsMap.put(FILES_EXPLORER, 
				new BrowserSelectionAction(model, Browser.FILES_EXPLORER));
		actionsMap.put(FILE_SYSTEM_EXPLORER, new BrowserSelectionAction(model, 
						Browser.FILE_SYSTEM_EXPLORER));
		actionsMap.put(FIND,  new FinderAction(model));
		actionsMap.put(CLEAR, new ClearAction(model));
		actionsMap.put(EXIT, new ExitApplicationAction(model));
		actionsMap.put(ADD_OBJECT,  new AddAction(model));
		actionsMap.put(CREATE_TOP_PROJECT,  
				new CreateTopContainerAction(model, 
						CreateTopContainerAction.PROJECT));
		actionsMap.put(CREATE_TOP_DATASET,  
				new CreateTopContainerAction(model, 
						CreateTopContainerAction.DATASET));
		actionsMap.put(CREATE_TOP_TAG,  
				new CreateTopContainerAction(model, 
						CreateTopContainerAction.TAG));
		actionsMap.put(REFRESH_TREE, new RefreshTreeAction(model));
		actionsMap.put(MANAGER, new ManagerAction(model));
		actionsMap.put(ACTIVATION, new ActivationAction(model));
		actionsMap.put(SWITCH_USER, new SwitchUserAction(model));
		actionsMap.put(ROLL_OVER, new RollOverAction(model));
		actionsMap.put(REMOVE_FROM_DISPLAY, new RemoveExperimenterNode(model));
		actionsMap.put(REFRESH_EXPERIMENTER, 
				new RefreshExperimenterData(model));
		actionsMap.put(PASTE_RND_SETTINGS, new ManageRndSettingsAction(model, 
				ManageRndSettingsAction.PASTE));
		actionsMap.put(COPY_RND_SETTINGS, new ManageRndSettingsAction(model, 
				ManageRndSettingsAction.COPY));
		actionsMap.put(RESET_RND_SETTINGS, new ManageRndSettingsAction(model, 
				ManageRndSettingsAction.RESET));
		actionsMap.put(SET_OWNER_RND_SETTINGS, 
				new ManageRndSettingsAction(model, 
				ManageRndSettingsAction.SET_OWNER_SETTING));
		actionsMap.put(SEARCH, new SearchAction(model));
		actionsMap.put(SET_RND_SETTINGS, new ManageRndSettingsAction(model, 
				ManageRndSettingsAction.SET_MIN_MAX));
		actionsMap.put(CREATE_TOP_SCREEN, 
				new CreateTopContainerAction(model, 
						CreateTopContainerAction.SCREEN));
		actionsMap.put(VIEW, new ViewImageAction(model));
		actionsMap.put(NEW_OBJECT, new NewObjectAction(model, 
								NewObjectAction.NEW_CONTAINERS));
		actionsMap.put(EDITOR_NO_SELECTION, new EditorAction(model, 
				EditorAction.NO_SELECTION));
		actionsMap.put(EDITOR_WITH_SELECTION, new EditorAction(model, 
				EditorAction.WITH_SELECTION));
		actionsMap.put(CREATE_TOP_TAG_SET,  
				new CreateTopContainerAction(model, 
						CreateTopContainerAction.TAG_SET));
		actionsMap.put(NEW_TAG_OBJECT, new NewObjectAction(model, 
				NewObjectAction.NEW_TAGS));
		actionsMap.put(TAGGING, new TaggingAction(model));
		actionsMap.put(EDITOR_NEW_WITH_SELECTION, new EditorAction(model, 
				EditorAction.NEW_WITH_SELECTION));
		actionsMap.put(INSPECTOR, new InspectorVisibilityAction(model));
		actionsMap.put(IMPORT, new ImportAction(model, false));
		actionsMap.put(DOWNLOAD, new DownloadAction(model));
		actionsMap.put(VIEWER_WITH_OTHER, new ViewOtherAction(model, null));
		actionsMap.put(PERSONAL, new PersonalManagementAction(model));
		actionsMap.put(FULLSCREEN, new FullScreenViewerAction(model));
		actionsMap.put(METADATA, new MetadataVisibilityAction(model));
		actionsMap.put(UPLOAD_SCRIPT, new UploadScriptAction(model));
		//actionsMap.put(ADMIN, new AdminAction(model));
		actionsMap.put(CREATE_TOP_GROUP,  
				new CreateTopContainerAction(model, 
						CreateTopContainerAction.GROUP));
		actionsMap.put(CREATE_TOP_EXPERIMENTER,  
				new CreateTopContainerAction(model, 
						CreateTopContainerAction.EXPERIMENTER));
		actionsMap.put(RESET_PASSWORD,  new PasswordResetAction(model));
		actionsMap.put(USER_ACTIVATED,  new ActivatedUserAction(model));
		actionsMap.put(SEND_COMMENT,  new SendFeedbackAction(model));
		actionsMap.put(IMPORT_NO_SELECTION, new ImportAction(model, true));
		actionsMap.put(LOG_OFF, new LogOffAction(model));
		actionsMap.put(CREATE_DATASET_FROM_SELECTION,  
				new CreateObjectWithChildren(model, 
						CreateObjectWithChildren.DATASET));
<<<<<<< HEAD
		actionsMap.put(VIEW_IN_IJ, new ViewInPlugin(model, TreeViewer.IMAGE_J));
=======
		actionsMap.put(AVAILABLE_SCRIPTS, new RunScriptAction(model));
		actionsMap.put(REMOVE_GROUP, new RemoveGroupNode(model));
>>>>>>> 796354d3
	}

	/** 
	 * Creates the windowsMenuItems. 
	 * 
	 * @param menu The menu to handle.
	 */
	private void createWindowsMenuItems(JMenu menu)
	{
		Set viewers = TreeViewerFactory.getViewers();
		Iterator i = viewers.iterator();
		menu.removeAll();
		while (i.hasNext()) 
			menu.add(new JMenuItem(
					new ActivationAction((TreeViewer) i.next())));
	}

	/** 
	 * Attaches a window listener to the view to discard the model when 
	 * the user closes the window. 
	 */
	private void attachListeners()
	{
		if (UIUtilities.isMacOS()) {
			try {
				MacOSMenuHandler handler = new MacOSMenuHandler(view);
				handler.initialize();
				view.addPropertyChangeListener(this);
			} catch (Throwable e) {}
        }
		Map browsers = model.getBrowsers();
		Iterator i = browsers.values().iterator();
		Browser browser;
		while (i.hasNext()) {
			browser = (Browser) i.next();
			browser.addPropertyChangeListener(this);
			browser.addChangeListener(this);
		}
		view.addWindowFocusListener(this);
		model.addPropertyChangeListener(this);
		view.setDefaultCloseOperation(WindowConstants.DO_NOTHING_ON_CLOSE);
		view.addWindowListener(new WindowAdapter() {
			public void windowClosing(WindowEvent e) { model.closeWindow(); }
		});

		//
		JMenu menu = TreeViewerFactory.getWindowMenu();
		menu.addMenuListener(new MenuListener() {

			public void menuSelected(MenuEvent e)
			{ 
				Object source = e.getSource();
				if (source instanceof JMenu)
					createWindowsMenuItems((JMenu) source);
			}

			/** 
			 * Required by I/F but not actually needed in our case, 
			 * no-operation implementation.
			 * @see MenuListener#menuCanceled(MenuEvent)
			 */ 
			public void menuCanceled(MenuEvent e) {}

			/** 
			 * Required by I/F but not actually needed in our case, 
			 * no-operation implementation.
			 * @see MenuListener#menuDeselected(MenuEvent)
			 */ 
			public void menuDeselected(MenuEvent e) {}

		});

		//Listen to keyboard selection
		menu.addMenuKeyListener(new MenuKeyListener() {

			public void menuKeyReleased(MenuKeyEvent e)
			{
				Object source = e.getSource();
				if (source instanceof JMenu)
					createWindowsMenuItems((JMenu) source);
			}

			/** 
			 * Required by I/F but not actually needed in our case, 
			 * no-operation implementation.
			 * @see MenuKeyListener#menuKeyPressed(MenuKeyEvent)
			 */
			public void menuKeyPressed(MenuKeyEvent e) {}

			/** 
			 * Required by I/F but not actually needed in our case, 
			 * no-operation implementation.
			 * @see MenuKeyListener#menuKeyTyped(MenuKeyEvent)
			 */
			public void menuKeyTyped(MenuKeyEvent e) {}

		});
	}

	/**
	 * Creates a new instance.
	 * The {@link #initialize(TreeViewerWin) initialize} method 
	 * should be called straight 
	 * after to link this Controller to the other MVC components.
	 * 
	 * @param model  Reference to the {@link TreeViewer} component, which, in 
	 *               this context, is regarded as the Model.
	 *               Mustn't be <code>null</code>.
	 */
	TreeViewerControl(TreeViewer model)
	{
		if (model == null) throw new NullPointerException("No model.");
		this.model = model;
		actionsMap = new HashMap<Integer, TreeViewerAction>();
	}
	
	/**
	 * Links this Controller to its View.
	 * 
	 * @param view   Reference to the View. Mustn't be <code>null</code>.
	 */
	void initialize(TreeViewerWin view)
	{
		if (view == null) throw new NullPointerException("No view.");
		this.view = view;
		createActions();
		model.addChangeListener(this);
		attachListeners();
		TreeViewerFactory.attachWindowMenuToTaskBar();
		loadingWindow = new LoadingWindow(view);
		loadingWindow.setAlwaysOnTop(false);
		loadingWindow.setStatus("Saving changes");
	}

	/**
	 * Returns the collections of actions identifying the viewers used
	 * for the type of images.
	 * 
	 * @return See above.
	 */
	List<ViewOtherAction> getApplicationActions()
	{
		List<ViewOtherAction> l = new ArrayList<ViewOtherAction>();
		Browser browser = model.getSelectedBrowser();
		if (browser == null) return l;
		TreeImageDisplay d = browser.getLastSelectedDisplay();
		if (d == null) return l;
		Object object = d.getUserObject();
		if (!(object instanceof DataObject)) return l;
		String type = view.getObjectMimeType();
		if (type == null) return l;
		List<ApplicationData> 
			applications = TreeViewerFactory.getApplications(type);
		if (applications == null) return l;
		Iterator<ApplicationData> i = applications.iterator();
		ApplicationData data;
		
		while (i.hasNext()) {
			data = i.next();
			l.add(new ViewOtherAction(model, data));
		}
		return l;
	}

	/**
	 * Returns the actions used to move data between groups. 
	 * 
	 * @return See abo.ve
	 */
	List<MoveToAction> getMoveAction()
	{
		if (moveActions != null) return moveActions;
		Set l = TreeViewerAgent.getAvailableUserGroups();
		ViewerSorter sorter = new ViewerSorter();
		List values = sorter.sort(l);
		moveActions = new ArrayList<MoveToAction>(l.size());
		Iterator i = values.iterator();
		while (i.hasNext()) {
			moveActions.add(new MoveToAction(model, (GroupData) i.next()));
		}
		return moveActions;
	}
	
	/**
	 * Returns the {@link ChangeListener} attached to the tab pane,
	 * or creates one if none initialized.
	 * 
	 * @return See above.
	 */
	ChangeListener getTabbedListener()
	{
		if (tabsListener ==  null) {
			tabsListener = new ChangeListener() {
				// This method is called whenever the selected tab changes
				public void stateChanged(ChangeEvent ce) {
					JTabbedPane pane = (JTabbedPane) ce.getSource();
					model.clearFoundResults();
					Component c = pane.getSelectedComponent();
					if (c == null) {
						model.setSelectedBrowser(null, true);
						return;
					}
					Map browsers = model.getBrowsers();
					Iterator i = browsers.values().iterator();
					boolean selected = false;
					Browser browser;
					while (i.hasNext()) {
						browser = (Browser) i.next();
						if (c.equals(browser.getUI())) {
							model.setSelectedBrowser(browser, true);
							selected = true;
							break;
						}
					}
					if (!selected) model.setSelectedBrowser(null, true);
				}
			};
		}
		return tabsListener;
	}
	
	/**
	 * Adds listeners to UI components.
	 *
	 * @param component The component to attach a listener to.
	 */
	void attachUIListeners(JComponent component)
	{
		//Register listener
		if (component instanceof JTabbedPane) {
			((JTabbedPane) component).addChangeListener(getTabbedListener());
		} else if (component instanceof JXTaskPaneContainer) {
			component.addPropertyChangeListener(
					JXTaskPaneContainerSingle.SELECTED_TASKPANE_PROPERTY, this);
		}
	}

	/**
	 * Returns the action corresponding to the specified id.
	 * 
	 * @param id One of the flags defined by this class.
	 * @return The specified action.
	 */
	TreeViewerAction getAction(Integer id) { return actionsMap.get(id); }

	/**
	 * Returns the list of group the user is a member of.
	 * 
	 * @param add Passes <code>true</code> to add the group to the display,
	 * <code>false</code> to switch.
	 * @return See above.
	 */
	List<GroupSelectionAction> getUserGroupAction(boolean add)
	{
		List<GroupSelectionAction> l = new ArrayList<GroupSelectionAction>();
		Set m = TreeViewerAgent.getAvailableUserGroups();
		if (m == null || m.size() == 0) return l;
		ViewerSorter sorter = new ViewerSorter();
		Iterator i = sorter.sort(m).iterator();
		while (i.hasNext()) {
			l.add(new GroupSelectionAction(model, (GroupData) i.next(), add));
		}
		return l;
	}
	
	/**
	 * Handles the selection of the script.
	 * 
	 * @param script The script to handle.
	 * @param index Indicates to <code>view, download or run</code> the script.
	 */
	private void handleScript(ScriptObject script, int index)
	{
		if (script == null) return;
		
		SecurityContext ctx = new SecurityContext(
				TreeViewerAgent.getUserDetails().getDefaultGroup().getId());
		UserNotifier un = TreeViewerAgent.getRegistry().getUserNotifier();
		if (index == ScriptActivityParam.VIEW) {
			Environment env = (Environment) 
			TreeViewerAgent.getRegistry().lookup(LookupNames.ENV);
			String path = env.getOmeroFilesHome();
			path += File.separator+script.getName();
			File f = new File(path);
			DownloadActivityParam activity;
			activity = new DownloadActivityParam(
					script.getScriptID(), 
					DownloadActivityParam.ORIGINAL_FILE, f, null);
			activity.setApplicationData(new ApplicationData(""));
			un.notifyActivity(ctx, activity);
		} else if (index == ScriptActivityParam.DOWNLOAD) {
			downloadScript(new ScriptActivityParam(script,
					ScriptActivityParam.DOWNLOAD));
		} else {
			//un.notifyActivity(new ScriptActivityParam(script,
			//		ScriptActivityParam.RUN));
		}
	}
	
	/**
	 * Returns the last node selected.
	 * 
	 * @return See above.
	 */
	TreeImageDisplay getLastSelectedDisplay()
	{
		Browser browser = model.getSelectedBrowser();
		if (browser == null) return null;
		return browser.getLastSelectedDisplay();
	}
	
	/** Activates or not the user. */
	void activateUser()
	{
		TreeImageDisplay node = getLastSelectedDisplay();
		if (node != null && node.getUserObject() instanceof ExperimenterData)
			model.activateUser((ExperimenterData) node.getUserObject());
	}
	
	/** Forwards call to the {@link TreeViewer}. */
	void cancel() { model.cancel(); }
	
	/** 
	 * Reloads the available scripts.
	 * 
	 * @param location The location of the mouse click.
	 */
	void reloadAvailableScripts(Point location)
	{
		model.showMenu(TreeViewer.AVAILABLE_SCRIPTS_MENU, null, location);
	}
	
	/**
	 * Handles the selection of a script.
	 * 
	 * @param object The object to handle.
	 */
	void handleScriptSelection(ScriptObject object)
	{
		if (object == null) return;
		if (!object.isParametersLoaded())
			model.loadScript(object.getScriptID());
		else model.setScript(object);
	}
	
	/**
	 * Brings up the menu on top of the specified component at 
	 * the specified location.
	 * 
	 * @param menuID    The id of the menu.
	 * @param invoker   The component that requested the pop-up menu.
	 * @param loc       The point at which to display the menu, relative to the
	 *                  <code>component</code>'s coordinates.
	 */
	void showMenu(int menuID, Component invoker, Point loc)
	{
		model.showMenu(menuID, invoker, loc);
	}
	
	/**
	 * Reacts to property changed. 
	 * @see PropertyChangeListener#propertyChange(PropertyChangeEvent)
	 */
	public void propertyChange(PropertyChangeEvent pce)
	{
		String name = pce.getPropertyName();
		if (name == null) return;
		if (TreeViewer.CANCEL_LOADING_PROPERTY.equals(name)) {
			Browser browser = model.getSelectedBrowser();
			if (browser != null) browser.cancel();
		} else if (Browser.POPUP_MENU_PROPERTY.equals(name)) {
			Integer c = (Integer) pce.getNewValue();
			Browser browser = model.getSelectedBrowser();
			if (browser != null)
				view.showPopup(c.intValue(), browser.getClickComponent(), 
						browser.getClickPoint());
		} else if (Browser.CLOSE_PROPERTY.equals(name)) {
			Browser browser = (Browser) pce.getNewValue();
			if (browser != null) view.removeBrowser(browser);
		} else if (TreeViewer.FINDER_VISIBLE_PROPERTY.equals(name)) {
			Boolean b = (Boolean) pce.getNewValue();
			if (!b.booleanValue()) {
				model.clearFoundResults();
				model.onComponentStateChange(true);
			}
		} else if (TreeViewer.SELECTED_BROWSER_PROPERTY.equals(name)) {
			Browser  b = model.getSelectedBrowser();
			Iterator i = model.getBrowsers().values().iterator();
			Browser browser;
			while (i.hasNext()) {
				browser = (Browser) i.next();
				browser.setSelected(browser.equals(b));
			}
		} else if (Browser.SELECTED_TREE_NODE_DISPLAY_PROPERTY.equals(name)) {
			model.onSelectedDisplay();
			view.updateMenuItems();
		} else if (TreeViewer.HIERARCHY_ROOT_PROPERTY.equals(name)) {
			/*
          Map browsers = model.getBrowsers();
          Iterator i = browsers.values().iterator();
          Browser browser;
          while (i.hasNext()) {
          	browser = (Browser) i.next();
          	//browser.cleanFilteredNodes();
          	//browser.switchUser();
          }
			 */
		} else if (AddExistingObjectsDialog.EXISTING_ADD_PROPERTY.equals(
				name)) {
			model.addExistingObjects((Set) pce.getNewValue());
		} else if (UserManagerDialog.USER_SWITCH_PROPERTY.equals(name)) {
			Map m = (Map) pce.getNewValue();
			Iterator i = m.entrySet().iterator();
			Long groupID;
			ExperimenterData d;
			Entry entry;
			while (i.hasNext()) {
				entry = (Entry) i.next();
				groupID = (Long) entry.getKey();
				d = (ExperimenterData) entry.getValue();
				model.setHierarchyRoot(groupID, d);
			}
		} else if (UserManagerDialog.NO_USER_SWITCH_PROPERTY.equals(name)) {
			UserNotifier un = TreeViewerAgent.getRegistry().getUserNotifier();
			un.notifyInfo("User Selection", "Please select a user first.");
		} else if (EditorDialog.CREATE_PROPERTY.equals(name)) {
			DataObject data = (DataObject) pce.getNewValue();
			model.createObject(data, true);
		} else if (EditorDialog.CREATE_NO_PARENT_PROPERTY.equals(name)) {
			DataObject data = (DataObject) pce.getNewValue();
			model.createObject(data, false);
		} else if (MetadataViewer.ON_DATA_SAVE_PROPERTY.equals(name)) {
			Object object =  pce.getNewValue();
			if (object != null) {
				if (object instanceof DataObject)
					model.onDataObjectSave((DataObject) object, 
											TreeViewer.UPDATE_OBJECT);
				else 
					model.onDataObjectSave((List) object, 
							TreeViewer.UPDATE_OBJECT);
			}
		} else if (DataBrowser.SELECTED_NODE_DISPLAY_PROPERTY.equals(name)) {
			model.setSelectedNode(pce.getNewValue());
		} else if (DataBrowser.UNSELECTED_NODE_DISPLAY_PROPERTY.equals(name)) {
			model.setUnselectedNode(pce.getNewValue());
		} else if (DataBrowser.DATA_OBJECT_CREATED_PROPERTY.equals(name)) {
			Map map = (Map) pce.getNewValue();
			if (map != null && map.size() == 1) {
				DataObject data = null;
				Set set = map.entrySet();
				Entry entry;
				Iterator i = set.iterator();
				Object o;
				DataObject parent = null;
				while (i.hasNext()) {
					entry = (Entry) i.next();
					data = (DataObject) entry.getKey();
					o = entry.getValue();
					if (o != null)
						parent = (DataObject) o;
					break;
				}
				if (parent == null)
					model.onOrphanDataObjectCreated(data);
				else model.onDataObjectSave(data, parent, 
									TreeViewer.CREATE_OBJECT);
			}
		} else if (DataBrowser.ADDED_TO_DATA_OBJECT_PROPERTY.equals(name)) {
			//Browser browser =  model.getSelectedBrowser();
			//if (browser != null) browser.refreshLoggedExperimenterData();
			model.refreshTree();
		} else if (DataBrowser.COPY_RND_SETTINGS_PROPERTY.equals(name)) {
			Object data = pce.getNewValue();
			if (data != null) model.copyRndSettings((ImageData) data);
			else model.copyRndSettings(null);
		} else if (DataBrowser.PASTE_RND_SETTINGS_PROPERTY.equals(name)) {
			Object data = pce.getNewValue();
			PasteRndSettingsCmd cmd;
			if (data instanceof Collection) 
				cmd = new PasteRndSettingsCmd(model, PasteRndSettingsCmd.PASTE,
						(Collection) data);
			else cmd = new PasteRndSettingsCmd(model, 
						PasteRndSettingsCmd.PASTE);
			cmd.execute();
		} else if (DataBrowser.RESET_RND_SETTINGS_PROPERTY.equals(name)) {
			Object data = pce.getNewValue();
			PasteRndSettingsCmd cmd;
			if (data instanceof Collection) 
				cmd = new PasteRndSettingsCmd(model, PasteRndSettingsCmd.RESET,
						(Collection) data);
			else cmd = new PasteRndSettingsCmd(model, 
						PasteRndSettingsCmd.RESET);
			cmd.execute();
		} else if (DataBrowser.SET__ORIGINAL_RND_SETTINGS_PROPERTY.equals(
				name)) {
			Object data = pce.getNewValue();
			PasteRndSettingsCmd cmd;
			if (data instanceof Collection) 
				cmd = new PasteRndSettingsCmd(model, 
						PasteRndSettingsCmd.SET_MIN_MAX,
						(Collection) data);
			else cmd = new PasteRndSettingsCmd(model, 
					PasteRndSettingsCmd.SET_MIN_MAX);
			cmd.execute();
		} else if (DataBrowser.SET__ORIGINAL_RND_SETTINGS_PROPERTY.equals(
				name)) {
			Object data = pce.getNewValue();
			PasteRndSettingsCmd cmd;
			if (data instanceof Collection) 
				cmd = new PasteRndSettingsCmd(model, 
						PasteRndSettingsCmd.SET_OWNER,
						(Collection) data);
			else cmd = new PasteRndSettingsCmd(model, 
					PasteRndSettingsCmd.SET_OWNER);
			cmd.execute();
		} else if (DataBrowser.CUT_ITEMS_PROPERTY.equals(name)) {
			CutCmd cmd = new CutCmd(model);
			cmd.execute();
		} else if (DataBrowser.COPY_ITEMS_PROPERTY.equals(name)) {
			CopyCmd cmd = new CopyCmd(model);
			cmd.execute();
		} else if (DataBrowser.PASTE_ITEMS_PROPERTY.equals(name)) {
			PasteCmd cmd = new PasteCmd(model);
			cmd.execute();
		} else if (DataBrowser.REMOVE_ITEMS_PROPERTY.equals(name)) {
			DeleteCmd cmd = new DeleteCmd(model.getSelectedBrowser());
	        cmd.execute();
		} else if (DataBrowser.VIEW_IMAGE_NODE_PROPERTY.equals(name)) {
			//view.get
			Browser browser = model.getSelectedBrowser();
			if (browser != null) {
				TreeImageDisplay node = browser.getLastSelectedDisplay();
				model.browse(node, (DataObject) pce.getNewValue(), false);
			}
		} else if (Finder.RESULTS_FOUND_PROPERTY.equals(name)) {
			model.setSearchResult(pce.getNewValue());
		} else if (GenericDialog.SAVE_GENERIC_PROPERTY.equals(name)) {
			Object parent = pce.getNewValue();
			if (parent instanceof MetadataViewer) {
				MetadataViewer mv = (MetadataViewer) parent;
				mv.saveData();
			}
		} else if (Browser.DATA_REFRESHED_PROPERTY.equals(name)) {
			model.onSelectedDisplay(); 
		} else if (MetadataViewer.ADMIN_UPDATED_PROPERTY.equals(name)) {
			Object data = pce.getNewValue();
			Map browsers = model.getBrowsers();
			Set set = browsers.entrySet();
			Entry entry;
			Iterator i = set.iterator();
			Browser browser;
			while (i.hasNext()) {
				entry = (Entry) i.next();
				browser = (Browser) entry.getValue();
				browser.refreshAdmin(data);
			}
			view.createTitle();
		} else if (DataBrowser.TAG_WIZARD_PROPERTY.equals(name)) {
			model.showTagWizard();
		} else if (DataBrowser.CREATE_NEW_EXPERIMENT_PROPERTY.equals(name)) {
			model.openEditorFile(TreeViewer.NEW_WITH_SELECTION);
		} else if (DataBrowser.FIELD_SELECTED_PROPERTY.equals(name)) {
			model.setSelectedField(pce.getNewValue());
		} else if (MetadataViewer.RENDER_THUMBNAIL_PROPERTY.equals(name)) {
			long imageID = ((Long) pce.getNewValue()).longValue();
			List<Long> ids = new ArrayList<Long>(1);
			ids.add(imageID);
			view.reloadThumbnails(ids);
		} else if (MetadataViewer.APPLY_SETTINGS_PROPERTY.equals(name)) {
			Object object = pce.getNewValue();
			if (object instanceof ImageData) {
				ImageData img = (ImageData) object;
				model.copyRndSettings((ImageData) object);
				List<Long> ids = new ArrayList<Long>(1);
				ids.add(img.getId());
				view.reloadThumbnails(ids);
				
				//improve code to speed it up
				List l = model.getSelectedBrowser().getSelectedDataObjects();
				Collection toUpdate;
				if (l.size() > 1) toUpdate = l;
				else toUpdate = model.getDisplayedImages();
				if (toUpdate != null) {
					PasteRndSettingsCmd cmd = new PasteRndSettingsCmd(model, 
							PasteRndSettingsCmd.PASTE, toUpdate);
					cmd.execute();
				}
			} else if (object instanceof Object[]) {
				Object[] objects = (Object[]) object;
				WellSampleData wsd = (WellSampleData) objects[0];
				WellData well = (WellData) objects[1];
				ImageData img = wsd.getImage();
				model.copyRndSettings(img);
				List<Long> ids = new ArrayList<Long>(1);
				ids.add(img.getId());
				view.reloadThumbnails(ids);
				ids = new ArrayList<Long>(1);
				ids.add(well.getPlate().getId());
				model.pasteRndSettings(ids, PlateData.class);
			}
		} else if (JXTaskPaneContainerSingle.SELECTED_TASKPANE_PROPERTY.equals(
				name)) {
			handleTaskPaneSelection((JXTaskPane) pce.getNewValue());
		} else if (MetadataViewer.GENERATE_FIGURE_PROPERTY.equals(name)) {
			Object object = pce.getNewValue();
			if (!(object instanceof FigureParam)) return;
			UserNotifier un = TreeViewerAgent.getRegistry().getUserNotifier();
			IconManager icons = IconManager.getInstance();
			Icon icon = icons.getIcon(IconManager.SPLIT_VIEW_FIGURE_22);
			FigureActivityParam activity;
			List<Long> ids = new ArrayList<Long>();
			Iterator i;
			DataObject obj;
			FigureParam param = (FigureParam) object;
			Collection l;
			if (param.isSelectedObjects()) {
				Browser b = model.getSelectedBrowser();
				if (b != null) l = b.getSelectedDataObjects();
				else l = model.getDisplayedImages();
			} else {
				l = model.getDisplayedImages();
			}
			if (l == null) return;
			Class klass = null;
			Object p = null;
			if (param.getIndex() == FigureParam.THUMBNAILS) {
				Browser browser = model.getSelectedBrowser();
				if (browser != null) {
					TreeImageDisplay[] nodes = browser.getSelectedDisplays();
					if (nodes != null && nodes.length > 0) {
						TreeImageDisplay node = nodes[0];
						Object ho = node.getUserObject();
						TreeImageDisplay pNode;

						if (ho instanceof DatasetData) {
							/*
							klass = ho.getClass();
							pNode = node.getParentDisplay();
							if (pNode != null) {
								p = pNode.getUserObject();
								if (!(p instanceof ProjectData)) p = null;
							}
							*/
							p = ho;
						} else if (ho instanceof ImageData) {
							klass = ho.getClass();
							pNode = node.getParentDisplay();
							if (pNode != null) {
								p = pNode.getUserObject();
								if (!(p instanceof DatasetData)) p = null;
							}
							if (p == null) p = ho;
						}
						if (p != null) param.setAnchor((DataObject) p);
					}
				}
			}
			
			i = l.iterator();
			int n = 0;
			while (i.hasNext()) {
				obj = (DataObject) i.next();
				ids.add(obj.getId());
				if (n == 0) p = obj;
				n++;
			}
			
			if (ids.size() == 0) return;
			// not set
			if (param.getIndex() != FigureParam.THUMBNAILS) 
				param.setAnchor((DataObject) p);

			activity = new FigureActivityParam(object, ids, klass,
					FigureActivityParam.SPLIT_VIEW_FIGURE);
			activity.setIcon(icon);
			//TODO:review
			//un.notifyActivity(activity);
		} else if (MetadataViewer.HANDLE_SCRIPT_PROPERTY.equals(name)) {
			/*
			UserNotifier un = TreeViewerAgent.getRegistry().getUserNotifier();
			ScriptActivityParam p = (ScriptActivityParam) pce.getNewValue();
			int index = p.getIndex();
			ScriptObject script = p.getScript();
			if (index == ScriptActivityParam.VIEW) {
				Environment env = (Environment) 
				TreeViewerAgent.getRegistry().lookup(LookupNames.ENV);
				String path = env.getOmeroFilesHome();
				path += File.separator+script.getName();
				File f = new File(path);
				DownloadActivityParam activity;
				activity = new DownloadActivityParam(
						p.getScript().getScriptID(), 
						DownloadActivityParam.ORIGINAL_FILE, f, null);
				activity.setApplicationData(new ApplicationData(""));
				//TODO:review
				//un.notifyActivity(activity);
			} else if (index == ScriptActivityParam.DOWNLOAD) {
				downloadScript(p);
			} else {
				//TODO:review
				//un.notifyActivity(pce.getNewValue());
			}*/
		} else if (OpenWithDialog.OPEN_DOCUMENT_PROPERTY.equals(name)) {
			ApplicationData data = (ApplicationData) pce.getNewValue();
			//Register 
			if (data == null) return;
			String format = view.getObjectMimeType();
			//if (format == null) return;
			if (format != null)	
				TreeViewerFactory.register(data, format);
			model.openWith(data);
		} else if (DataBrowser.OPEN_EXTERNAL_APPLICATION_PROPERTY.equals(name)) {
			model.openWith((ApplicationData) pce.getNewValue());
		} else if (AdminDialog.CREATE_ADMIN_PROPERTY.equals(name)) {
			AdminObject object = (AdminObject) pce.getNewValue();
			model.administrate(object);
		} else if (MetadataViewer.REGISTER_PROPERTY.equals(name)) {
			model.register((DataObjectRegistration) pce.getNewValue());
		} else if (MetadataViewer.RESET_PASSWORD_PROPERTY.equals(name)) {
			model.resetPassword((String) pce.getNewValue());
		} else if (MetadataViewer.UPLOAD_SCRIPT_PROPERTY.equals(name)) {
			TreeViewerAction action = getAction(UPLOAD_SCRIPT);
			action.actionPerformed(new ActionEvent(this, 1, ""));
		} else if (SelectionWizard.SELECTED_ITEMS_PROPERTY.equals(name)) {
			Map m = (Map) pce.getNewValue();
			if (m == null || m.size() != 1) return;
			Entry entry;
			Iterator i = m.entrySet().iterator();
			Class klass;
			TreeImageDisplay node;
			Collection<ExperimenterData> list;
			Object uo;
			AdminObject object;
			while (i.hasNext()) {
				entry = (Entry) i.next();
				klass = (Class) entry.getKey();
				if (ExperimenterData.class.equals(klass)) {
					list = (Collection<ExperimenterData>) entry.getValue();
					node = model.getSelectedBrowser().getLastSelectedDisplay();
					if (node != null) {
						uo = node.getUserObject();
						if (uo instanceof GroupData) {
							object = new AdminObject((GroupData) uo, list);
							model.administrate(object);
						}
					}
				}
			}
		} else if (DataBrowser.SET__OWNER_RND_SETTINGS_PROPERTY.equals(name)) {
			PasteRndSettingsCmd cmd = new PasteRndSettingsCmd(model,
					PasteRndSettingsCmd.SET_OWNER);
			cmd.execute();
		} else if (ScriptingDialog.RUN_SELECTED_SCRIPT_PROPERTY.equals(name)) {
			handleScript((ScriptObject) pce.getNewValue(),
					ScriptActivityParam.RUN);
		} else if (ScriptingDialog.DOWNLOAD_SELECTED_SCRIPT_PROPERTY.equals(
				name)) {
			Object value = pce.getNewValue();
			if (value instanceof ScriptObject)
				handleScript((ScriptObject) value, 
						ScriptActivityParam.DOWNLOAD);
			else if (value instanceof String) {
				ScriptObject script = view.getScriptFromName((String) value);
				if (script != null)
					handleScript(script, ScriptActivityParam.DOWNLOAD);
			}
		} else if (ScriptingDialog.VIEW_SELECTED_SCRIPT_PROPERTY.equals(name)) {
			Object value = pce.getNewValue();
			if (value instanceof ScriptObject)
				handleScript((ScriptObject) value, ScriptActivityParam.VIEW);
			else if (value instanceof String) {
				ScriptObject script = view.getScriptFromName((String) value);
				if (script != null)
					handleScript(script, ScriptActivityParam.VIEW);
			}
		} else if (TreeViewer.SCRIPTS_LOADING_PROPERTY.equals(name)) {
			view.setScriptsLoadingStatus(true);
		} else if (TreeViewer.SCRIPTS_LOADED_PROPERTY.equals(name)) {
			view.setScriptsLoadingStatus(false);
		} else if (
				DataBrowser.SELECTED_DATA_BROWSER_NODES_DISPLAY_PROPERTY.equals(
						name)) {
			model.setSelectedNodes(pce.getNewValue());
		} else if (TreeViewer.GROUP_CHANGED_PROPERTY.equals(name)) {
			view.setPermissions();
		} else if (MacOSMenuHandler.QUIT_APPLICATION_PROPERTY.equals(name)) {
			Action a = getAction(EXIT);
			ActionEvent event = 
				new ActionEvent(this, ActionEvent.ACTION_PERFORMED, "");
			a.actionPerformed(event);
		}
	}
	
	/**
	 * Reacts to state changes in the {@link TreeViewer} and in the
	 * {@link Browser}.
	 * @see ChangeListener#stateChanged(ChangeEvent)
	 */
	public void stateChanged(ChangeEvent ce)
	{
		Browser browser = model.getSelectedBrowser();
		if (browser != null) {
			switch (browser.getState()) {
				case Browser.BROWSING_DATA:
					loadingWindow.setStatus(TreeViewer.LOADING_TITLE);
					UIUtilities.centerAndShow(loadingWindow);
					return;
				case Browser.READY:
					loadingWindow.setVisible(false);
					break;
			}
		}
		
		switch (model.getState()) {
			case TreeViewer.DISCARDED:
				view.closeViewer();
				break;
			case TreeViewer.LOADING_DATA:
				view.setStatus(TreeViewer.LOADING_TITLE, false);
				view.setStatusIcon(true);
				view.onStateChanged(false);
				break;
			case TreeViewer.SAVE:
				view.setStatus(TreeViewer.SAVING_TITLE, false);
				view.setStatusIcon(true);
				view.onStateChanged(false);
				break;
			case TreeViewer.READY:
			case TreeViewer.LOADING_SELECTION:
				loadingWindow.setVisible(false);
				view.setStatus(null, true);
				view.setStatusIcon(false);
				view.onStateChanged(true);
				view.requestFocus();
				break;  
			case TreeViewer.SETTINGS_RND:
				UIUtilities.centerAndShow(loadingWindow);
		}
	}

	/**
	 * Refreshes the renderer.
	 * @see WindowFocusListener#windowGainedFocus(WindowEvent)
	 */
	public void windowGainedFocus(WindowEvent e)
	{
		view.refreshRenderer();
	}

	/**
	 * Required by the I/F but no-operation implementation in our case.
	 * @see WindowFocusListener#windowLostFocus(WindowEvent)
	 */
	public void windowLostFocus(WindowEvent e) {}

}<|MERGE_RESOLUTION|>--- conflicted
+++ resolved
@@ -559,12 +559,9 @@
 		actionsMap.put(CREATE_DATASET_FROM_SELECTION,  
 				new CreateObjectWithChildren(model, 
 						CreateObjectWithChildren.DATASET));
-<<<<<<< HEAD
 		actionsMap.put(VIEW_IN_IJ, new ViewInPlugin(model, TreeViewer.IMAGE_J));
-=======
 		actionsMap.put(AVAILABLE_SCRIPTS, new RunScriptAction(model));
 		actionsMap.put(REMOVE_GROUP, new RemoveGroupNode(model));
->>>>>>> 796354d3
 	}
 
 	/** 
