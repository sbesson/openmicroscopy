/*
 * org.openmicroscopy.shoola.agents.treeviewer.view.TreeViewerControl
 *
 *------------------------------------------------------------------------------
 *  Copyright (C) 2006 University of Dundee. All rights reserved.
 *
 *
 * 	This program is free software; you can redistribute it and/or modify
 *  it under the terms of the GNU General Public License as published by
 *  the Free Software Foundation; either version 2 of the License, or
 *  (at your option) any later version.
 *  This program is distributed in the hope that it will be useful,
 *  but WITHOUT ANY WARRANTY; without even the implied warranty of
 *  MERCHANTABILITY or FITNESS FOR A PARTICULAR PURPOSE.  See the
 *  GNU General Public License for more details.
 *  
 *  You should have received a copy of the GNU General Public License along
 *  with this program; if not, write to the Free Software Foundation, Inc.,
 *  51 Franklin Street, Fifth Floor, Boston, MA 02110-1301 USA.
 *
 *------------------------------------------------------------------------------
 */

package org.openmicroscopy.shoola.agents.treeviewer.view;


//Java imports
import java.awt.Component;
<<<<<<< HEAD
import java.awt.Point;
=======
import java.awt.SystemColor;
>>>>>>> 0d3da0a8
import java.awt.event.ActionEvent;
import java.awt.event.WindowAdapter;
import java.awt.event.WindowEvent;
import java.awt.event.WindowFocusListener;
import java.beans.PropertyChangeEvent;
import java.beans.PropertyChangeListener;
import java.io.File;
import java.util.ArrayList;
import java.util.Collection;
import java.util.HashMap;
import java.util.Iterator;
import java.util.List;
import java.util.Map;
import java.util.Set;
import java.util.Map.Entry;
import javax.swing.Icon;
import javax.swing.JComponent;
import javax.swing.JMenu;
import javax.swing.JMenuItem;
import javax.swing.JTabbedPane;
import javax.swing.WindowConstants;
import javax.swing.event.ChangeEvent;
import javax.swing.event.ChangeListener;
import javax.swing.event.MenuEvent;
import javax.swing.event.MenuKeyEvent;
import javax.swing.event.MenuKeyListener;
import javax.swing.event.MenuListener;

//Third-party libraries
import org.jdesktop.swingx.JXTaskPane;
import org.jdesktop.swingx.JXTaskPaneContainer;

//Application-internal dependencies
import org.openmicroscopy.shoola.agents.dataBrowser.view.DataBrowser;
import org.openmicroscopy.shoola.agents.metadata.view.MetadataViewer;
import org.openmicroscopy.shoola.agents.treeviewer.IconManager;
import org.openmicroscopy.shoola.agents.treeviewer.TreeViewerAgent;
import org.openmicroscopy.shoola.agents.treeviewer.actions.ActivatedUserAction;
import org.openmicroscopy.shoola.agents.treeviewer.actions.ActivationAction;
import org.openmicroscopy.shoola.agents.treeviewer.actions.AddAction;
import org.openmicroscopy.shoola.agents.treeviewer.actions.BrowserSelectionAction;
import org.openmicroscopy.shoola.agents.treeviewer.actions.ClearAction;
import org.openmicroscopy.shoola.agents.treeviewer.actions.CreateAction;
import org.openmicroscopy.shoola.agents.treeviewer.actions.CreateObjectWithChildren;
import org.openmicroscopy.shoola.agents.treeviewer.actions.CreateTopContainerAction;
import org.openmicroscopy.shoola.agents.treeviewer.actions.DownloadAction;
import org.openmicroscopy.shoola.agents.treeviewer.actions.EditorAction;
import org.openmicroscopy.shoola.agents.treeviewer.actions.ExitApplicationAction;
import org.openmicroscopy.shoola.agents.treeviewer.actions.FinderAction;
import org.openmicroscopy.shoola.agents.treeviewer.actions.FullScreenViewerAction;
import org.openmicroscopy.shoola.agents.treeviewer.actions.GroupSelectionAction;
import org.openmicroscopy.shoola.agents.treeviewer.actions.ImportAction;
import org.openmicroscopy.shoola.agents.treeviewer.actions.InspectorVisibilityAction;
import org.openmicroscopy.shoola.agents.treeviewer.actions.LogOffAction;
import org.openmicroscopy.shoola.agents.treeviewer.actions.ManageObjectAction;
import org.openmicroscopy.shoola.agents.treeviewer.actions.ManageRndSettingsAction;
import org.openmicroscopy.shoola.agents.treeviewer.actions.ManagerAction;
import org.openmicroscopy.shoola.agents.treeviewer.actions.MetadataVisibilityAction;
import org.openmicroscopy.shoola.agents.treeviewer.actions.NewObjectAction;
import org.openmicroscopy.shoola.agents.treeviewer.actions.PasswordResetAction;
import org.openmicroscopy.shoola.agents.treeviewer.actions.PersonalManagementAction;
import org.openmicroscopy.shoola.agents.treeviewer.actions.RefreshExperimenterData;
import org.openmicroscopy.shoola.agents.treeviewer.actions.RefreshTreeAction;
import org.openmicroscopy.shoola.agents.treeviewer.actions.RemoveExperimenterNode;
import org.openmicroscopy.shoola.agents.treeviewer.actions.RollOverAction;
import org.openmicroscopy.shoola.agents.treeviewer.actions.RunScriptAction;
import org.openmicroscopy.shoola.agents.treeviewer.actions.SearchAction;
import org.openmicroscopy.shoola.agents.treeviewer.actions.SendFeedbackAction;
import org.openmicroscopy.shoola.agents.treeviewer.actions.SwitchUserAction;
import org.openmicroscopy.shoola.agents.treeviewer.actions.TaggingAction;
import org.openmicroscopy.shoola.agents.treeviewer.actions.TreeViewerAction;
import org.openmicroscopy.shoola.agents.treeviewer.actions.BrowseContainerAction;
import org.openmicroscopy.shoola.agents.treeviewer.actions.UploadScriptAction;
import org.openmicroscopy.shoola.agents.treeviewer.actions.ViewImageAction;
import org.openmicroscopy.shoola.agents.treeviewer.actions.ViewOtherAction;
import org.openmicroscopy.shoola.agents.treeviewer.browser.Browser;
import org.openmicroscopy.shoola.agents.treeviewer.cmd.CopyCmd;
import org.openmicroscopy.shoola.agents.treeviewer.cmd.CutCmd;
import org.openmicroscopy.shoola.agents.treeviewer.cmd.DeleteCmd;
import org.openmicroscopy.shoola.agents.treeviewer.cmd.PasteCmd;
import org.openmicroscopy.shoola.agents.treeviewer.cmd.PasteRndSettingsCmd;
import org.openmicroscopy.shoola.agents.treeviewer.util.AddExistingObjectsDialog;
import org.openmicroscopy.shoola.agents.treeviewer.util.AdminDialog;
import org.openmicroscopy.shoola.agents.treeviewer.util.GenericDialog;
import org.openmicroscopy.shoola.agents.treeviewer.util.OpenWithDialog;
import org.openmicroscopy.shoola.agents.util.browser.TreeImageDisplay;
import org.openmicroscopy.shoola.agents.util.DataObjectRegistration;
import org.openmicroscopy.shoola.agents.util.SelectionWizard;
import org.openmicroscopy.shoola.agents.util.ViewerSorter;
import org.openmicroscopy.shoola.agents.util.finder.Finder;
import org.openmicroscopy.shoola.agents.util.ui.EditorDialog;
import org.openmicroscopy.shoola.agents.util.ui.ScriptingDialog;
import org.openmicroscopy.shoola.agents.util.ui.UserManagerDialog;
import org.openmicroscopy.shoola.env.Environment;
import org.openmicroscopy.shoola.env.LookupNames;
import org.openmicroscopy.shoola.env.data.model.AdminObject;
import org.openmicroscopy.shoola.env.data.model.ApplicationData;
import org.openmicroscopy.shoola.env.data.model.DownloadActivityParam;
import org.openmicroscopy.shoola.env.data.model.FigureActivityParam;
import org.openmicroscopy.shoola.env.data.model.FigureParam;
import org.openmicroscopy.shoola.env.data.model.ScriptActivityParam;
import org.openmicroscopy.shoola.env.data.model.ScriptObject;
import org.openmicroscopy.shoola.env.ui.UserNotifier;
import org.openmicroscopy.shoola.util.ui.JXTaskPaneContainerSingle;
import org.openmicroscopy.shoola.util.ui.LoadingWindow;
import org.openmicroscopy.shoola.util.ui.UIUtilities;
import org.openmicroscopy.shoola.util.ui.filechooser.FileChooser;
import pojos.DataObject;
import pojos.DatasetData;
import pojos.ExperimenterData;
import pojos.GroupData;
import pojos.ImageData;
import pojos.PlateData;
import pojos.WellData;
import pojos.WellSampleData;


/** 
 * The {@link TreeViewer}'s controller. 
 *
 * @author  Jean-Marie Burel &nbsp;&nbsp;&nbsp;&nbsp;
 * 				<a href="mailto:j.burel@dundee.ac.uk">j.burel@dundee.ac.uk</a>
 * @version 2.2
 * <small>
 * (<b>Internal version:</b> $Revision$ $Date$)
 * </small>
 * @since OME2.2
 */
class TreeViewerControl
 	implements ChangeListener, PropertyChangeListener, WindowFocusListener
{

	/** Identifies the <code>Browse action</code> in the Edit menu. */
	static final Integer	BROWSE = Integer.valueOf(1);

	/** Identifies the <code>Create object action</code> in the File menu. */
	static final Integer	CREATE_OBJECT = Integer.valueOf(3);

	/** Identifies the <code>Copy object action</code> in the Edit menu. */
	static final Integer	COPY_OBJECT = Integer.valueOf(4);

	/** Identifies the <code>Paste object action</code> in the Edit menu. */
	static final Integer	PASTE_OBJECT = Integer.valueOf(5);

	/** Identifies the <code>Delete object action</code> in the Edit menu. */
	static final Integer	DELETE_OBJECT = Integer.valueOf(6);

	/** 
	 * Identifies the <code>Hierarchy Explorer</code> action in the View menu. 
	 */
	static final Integer	HIERARCHY_EXPLORER = Integer.valueOf(7);

	/** Identifies the <code>Images Explorer</code> action in the View menu. */
	static final Integer	IMAGES_EXPLORER = Integer.valueOf(9);

	/** Identifies the <code>Find action </code>in the Edit menu. */
	static final Integer	FIND = Integer.valueOf(10);

	/** Identifies the <code>Exit action</code> in the File menu. */
	static final Integer    EXIT = Integer.valueOf(14);

	/** Identifies the <code>Clear action</code> in the Edit menu. */
	static final Integer    CLEAR = Integer.valueOf(15);

	/** Identifies the <code>Add action</code> in the Edit menu. */
	static final Integer    ADD_OBJECT = Integer.valueOf(16);

	/** Identifies the <code>Create project</code> in the File menu. */
	static final Integer    CREATE_TOP_PROJECT = Integer.valueOf(17);

	/** 
	 * Identifies the <code>Refresh tree action</code> in the 
	 * File menu.
	 */
	static final Integer    REFRESH_TREE = Integer.valueOf(18);

	/** 
	 * Identifies the <code>Manager</code> in the 
	 * File menu.
	 */
	static final Integer    MANAGER = Integer.valueOf(19);

	/** 
	 * Identifies the <code>Cut action</code> in the 
	 * Edit menu.
	 */
	static final Integer    CUT_OBJECT = Integer.valueOf(21);

	/** 
	 * Identifies the <code>Activation action</code> in the 
	 * Edit menu.
	 */
	static final Integer    ACTIVATION = Integer.valueOf(22);

	/** 
	 * Identifies the <code>Switch user action</code> in the 
	 * File menu.
	 */
	static final Integer    SWITCH_USER = Integer.valueOf(23);

	/** Identifies the <code>Roll over action</code>. */
	static final Integer    ROLL_OVER = Integer.valueOf(26);

	/** Identifies the <code>Remove from display action</code>. */
	static final Integer    REMOVE_FROM_DISPLAY = Integer.valueOf(27);

	/** Identifies the <code>Refresh experimenter action</code>. */
	static final Integer    REFRESH_EXPERIMENTER = Integer.valueOf(29);

	/** Identifies the <code>Paste rendering settings action</code>. */
	static final Integer    PASTE_RND_SETTINGS = Integer.valueOf(31);

	/** Identifies the <code>Copy rendering settings action</code>. */
	static final Integer    COPY_RND_SETTINGS = Integer.valueOf(32);
	
	/** Identifies the <code>Reset rendering settings action</code>. */
	static final Integer    RESET_RND_SETTINGS = Integer.valueOf(33);
	
	/** Identifies the <code>Search action</code>. */
	static final Integer    SEARCH = Integer.valueOf(34);
	
	/** Identifies the <code>Tags action</code>. */
	static final Integer    TAGS_EXPLORER = Integer.valueOf(35);
	
	/** Identifies the <code>Set rendering settings</code>. */
	static final Integer    SET_RND_SETTINGS = Integer.valueOf(36);
	
	/** Identifies the <code>Create dataset</code> in the File menu. */
	static final Integer    CREATE_TOP_DATASET = Integer.valueOf(37);
	
	/** Identifies the <code>Create tag</code> in the File menu. */
	static final Integer    CREATE_TOP_TAG = Integer.valueOf(38);
	
	/** Identifies the <code>Screens Explorer</code> action in the View menu. */
	static final Integer	SCREENS_EXPLORER = Integer.valueOf(39);
	
	/** Identifies the <code>Create project</code> in the File menu. */
	static final Integer    CREATE_TOP_SCREEN = Integer.valueOf(40);
	
	/** Identifies the <code>View action</code> in the Edit menu. */
	static final Integer	VIEW = Integer.valueOf(41);
	
	/** Identifies the <code>Create project</code> in the File menu. */
	static final Integer    NEW_OBJECT = Integer.valueOf(42);
	
	/** Identifies the <code>Launch Editor</code> in the menu. */
	static final Integer    EDITOR_NO_SELECTION = Integer.valueOf(43);
	
	/** Identifies the <code>Files Explorer</code> action in the View menu. */
	static final Integer	FILES_EXPLORER = Integer.valueOf(44);
	
	/** Identifies the <code>Create tag set</code> in the File menu. */
	static final Integer    CREATE_TOP_TAG_SET = Integer.valueOf(45);
	
	/** Identifies the <code>Create tag sets or tags</code> in the menu. */
	static final Integer    NEW_TAG_OBJECT = Integer.valueOf(46);
	
	/** Identifies the <code>Add or remove tag</code> in the menu. */
	static final Integer    TAGGING = Integer.valueOf(47);
	
	/** Identifies the <code>Launch Editor</code> in the menu. */
	static final Integer    EDITOR_WITH_SELECTION = Integer.valueOf(48);
	
	/** Identifies the <code>Launch Editor</code> in the menu. */
	static final Integer    EDITOR_NEW_WITH_SELECTION = Integer.valueOf(49);
	
	/** Identifies the <code>Show/hide inspector</code> in the menu. */
	static final Integer    INSPECTOR = Integer.valueOf(50);
	
	/** 
	 * Identifies the <code>File System Explorer</code> action in the View menu.
	 */
	static final Integer    FILE_SYSTEM_EXPLORER = Integer.valueOf(52);
	
	/** Identifies the <code>Import</code> in the menu. */
	static final Integer    IMPORT = Integer.valueOf(53);
	
	/** Identifies the <code>Download</code> in the menu. */
	static final Integer    DOWNLOAD = Integer.valueOf(54);

	/** Identifies the <code>Browse w/o thumbnails</code> in the menu. */
	static final Integer    BROWSE_NO_THUMBNAILS = Integer.valueOf(55);
	
	/** Identifies the <code>View with Other</code> in the menu. */
	static final Integer    VIEWER_WITH_OTHER = Integer.valueOf(56);
	
	/** Identifies the <code>Personal</code> in the menu. */
	static final Integer   PERSONAL = Integer.valueOf(57);
	
	/** Identifies the <code>Full Screen</code> in the menu. */
	static final Integer   FULLSCREEN = Integer.valueOf(58);
	
	/** Identifies the <code>Metadata display</code> in the menu. */
	static final Integer   METADATA = Integer.valueOf(59);
	
	/** Identifies the <code>Personal</code> in the menu. */
	static final Integer   UPLOAD_SCRIPT = Integer.valueOf(60);
	
	/** Identifies the <code>Create group</code> in the File menu. */
	static final Integer    CREATE_TOP_GROUP = Integer.valueOf(61);
	
	/** Identifies the <code>Create experimenter</code> in the File menu. */
	static final Integer    CREATE_TOP_EXPERIMENTER = Integer.valueOf(62);
	
	/** Identifies the <code>Reset Password</code> action. */
	static final Integer    RESET_PASSWORD = Integer.valueOf(63);
	
	/** Identifies the <code>Reset the rendering settings action</code>. */
	static final Integer    SET_OWNER_RND_SETTINGS = Integer.valueOf(64);
	
	/** Identifies the <code>Send comment action</code>. */
	static final Integer    SEND_COMMENT = Integer.valueOf(65);
	
	/** Identifies the <code>Activated action</code>. */
	static final Integer    USER_ACTIVATED = Integer.valueOf(66);
	
	/** Identifies the <code>Import</code> action. */
	static final Integer    IMPORT_NO_SELECTION = Integer.valueOf(67);
	
	/** Identifies the <code>Log off</code> action. */
	static final Integer    LOG_OFF = Integer.valueOf(68);
	
	/** Identifies the <code>Create dataset</code> in the File menu. */
	static final Integer    CREATE_DATASET_FROM_SELECTION = Integer.valueOf(69);
	
	/** Identifies the <code>Available scripts/code>. */
	static final Integer    AVAILABLE_SCRIPTS = Integer.valueOf(70);
	
	/** 
	 * Reference to the {@link TreeViewer} component, which, in this context,
	 * is regarded as the Model.
	 */
	private TreeViewer      				model;

	/** Reference to the View. */
	private TreeViewerWin   				view;

	/** Maps actions ids onto actual <code>Action</code> object. */
	private Map<Integer, TreeViewerAction>	actionsMap;

	/** The tab pane listener. */
	private ChangeListener  				tabsListener;

	/** The loading window. */
	private LoadingWindow   				loadingWindow;
	
	/**
	 * Downloads the possible script.
	 * 
	 * @param param The parameter holding the script.
	 */
	private void downloadScript(ScriptActivityParam param)
	{
		FileChooser chooser = new FileChooser(view, FileChooser.SAVE, 
				"Download", "Select where to download the file.", null, 
				true);
		IconManager icons = IconManager.getInstance();
		chooser.setTitleIcon(icons.getIcon(IconManager.DOWNLOAD_48));
		chooser.setSelectedFileFull(param.getScript().getName());
		chooser.setApproveButtonText("Download");
		final long id = param.getScript().getScriptID();
		chooser.addPropertyChangeListener(new PropertyChangeListener() {
		
			public void propertyChange(PropertyChangeEvent evt) {
				String name = evt.getPropertyName();
				if (FileChooser.APPROVE_SELECTION_PROPERTY.equals(name)) {
					File[] files = (File[]) evt.getNewValue();
					File folder = files[0];
					IconManager icons = IconManager.getInstance();
					DownloadActivityParam activity;
					activity = new DownloadActivityParam(id, 
							DownloadActivityParam.ORIGINAL_FILE,
							folder, icons.getIcon(IconManager.DOWNLOAD_22));
					UserNotifier un = 
						TreeViewerAgent.getRegistry().getUserNotifier();
					un.notifyActivity(activity);
				}
			}
		});
		chooser.centerDialog();
	}
	
	/** 
	 * Handles the selection of a <code>JXTaskPane</code>.
	 * 
	 * @param pane The selected component.
	 */
	private void handleTaskPaneSelection(JXTaskPane pane)
	{
		JXTaskPaneContainerSingle container = 
			(JXTaskPaneContainerSingle) pane.getParent();
		if (pane.isCollapsed() && container.hasTaskPaneExpanded()) return;
		int state = model.getState();
		if (state == TreeViewer.READY || state == TreeViewer.NEW) {
			model.clearFoundResults();
			if (!container.hasTaskPaneExpanded())
				model.setSelectedBrowser(null, true);
			else {
				if (pane instanceof TaskPaneBrowser) {
					TaskPaneBrowser p = (TaskPaneBrowser) pane;
					if (p.getBrowser() != null)
						model.setSelectedBrowser(p.getBrowser(), true);
					else {
						model.setSelectedBrowser(null, true);
						model.showSearch();
					}
				} else {
					model.setSelectedBrowser(null, true);
				}
			}
		} else pane.setCollapsed(true);
	}
	
	/** Helper method to create all the UI actions. */
	private void createActions()
	{
		actionsMap.put(BROWSE, new BrowseContainerAction(model));
		actionsMap.put(BROWSE_NO_THUMBNAILS, 
				new BrowseContainerAction(model, false));
		actionsMap.put(CREATE_OBJECT, new CreateAction(model));
		actionsMap.put(COPY_OBJECT, new ManageObjectAction(model, 
				ManageObjectAction.COPY));
		actionsMap.put(DELETE_OBJECT, new ManageObjectAction(model, 
				ManageObjectAction.REMOVE));
		actionsMap.put(PASTE_OBJECT, new ManageObjectAction(model, 
				ManageObjectAction.PASTE));
		actionsMap.put(CUT_OBJECT, new ManageObjectAction(model, 
				ManageObjectAction.CUT));
		actionsMap.put(SCREENS_EXPLORER, 
				new BrowserSelectionAction(model, Browser.SCREENS_EXPLORER));
		actionsMap.put(HIERARCHY_EXPLORER, 
				new BrowserSelectionAction(model, Browser.PROJECTS_EXPLORER));
		actionsMap.put(TAGS_EXPLORER, 
				new BrowserSelectionAction(model, Browser.TAGS_EXPLORER));
		actionsMap.put(IMAGES_EXPLORER, 
				new BrowserSelectionAction(model, Browser.IMAGES_EXPLORER));
		actionsMap.put(FILES_EXPLORER, 
				new BrowserSelectionAction(model, Browser.FILES_EXPLORER));
		actionsMap.put(FILE_SYSTEM_EXPLORER, new BrowserSelectionAction(model, 
						Browser.FILE_SYSTEM_EXPLORER));
		actionsMap.put(FIND,  new FinderAction(model));
		actionsMap.put(CLEAR, new ClearAction(model));
		actionsMap.put(EXIT, new ExitApplicationAction(model));
		actionsMap.put(ADD_OBJECT,  new AddAction(model));
		actionsMap.put(CREATE_TOP_PROJECT,  
				new CreateTopContainerAction(model, 
						CreateTopContainerAction.PROJECT));
		actionsMap.put(CREATE_TOP_DATASET,  
				new CreateTopContainerAction(model, 
						CreateTopContainerAction.DATASET));
		actionsMap.put(CREATE_TOP_TAG,  
				new CreateTopContainerAction(model, 
						CreateTopContainerAction.TAG));
		actionsMap.put(REFRESH_TREE, new RefreshTreeAction(model));
		actionsMap.put(MANAGER, new ManagerAction(model));
		actionsMap.put(ACTIVATION, new ActivationAction(model));
		actionsMap.put(SWITCH_USER, new SwitchUserAction(model));
		actionsMap.put(ROLL_OVER, new RollOverAction(model));
		actionsMap.put(REMOVE_FROM_DISPLAY, new RemoveExperimenterNode(model));
		actionsMap.put(REFRESH_EXPERIMENTER, 
				new RefreshExperimenterData(model));
		actionsMap.put(PASTE_RND_SETTINGS, new ManageRndSettingsAction(model, 
				ManageRndSettingsAction.PASTE));
		actionsMap.put(COPY_RND_SETTINGS, new ManageRndSettingsAction(model, 
				ManageRndSettingsAction.COPY));
		actionsMap.put(RESET_RND_SETTINGS, new ManageRndSettingsAction(model, 
				ManageRndSettingsAction.RESET));
		actionsMap.put(SET_OWNER_RND_SETTINGS, 
				new ManageRndSettingsAction(model, 
				ManageRndSettingsAction.SET_OWNER_SETTING));
		actionsMap.put(SEARCH, new SearchAction(model));
		actionsMap.put(SET_RND_SETTINGS, new ManageRndSettingsAction(model, 
				ManageRndSettingsAction.SET_MIN_MAX));
		actionsMap.put(CREATE_TOP_SCREEN, 
				new CreateTopContainerAction(model, 
						CreateTopContainerAction.SCREEN));
		actionsMap.put(VIEW, new ViewImageAction(model));
		actionsMap.put(NEW_OBJECT, new NewObjectAction(model, 
								NewObjectAction.NEW_CONTAINERS));
		actionsMap.put(EDITOR_NO_SELECTION, new EditorAction(model, 
				EditorAction.NO_SELECTION));
		actionsMap.put(EDITOR_WITH_SELECTION, new EditorAction(model, 
				EditorAction.WITH_SELECTION));
		actionsMap.put(CREATE_TOP_TAG_SET,  
				new CreateTopContainerAction(model, 
						CreateTopContainerAction.TAG_SET));
		actionsMap.put(NEW_TAG_OBJECT, new NewObjectAction(model, 
				NewObjectAction.NEW_TAGS));
		actionsMap.put(TAGGING, new TaggingAction(model));
		actionsMap.put(EDITOR_NEW_WITH_SELECTION, new EditorAction(model, 
				EditorAction.NEW_WITH_SELECTION));
		actionsMap.put(INSPECTOR, new InspectorVisibilityAction(model));
		actionsMap.put(IMPORT, new ImportAction(model, false));
		actionsMap.put(DOWNLOAD, new DownloadAction(model));
		actionsMap.put(VIEWER_WITH_OTHER, new ViewOtherAction(model, null));
		actionsMap.put(PERSONAL, new PersonalManagementAction(model));
		actionsMap.put(FULLSCREEN, new FullScreenViewerAction(model));
		actionsMap.put(METADATA, new MetadataVisibilityAction(model));
		actionsMap.put(UPLOAD_SCRIPT, new UploadScriptAction(model));
		//actionsMap.put(ADMIN, new AdminAction(model));
		actionsMap.put(CREATE_TOP_GROUP,  
				new CreateTopContainerAction(model, 
						CreateTopContainerAction.GROUP));
		actionsMap.put(CREATE_TOP_EXPERIMENTER,  
				new CreateTopContainerAction(model, 
						CreateTopContainerAction.EXPERIMENTER));
		actionsMap.put(RESET_PASSWORD,  new PasswordResetAction(model));
		actionsMap.put(USER_ACTIVATED,  new ActivatedUserAction(model));
		actionsMap.put(SEND_COMMENT,  new SendFeedbackAction(model));
		actionsMap.put(IMPORT_NO_SELECTION, new ImportAction(model, true));
		actionsMap.put(LOG_OFF, new LogOffAction(model));
		actionsMap.put(CREATE_DATASET_FROM_SELECTION,  
				new CreateObjectWithChildren(model, 
						CreateObjectWithChildren.DATASET));
		actionsMap.put(AVAILABLE_SCRIPTS, new RunScriptAction(model));
	}

	/** 
	 * Creates the windowsMenuItems. 
	 * 
	 * @param menu The menu to handle.
	 */
	private void createWindowsMenuItems(JMenu menu)
	{
		Set viewers = TreeViewerFactory.getViewers();
		Iterator i = viewers.iterator();
		menu.removeAll();
		while (i.hasNext()) 
			menu.add(new JMenuItem(
					new ActivationAction((TreeViewer) i.next())));
	}

	/** 
	 * Attaches a window listener to the view to discard the model when 
	 * the user closes the window. 
	 */
	private void attachListeners()
	{
		Map browsers = model.getBrowsers();
		Iterator i = browsers.values().iterator();
		Browser browser;
		while (i.hasNext()) {
			browser = (Browser) i.next();
			browser.addPropertyChangeListener(this);
			browser.addChangeListener(this);
		}
		view.addWindowFocusListener(this);
		model.addPropertyChangeListener(this);
		view.setDefaultCloseOperation(WindowConstants.DO_NOTHING_ON_CLOSE);
		view.addWindowListener(new WindowAdapter() {
			public void windowClosing(WindowEvent e) { model.closeWindow(); }
		});

		//
		JMenu menu = TreeViewerFactory.getWindowMenu();
		menu.addMenuListener(new MenuListener() {

			public void menuSelected(MenuEvent e)
			{ 
				Object source = e.getSource();
				if (source instanceof JMenu)
					createWindowsMenuItems((JMenu) source);
			}

			/** 
			 * Required by I/F but not actually needed in our case, 
			 * no-operation implementation.
			 * @see MenuListener#menuCanceled(MenuEvent)
			 */ 
			public void menuCanceled(MenuEvent e) {}

			/** 
			 * Required by I/F but not actually needed in our case, 
			 * no-operation implementation.
			 * @see MenuListener#menuDeselected(MenuEvent)
			 */ 
			public void menuDeselected(MenuEvent e) {}

		});

		//Listen to keyboard selection
		menu.addMenuKeyListener(new MenuKeyListener() {

			public void menuKeyReleased(MenuKeyEvent e)
			{
				Object source = e.getSource();
				if (source instanceof JMenu)
					createWindowsMenuItems((JMenu) source);
			}

			/** 
			 * Required by I/F but not actually needed in our case, 
			 * no-operation implementation.
			 * @see MenuKeyListener#menuKeyPressed(MenuKeyEvent)
			 */
			public void menuKeyPressed(MenuKeyEvent e) {}

			/** 
			 * Required by I/F but not actually needed in our case, 
			 * no-operation implementation.
			 * @see MenuKeyListener#menuKeyTyped(MenuKeyEvent)
			 */
			public void menuKeyTyped(MenuKeyEvent e) {}

		});
	}

	/**
	 * Creates a new instance.
	 * The {@link #initialize(TreeViewerWin) initialize} method 
	 * should be called straight 
	 * after to link this Controller to the other MVC components.
	 * 
	 * @param model  Reference to the {@link TreeViewer} component, which, in 
	 *               this context, is regarded as the Model.
	 *               Mustn't be <code>null</code>.
	 */
	TreeViewerControl(TreeViewer model)
	{
		if (model == null) throw new NullPointerException("No model.");
		this.model = model;
		actionsMap = new HashMap<Integer, TreeViewerAction>();
	}
	
	/**
	 * Links this Controller to its View.
	 * 
	 * @param view   Reference to the View. Mustn't be <code>null</code>.
	 */
	void initialize(TreeViewerWin view)
	{
		if (view == null) throw new NullPointerException("No view.");
		this.view = view;
		createActions();
		model.addChangeListener(this);
		attachListeners();
		TreeViewerFactory.attachWindowMenuToTaskBar();
		loadingWindow = new LoadingWindow(view);
		loadingWindow.setAlwaysOnTop(false);
		loadingWindow.setStatus("Saving changes");
	}

	/**
	 * Returns the collections of actions identifying the viewers used
	 * for the type of images.
	 * 
	 * @return See above.
	 */
	List<ViewOtherAction> getApplicationActions()
	{
		List<ViewOtherAction> l = new ArrayList<ViewOtherAction>();
		Browser browser = model.getSelectedBrowser();
		if (browser == null) return l;
		TreeImageDisplay d = browser.getLastSelectedDisplay();
		if (d == null) return l;
		Object object = d.getUserObject();
		if (!(object instanceof DataObject)) return l;
		String type = view.getObjectMimeType();
		if (type == null) return l;
		List<ApplicationData> 
			applications = TreeViewerFactory.getApplications(type);
		if (applications == null) return l;
		Iterator<ApplicationData> i = applications.iterator();
		ApplicationData data;
		
		while (i.hasNext()) {
			data = i.next();
			l.add(new ViewOtherAction(model, data));
		}
		return l;
	}

	/**
	 * Returns the {@link ChangeListener} attached to the tab pane,
	 * or creates one if none initialized.
	 * 
	 * @return See above.
	 */
	ChangeListener getTabbedListener()
	{
		if (tabsListener ==  null) {
			tabsListener = new ChangeListener() {
				// This method is called whenever the selected tab changes
				public void stateChanged(ChangeEvent ce) {
					JTabbedPane pane = (JTabbedPane) ce.getSource();
					model.clearFoundResults();
					Component c = pane.getSelectedComponent();
					if (c == null) {
						model.setSelectedBrowser(null, true);
						return;
					}
					Map browsers = model.getBrowsers();
					Iterator i = browsers.values().iterator();
					boolean selected = false;
					Browser browser;
					while (i.hasNext()) {
						browser = (Browser) i.next();
						if (c.equals(browser.getUI())) {
							model.setSelectedBrowser(browser, true);
							selected = true;
							break;
						}
					}
					if (!selected) model.setSelectedBrowser(null, true);
				}
			};
		}
		return tabsListener;
	}
	
	/**
	 * Adds listeners to UI components.
	 *
	 * @param component The component to attach a listener to.
	 */
	void attachUIListeners(JComponent component)
	{
		//Register listener
		if (component instanceof JTabbedPane) {
			((JTabbedPane) component).addChangeListener(getTabbedListener());
		} else if (component instanceof JXTaskPaneContainer) {
			component.addPropertyChangeListener(
					JXTaskPaneContainerSingle.SELECTED_TASKPANE_PROPERTY, this);
		}
	}

	/**
	 * Returns the action corresponding to the specified id.
	 * 
	 * @param id One of the flags defined by this class.
	 * @return The specified action.
	 */
	TreeViewerAction getAction(Integer id) { return actionsMap.get(id); }

	/**
	 * Returns the list of group the user is a member of.
	 * 
	 * @return See above.
	 */
	List<GroupSelectionAction> getUserGroupAction()
	{
		List<GroupSelectionAction> l = new ArrayList<GroupSelectionAction>();
		Set m = TreeViewerAgent.getAvailableUserGroups();
		if (m == null || m.size() == 0) return l;
		ViewerSorter sorter = new ViewerSorter();
		Iterator i = sorter.sort(m).iterator();
		GroupData group;
		GroupSelectionAction action;
		while (i.hasNext()) {
			group = (GroupData) i.next();
			l.add(new GroupSelectionAction(model, group));
		}
		return l;
	}
	
	/**
	 * Handles the selection of the script.
	 * 
	 * @param script The script to handle.
	 * @param index Indicates to <code>view, download or run</code> the script.
	 */
	private void handleScript(ScriptObject script, int index)
	{
		if (script == null) return;
		
		UserNotifier un = TreeViewerAgent.getRegistry().getUserNotifier();
		if (index == ScriptActivityParam.VIEW) {
			Environment env = (Environment) 
			TreeViewerAgent.getRegistry().lookup(LookupNames.ENV);
			String path = env.getOmeroFilesHome();
			path += File.separator+script.getName();
			File f = new File(path);
			DownloadActivityParam activity;
			activity = new DownloadActivityParam(
					script.getScriptID(), 
					DownloadActivityParam.ORIGINAL_FILE, f, null);
			activity.setApplicationData(new ApplicationData(""));
			un.notifyActivity(activity);
		} else if (index == ScriptActivityParam.DOWNLOAD) {
			downloadScript(new ScriptActivityParam(script,
					ScriptActivityParam.DOWNLOAD));
		} else {
			un.notifyActivity(new ScriptActivityParam(script,
					ScriptActivityParam.RUN));
		}
	}
	
	/**
	 * Returns the last node selected.
	 * 
	 * @return See above.
	 */
	TreeImageDisplay getLastSelectedDisplay()
	{
		Browser browser = model.getSelectedBrowser();
		if (browser == null) return null;
		return browser.getLastSelectedDisplay();
	}
	
	/** Activates or not the user. */
	void activateUser()
	{
		TreeImageDisplay node = getLastSelectedDisplay();
		if (node != null && node.getUserObject() instanceof ExperimenterData)
			model.activateUser((ExperimenterData) node.getUserObject());
	}
	
	/** Forwards call to the {@link TreeViewer}. */
	void cancel() { model.cancel(); }
	
	/** 
	 * Reloads the available scripts.
	 * 
	 * @param location The location of the mouse click.
	 */
	void reloadAvailableScripts(Point location)
	{
		model.showMenu(TreeViewer.AVAILABLE_SCRIPTS_MENU, null, location);
	}
	
	/**
	 * Handles the selection of a script.
	 * 
	 * @param object The object to handle.
	 */
	void handleScriptSelection(ScriptObject object)
	{
		if (object == null) return;
		if (!object.isParametersLoaded())
			model.loadScript(object.getScriptID());
		else model.setScript(object);
	}
	
	/**
	 * Reacts to property changed. 
	 * @see PropertyChangeListener#propertyChange(PropertyChangeEvent)
	 */
	public void propertyChange(PropertyChangeEvent pce)
	{
		String name = pce.getPropertyName();
		if (name == null) return;
		if (TreeViewer.CANCEL_LOADING_PROPERTY.equals(name)) {
			Browser browser = model.getSelectedBrowser();
			if (browser != null) browser.cancel();
		} else if (Browser.POPUP_MENU_PROPERTY.equals(name)) {
			Integer c = (Integer) pce.getNewValue();
			Browser browser = model.getSelectedBrowser();
			if (browser != null)
				view.showPopup(c.intValue(), browser.getClickComponent(), 
						browser.getClickPoint());
		} else if (Browser.CLOSE_PROPERTY.equals(name)) {
			Browser browser = (Browser) pce.getNewValue();
			if (browser != null) view.removeBrowser(browser);
		} else if (TreeViewer.FINDER_VISIBLE_PROPERTY.equals(name)) {
			Boolean b = (Boolean) pce.getNewValue();
			if (!b.booleanValue()) {
				model.clearFoundResults();
				model.onComponentStateChange(true);
			}
		} else if (TreeViewer.SELECTED_BROWSER_PROPERTY.equals(name)) {
			Browser  b = model.getSelectedBrowser();
			Iterator i = model.getBrowsers().values().iterator();
			Browser browser;
			while (i.hasNext()) {
				browser = (Browser) i.next();
				browser.setSelected(browser.equals(b));
			}
		} else if (Browser.SELECTED_TREE_NODE_DISPLAY_PROPERTY.equals(name)) {
			model.onSelectedDisplay();
			view.updateMenuItems();
		} else if (TreeViewer.HIERARCHY_ROOT_PROPERTY.equals(name)) {
			/*
          Map browsers = model.getBrowsers();
          Iterator i = browsers.values().iterator();
          Browser browser;
          while (i.hasNext()) {
          	browser = (Browser) i.next();
          	//browser.cleanFilteredNodes();
          	//browser.switchUser();
          }
			 */
		} else if (AddExistingObjectsDialog.EXISTING_ADD_PROPERTY.equals(
				name)) {
			model.addExistingObjects((Set) pce.getNewValue());
		} else if (UserManagerDialog.USER_SWITCH_PROPERTY.equals(name)) {
			Map m = (Map) pce.getNewValue();
			Iterator i = m.entrySet().iterator();
			Long groupID;
			ExperimenterData d;
			Entry entry;
			while (i.hasNext()) {
				entry = (Entry) i.next();
				groupID = (Long) entry.getKey();
				d = (ExperimenterData) entry.getValue();
				model.setHierarchyRoot(groupID, d);
			}
		} else if (UserManagerDialog.NO_USER_SWITCH_PROPERTY.equals(name)) {
			UserNotifier un = TreeViewerAgent.getRegistry().getUserNotifier();
			un.notifyInfo("User Selection", "Please select a user first.");
		} else if (EditorDialog.CREATE_PROPERTY.equals(name)) {
			DataObject data = (DataObject) pce.getNewValue();
			model.createObject(data, true);
		} else if (EditorDialog.CREATE_NO_PARENT_PROPERTY.equals(name)) {
			DataObject data = (DataObject) pce.getNewValue();
			model.createObject(data, false);
		} else if (MetadataViewer.ON_DATA_SAVE_PROPERTY.equals(name)) {
			Object object =  pce.getNewValue();
			if (object != null) {
				if (object instanceof DataObject)
					model.onDataObjectSave((DataObject) object, 
											TreeViewer.UPDATE_OBJECT);
				else 
					model.onDataObjectSave((List) object, 
							TreeViewer.UPDATE_OBJECT);
			}
		} else if (DataBrowser.SELECTED_NODE_DISPLAY_PROPERTY.equals(name)) {
			model.setSelectedNode(pce.getNewValue());
		} else if (DataBrowser.UNSELECTED_NODE_DISPLAY_PROPERTY.equals(name)) {
			model.setUnselectedNode(pce.getNewValue());
		} else if (DataBrowser.DATA_OBJECT_CREATED_PROPERTY.equals(name)) {
			Map map = (Map) pce.getNewValue();
			if (map != null && map.size() == 1) {
				DataObject data = null;
				Set set = map.entrySet();
				Entry entry;
				Iterator i = set.iterator();
				Object o;
				DataObject parent = null;
				while (i.hasNext()) {
					entry = (Entry) i.next();
					data = (DataObject) entry.getKey();
					o = entry.getValue();
					if (o != null)
						parent = (DataObject) o;
					break;
				}
				if (parent == null)
					model.onOrphanDataObjectCreated(data);
				else model.onDataObjectSave(data, parent, 
									TreeViewer.CREATE_OBJECT);
			}
		} else if (DataBrowser.ADDED_TO_DATA_OBJECT_PROPERTY.equals(name)) {
			//Browser browser =  model.getSelectedBrowser();
			//if (browser != null) browser.refreshLoggedExperimenterData();
			model.refreshTree();
		} else if (DataBrowser.COPY_RND_SETTINGS_PROPERTY.equals(name)) {
			Object data = pce.getNewValue();
			if (data != null) model.copyRndSettings((ImageData) data);
			else model.copyRndSettings(null);
		} else if (DataBrowser.PASTE_RND_SETTINGS_PROPERTY.equals(name)) {
			Object data = pce.getNewValue();
			PasteRndSettingsCmd cmd;
			if (data instanceof Collection) 
				cmd = new PasteRndSettingsCmd(model, PasteRndSettingsCmd.PASTE,
						(Collection) data);
			else cmd = new PasteRndSettingsCmd(model, 
						PasteRndSettingsCmd.PASTE);
			cmd.execute();
		} else if (DataBrowser.RESET_RND_SETTINGS_PROPERTY.equals(name)) {
			Object data = pce.getNewValue();
			PasteRndSettingsCmd cmd;
			if (data instanceof Collection) 
				cmd = new PasteRndSettingsCmd(model, PasteRndSettingsCmd.RESET,
						(Collection) data);
			else cmd = new PasteRndSettingsCmd(model, 
						PasteRndSettingsCmd.RESET);
			cmd.execute();
		} else if (DataBrowser.SET__ORIGINAL_RND_SETTINGS_PROPERTY.equals(
				name)) {
			Object data = pce.getNewValue();
			PasteRndSettingsCmd cmd;
			if (data instanceof Collection) 
				cmd = new PasteRndSettingsCmd(model, 
						PasteRndSettingsCmd.SET_MIN_MAX,
						(Collection) data);
			else cmd = new PasteRndSettingsCmd(model, 
					PasteRndSettingsCmd.SET_MIN_MAX);
			cmd.execute();
		} else if (DataBrowser.SET__ORIGINAL_RND_SETTINGS_PROPERTY.equals(
				name)) {
			Object data = pce.getNewValue();
			PasteRndSettingsCmd cmd;
			if (data instanceof Collection) 
				cmd = new PasteRndSettingsCmd(model, 
						PasteRndSettingsCmd.SET_OWNER,
						(Collection) data);
			else cmd = new PasteRndSettingsCmd(model, 
					PasteRndSettingsCmd.SET_OWNER);
			cmd.execute();
		} else if (DataBrowser.CUT_ITEMS_PROPERTY.equals(name)) {
			CutCmd cmd = new CutCmd(model);
			cmd.execute();
		} else if (DataBrowser.COPY_ITEMS_PROPERTY.equals(name)) {
			CopyCmd cmd = new CopyCmd(model);
			cmd.execute();
		} else if (DataBrowser.PASTE_ITEMS_PROPERTY.equals(name)) {
			PasteCmd cmd = new PasteCmd(model);
			cmd.execute();
		} else if (DataBrowser.REMOVE_ITEMS_PROPERTY.equals(name)) {
			DeleteCmd cmd = new DeleteCmd(model.getSelectedBrowser());
	        cmd.execute();
		} else if (DataBrowser.VIEW_IMAGE_NODE_PROPERTY.equals(name)) {
			//view.get
			Browser browser = model.getSelectedBrowser();
			if (browser != null) {
				TreeImageDisplay node = browser.getLastSelectedDisplay();
				model.browse(node, (DataObject) pce.getNewValue(), false);
			}
		} else if (Finder.RESULTS_FOUND_PROPERTY.equals(name)) {
			model.setSearchResult(pce.getNewValue());
		} else if (GenericDialog.SAVE_GENERIC_PROPERTY.equals(name)) {
			Object parent = pce.getNewValue();
			if (parent instanceof MetadataViewer) {
				MetadataViewer mv = (MetadataViewer) parent;
				mv.saveData();
			}
		} else if (Browser.DATA_REFRESHED_PROPERTY.equals(name)) {
			model.onSelectedDisplay(); 
		} else if (MetadataViewer.ADMIN_UPDATED_PROPERTY.equals(name)) {
			Object data = pce.getNewValue();
			Map browsers = model.getBrowsers();
			Set set = browsers.entrySet();
			Entry entry;
			Iterator i = set.iterator();
			Browser browser;
			while (i.hasNext()) {
				entry = (Entry) i.next();
				browser = (Browser) entry.getValue();
				browser.refreshAdmin(data);
			}
			view.createTitle();
		} else if (DataBrowser.TAG_WIZARD_PROPERTY.equals(name)) {
			model.showTagWizard();
		} else if (DataBrowser.CREATE_NEW_EXPERIMENT_PROPERTY.equals(name)) {
			model.openEditorFile(TreeViewer.NEW_WITH_SELECTION);
		} else if (DataBrowser.FIELD_SELECTED_PROPERTY.equals(name)) {
			model.setSelectedField(pce.getNewValue());
		} else if (MetadataViewer.RENDER_THUMBNAIL_PROPERTY.equals(name)) {
			long imageID = ((Long) pce.getNewValue()).longValue();
			List<Long> ids = new ArrayList<Long>(1);
			ids.add(imageID);
			view.reloadThumbnails(ids);
		} else if (MetadataViewer.APPLY_SETTINGS_PROPERTY.equals(name)) {
			Object object = pce.getNewValue();
			if (object instanceof ImageData) {
				ImageData img = (ImageData) object;
				model.copyRndSettings((ImageData) object);
				List<Long> ids = new ArrayList<Long>(1);
				ids.add(img.getId());
				view.reloadThumbnails(ids);
				
				//improve code to speed it up
				List l = model.getSelectedBrowser().getSelectedDataObjects();
				Collection toUpdate;
				if (l.size() > 1) toUpdate = l;
				else toUpdate = model.getDisplayedImages();
				if (toUpdate != null) {
					PasteRndSettingsCmd cmd = new PasteRndSettingsCmd(model, 
							PasteRndSettingsCmd.PASTE, toUpdate);
					cmd.execute();
				}
			} else if (object instanceof Object[]) {
				Object[] objects = (Object[]) object;
				WellSampleData wsd = (WellSampleData) objects[0];
				WellData well = (WellData) objects[1];
				ImageData img = wsd.getImage();
				model.copyRndSettings(img);
				List<Long> ids = new ArrayList<Long>(1);
				ids.add(img.getId());
				view.reloadThumbnails(ids);
				ids = new ArrayList<Long>(1);
				ids.add(well.getPlate().getId());
				model.pasteRndSettings(ids, PlateData.class);
			}
		} else if (JXTaskPaneContainerSingle.SELECTED_TASKPANE_PROPERTY.equals(
				name)) {
			handleTaskPaneSelection((JXTaskPane) pce.getNewValue());
		} else if (MetadataViewer.GENERATE_FIGURE_PROPERTY.equals(name)) {
			Object object = pce.getNewValue();
			if (!(object instanceof FigureParam)) return;
			UserNotifier un = TreeViewerAgent.getRegistry().getUserNotifier();
			IconManager icons = IconManager.getInstance();
			Icon icon = icons.getIcon(IconManager.SPLIT_VIEW_FIGURE_22);
			FigureActivityParam activity;
			List<Long> ids = new ArrayList<Long>();
			Iterator i;
			DataObject obj;
			FigureParam param = (FigureParam) object;
			Collection l;
			if (param.isSelectedObjects()) {
				Browser b = model.getSelectedBrowser();
				if (b != null) l = b.getSelectedDataObjects();
				else l = model.getDisplayedImages();
			} else {
				l = model.getDisplayedImages();
			}
			if (l == null) return;
			Class klass = null;
			Object p = null;
			if (param.getIndex() == FigureParam.THUMBNAILS) {
				Browser browser = model.getSelectedBrowser();
				if (browser != null) {
					TreeImageDisplay[] nodes = browser.getSelectedDisplays();
					if (nodes != null && nodes.length > 0) {
						TreeImageDisplay node = nodes[0];
						Object ho = node.getUserObject();
						TreeImageDisplay pNode;

						if (ho instanceof DatasetData) {
							/*
							klass = ho.getClass();
							pNode = node.getParentDisplay();
							if (pNode != null) {
								p = pNode.getUserObject();
								if (!(p instanceof ProjectData)) p = null;
							}
							*/
							p = ho;
						} else if (ho instanceof ImageData) {
							klass = ho.getClass();
							pNode = node.getParentDisplay();
							if (pNode != null) {
								p = pNode.getUserObject();
								if (!(p instanceof DatasetData)) p = null;
							}
							if (p == null) p = ho;
						}
						if (p != null) param.setAnchor((DataObject) p);
					}
				}
			}
			
			i = l.iterator();
			int n = 0;
			while (i.hasNext()) {
				obj = (DataObject) i.next();
				ids.add(obj.getId());
				if (n == 0) p = obj;
				n++;
			}
			
			if (ids.size() == 0) return;
			// not set
			if (param.getIndex() != FigureParam.THUMBNAILS) 
				param.setAnchor((DataObject) p);

			activity = new FigureActivityParam(object, ids, klass,
					FigureActivityParam.SPLIT_VIEW_FIGURE);
			activity.setIcon(icon);
			un.notifyActivity(activity);
		} else if (MetadataViewer.HANDLE_SCRIPT_PROPERTY.equals(name)) {
			UserNotifier un = TreeViewerAgent.getRegistry().getUserNotifier();
			ScriptActivityParam p = (ScriptActivityParam) pce.getNewValue();
			int index = p.getIndex();
			ScriptObject script = p.getScript();
			if (index == ScriptActivityParam.VIEW) {
				Environment env = (Environment) 
				TreeViewerAgent.getRegistry().lookup(LookupNames.ENV);
				String path = env.getOmeroFilesHome();
				path += File.separator+script.getName();
				File f = new File(path);
				DownloadActivityParam activity;
				activity = new DownloadActivityParam(
						p.getScript().getScriptID(), 
						DownloadActivityParam.ORIGINAL_FILE, f, null);
				activity.setApplicationData(new ApplicationData(""));
				un.notifyActivity(activity);
			} else if (index == ScriptActivityParam.DOWNLOAD) {
				downloadScript(p);
			} else {
				un.notifyActivity(pce.getNewValue());
			}
		} else if (OpenWithDialog.OPEN_DOCUMENT_PROPERTY.equals(name)) {
			ApplicationData data = (ApplicationData) pce.getNewValue();
			//Register 
			if (data == null) return;
			String format = view.getObjectMimeType();
			//if (format == null) return;
			if (format != null)	
				TreeViewerFactory.register(data, format);
			model.openWith(data);
		} else if (DataBrowser.OPEN_EXTERNAL_APPLICATION_PROPERTY.equals(name)) {
			model.openWith((ApplicationData) pce.getNewValue());
		} else if (AdminDialog.CREATE_ADMIN_PROPERTY.equals(name)) {
			AdminObject object = (AdminObject) pce.getNewValue();
			model.administrate(object);
		} else if (MetadataViewer.REGISTER_PROPERTY.equals(name)) {
			model.register((DataObjectRegistration) pce.getNewValue());
		} else if (MetadataViewer.RESET_PASSWORD_PROPERTY.equals(name)) {
			model.resetPassword((String) pce.getNewValue());
		} else if (MetadataViewer.UPLOAD_SCRIPT_PROPERTY.equals(name)) {
			TreeViewerAction action = getAction(UPLOAD_SCRIPT);
			action.actionPerformed(new ActionEvent(this, 1, ""));
		} else if (SelectionWizard.SELECTED_ITEMS_PROPERTY.equals(name)) {
			Map m = (Map) pce.getNewValue();
			if (m == null || m.size() != 1) return;
			Entry entry;
			Iterator i = m.entrySet().iterator();
			Class klass;
			TreeImageDisplay node;
			Collection<ExperimenterData> list;
			Object uo;
			AdminObject object;
			while (i.hasNext()) {
				entry = (Entry) i.next();
				klass = (Class) entry.getKey();
				if (ExperimenterData.class.equals(klass)) {
					list = (Collection<ExperimenterData>) entry.getValue();
					node = model.getSelectedBrowser().getLastSelectedDisplay();
					if (node != null) {
						uo = node.getUserObject();
						if (uo instanceof GroupData) {
							object = new AdminObject((GroupData) uo, list);
							model.administrate(object);
						}
					}
				}
			}
		} else if (DataBrowser.SET__OWNER_RND_SETTINGS_PROPERTY.equals(name)) {
			PasteRndSettingsCmd cmd = new PasteRndSettingsCmd(model, 
					PasteRndSettingsCmd.SET_OWNER);
			cmd.execute();
<<<<<<< HEAD
		} else if (ScriptingDialog.RUN_SELECTED_SCRIPT_PROPERTY.equals(name)) {
			handleScript((ScriptObject) pce.getNewValue(), 
					ScriptActivityParam.RUN);
		} else if (ScriptingDialog.DOWNLOAD_SELECTED_SCRIPT_PROPERTY.equals(
				name)) {
			Object value = pce.getNewValue();
			if (value instanceof ScriptObject)
				handleScript((ScriptObject) value, 
						ScriptActivityParam.DOWNLOAD);
			else if (value instanceof String) {
				ScriptObject script = view.getScriptFromName((String) value);
				if (script != null)
					handleScript(script, ScriptActivityParam.DOWNLOAD);
			}
		} else if (ScriptingDialog.VIEW_SELECTED_SCRIPT_PROPERTY.equals(name)) {
			Object value = pce.getNewValue();
			if (value instanceof ScriptObject)
				handleScript((ScriptObject) value, ScriptActivityParam.VIEW);
			else if (value instanceof String) {
				ScriptObject script = view.getScriptFromName((String) value);
				if (script != null)
					handleScript(script, ScriptActivityParam.VIEW);
			}
		} else if (TreeViewer.SCRIPTS_LOADING_PROPERTY.equals(name)) {
			view.setScriptsLoadingStatus(true);
		} else if (TreeViewer.SCRIPTS_LOADED_PROPERTY.equals(name)) {
			view.setScriptsLoadingStatus(false);
=======
		} else if (
				DataBrowser.SELECTED_DATA_BROWSER_NODES_DISPLAY_PROPERTY.equals(
						name)) {
			model.setSelectedNodes(pce.getNewValue());
>>>>>>> 0d3da0a8
		}
	}
	
	/**
	 * Reacts to state changes in the {@link TreeViewer} and in the
	 * {@link Browser}.
	 * @see ChangeListener#stateChanged(ChangeEvent)
	 */
	public void stateChanged(ChangeEvent ce)
	{
		Browser browser = model.getSelectedBrowser();
		if (browser != null) {
			switch (browser.getState()) {
				case Browser.BROWSING_DATA:
					loadingWindow.setStatus(TreeViewer.LOADING_TITLE);
					UIUtilities.centerAndShow(loadingWindow);
					return;
				case Browser.READY:
					loadingWindow.setVisible(false);
					break;
			}
		}
		
		switch (model.getState()) {
			case TreeViewer.DISCARDED:
				view.closeViewer();
				break;
			case TreeViewer.LOADING_DATA:
				view.setStatus(TreeViewer.LOADING_TITLE, false);
				view.setStatusIcon(true);
				view.onStateChanged(false);
				break;
			case TreeViewer.SAVE:
				view.setStatus(TreeViewer.SAVING_TITLE, false);
				view.setStatusIcon(true);
				view.onStateChanged(false);
				break;
			case TreeViewer.READY:
			case TreeViewer.LOADING_SELECTION:
				loadingWindow.setVisible(false);
				view.setStatus(null, true);
				view.setStatusIcon(false);
				view.onStateChanged(true);
				view.requestFocus();
				break;  
			case TreeViewer.SETTINGS_RND:
				UIUtilities.centerAndShow(loadingWindow);
		}
	}

	/**
	 * Refreshes the renderer.
	 * @see WindowFocusListener#windowGainedFocus(WindowEvent)
	 */
	public void windowGainedFocus(WindowEvent e)
	{
		view.refreshRenderer();
	}

	/**
	 * Required by the I/F but no-operation implementation in our case.
	 * @see WindowFocusListener#windowLostFocus(WindowEvent)
	 */
	public void windowLostFocus(WindowEvent e) {}

}<|MERGE_RESOLUTION|>--- conflicted
+++ resolved
@@ -26,11 +26,7 @@
 
 //Java imports
 import java.awt.Component;
-<<<<<<< HEAD
 import java.awt.Point;
-=======
-import java.awt.SystemColor;
->>>>>>> 0d3da0a8
 import java.awt.event.ActionEvent;
 import java.awt.event.WindowAdapter;
 import java.awt.event.WindowEvent;
@@ -1253,7 +1249,6 @@
 			PasteRndSettingsCmd cmd = new PasteRndSettingsCmd(model, 
 					PasteRndSettingsCmd.SET_OWNER);
 			cmd.execute();
-<<<<<<< HEAD
 		} else if (ScriptingDialog.RUN_SELECTED_SCRIPT_PROPERTY.equals(name)) {
 			handleScript((ScriptObject) pce.getNewValue(), 
 					ScriptActivityParam.RUN);
@@ -1281,12 +1276,10 @@
 			view.setScriptsLoadingStatus(true);
 		} else if (TreeViewer.SCRIPTS_LOADED_PROPERTY.equals(name)) {
 			view.setScriptsLoadingStatus(false);
-=======
 		} else if (
 				DataBrowser.SELECTED_DATA_BROWSER_NODES_DISPLAY_PROPERTY.equals(
 						name)) {
 			model.setSelectedNodes(pce.getNewValue());
->>>>>>> 0d3da0a8
 		}
 	}
 	
