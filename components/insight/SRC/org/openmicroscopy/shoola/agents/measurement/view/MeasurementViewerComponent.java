/*
 * org.openmicroscopy.shoola.agents.measurement.view.MeasurementViewerComponent 
 *
 *------------------------------------------------------------------------------
 *  Copyright (C) 2006-2007 University of Dundee. All rights reserved.
 *
 *
 * 	This program is free software; you can redistribute it and/or modify
 *  it under the terms of the GNU General Public License as published by
 *  the Free Software Foundation; either version 2 of the License, or
 *  (at your option) any later version.
 *  This program is distributed in the hope that it will be useful,
 *  but WITHOUT ANY WARRANTY; without even the implied warranty of
 *  MERCHANTABILITY or FITNESS FOR A PARTICULAR PURPOSE.  See the
 *  GNU General Public License for more details.
 *  
 *  You should have received a copy of the GNU General Public License along
 *  with this program; if not, write to the Free Software Foundation, Inc.,
 *  51 Franklin Street, Fifth Floor, Boston, MA 02110-1301 USA.
 *
 *------------------------------------------------------------------------------
 */
package org.openmicroscopy.shoola.agents.measurement.view;


//Java imports
import java.awt.Dimension;
import java.awt.image.BufferedImage;
import java.io.File;
import java.io.InputStream;
import java.util.ArrayList;
import java.util.Collection;
import java.util.Iterator;
import java.util.List;
import java.util.Map;
import java.util.TreeMap;
import java.util.Map.Entry;

import javax.swing.JFileChooser;
import javax.swing.JFrame;
import javax.swing.filechooser.FileFilter;

//Third-party libraries
import org.jhotdraw.draw.AttributeKey;
import org.jhotdraw.draw.Drawing;

//Application-internal dependencies
import org.openmicroscopy.shoola.agents.events.measurement.MeasurementToolLoaded;
import org.openmicroscopy.shoola.agents.measurement.MeasurementAgent;
import org.openmicroscopy.shoola.agents.measurement.util.FileMap;
import org.openmicroscopy.shoola.agents.util.EditorUtil;
import org.openmicroscopy.shoola.env.config.Registry;
import org.openmicroscopy.shoola.env.data.model.DeletableObject;
import org.openmicroscopy.shoola.env.data.model.ROIResult;
import org.openmicroscopy.shoola.env.data.util.SecurityContext;
import org.openmicroscopy.shoola.env.event.EventBus;
import org.openmicroscopy.shoola.env.log.LogMessage;
import org.openmicroscopy.shoola.env.log.Logger;
import org.openmicroscopy.shoola.env.ui.UserNotifier;
import org.openmicroscopy.shoola.util.ui.UIUtilities;
import org.openmicroscopy.shoola.util.ui.component.AbstractComponent;
import org.openmicroscopy.shoola.util.ui.filechooser.FileChooser;
import org.openmicroscopy.shoola.util.filter.file.XMLFilter;
import org.openmicroscopy.shoola.util.roi.exception.NoSuchROIException;
import org.openmicroscopy.shoola.util.roi.exception.ParsingException;
import org.openmicroscopy.shoola.util.roi.figures.MeasureTextFigure;
import org.openmicroscopy.shoola.util.roi.figures.ROIFigure;
import org.openmicroscopy.shoola.util.roi.model.ROI;
import org.openmicroscopy.shoola.util.roi.model.ROIShape;
import org.openmicroscopy.shoola.util.roi.model.ShapeList;
import org.openmicroscopy.shoola.util.roi.model.util.Coord3D;
<<<<<<< HEAD
=======

import pojos.DataObject;
>>>>>>> 62ddb9fe
import pojos.ExperimenterData;
import pojos.FileAnnotationData;
import pojos.ROIData;

/** 
 * Implements the {@link MeasurementViewer} interface to provide the 
 * functionality required of the Measurement viewer component.
 * This class is the component hub and embeds the component's MVC triad.
 * It manages the component's state machine and fires state change 
 * notifications as appropriate, but delegates actual functionality to the
 * MVC sub-components.
 *
 * @see org.openmicroscopy.shoola.agents.measurement.view.MeasurementViewerModel
 * @see org.openmicroscopy.shoola.agents.measurement.view.MeasurementViewerUI
 * @see org.openmicroscopy.shoola.agents.measurement.view.MeasurementViewerControl
 *
 * @author  Jean-Marie Burel &nbsp;&nbsp;&nbsp;&nbsp;
 * <a href="mailto:j.burel@dundee.ac.uk">j.burel@dundee.ac.uk</a>
 * @author Donald MacDonald &nbsp;&nbsp;&nbsp;&nbsp;
 * <a href="mailto:donald@lifesci.dundee.ac.uk">donald@lifesci.dundee.ac.uk</a>
 * @version 3.0
 * <small>
 * (<b>Internal version:</b> $Revision: $Date: $)
 * </small>
 * @since OME3.0
 */
class MeasurementViewerComponent 
	extends AbstractComponent
	implements MeasurementViewer
{
	
	/** The Model sub-component. */
    private MeasurementViewerModel model;
	
    /** The Control sub-component. */
    private MeasurementViewerControl controller;
    
    /** The View sub-component. */
    private MeasurementViewerUI view;
    
    /**
     * Posts an event to indicating to add or remove the component 
     * from the display.
     * 
     * @param index Either {@link MeasurementToolLoaded#ADD} or
     * 				{@link MeasurementToolLoaded#REMOVE}.
     */
    private void postEvent(int index)
    {
    	MeasurementToolLoaded response = 
			new MeasurementToolLoaded(
					MeasurementViewerFactory.getRequest(model.getPixelsID()),
					model.getSecurityContext(),
					model.getDrawingView(), index);
		EventBus bus = MeasurementAgent.getRegistry().getEventBus();
		bus.post(response);
    }

    /**
     * Creates a file chooser corresponding to the passed type.
     * 
     * @param type The type of the file chooser.
     * @return See above.
     */
	private FileChooser createChooserDialog(int type)
	{
		String word = "Save ";
		if (type == FileChooser.LOAD) word = "Load ";
		String title = word+"the ROI File";
		String text = word+"the ROI data in the file associate with the image.";
		
		List<FileFilter> filters = new ArrayList<FileFilter>();
		filters.add(new XMLFilter());
		FileChooser chooser = new FileChooser(view, type, title, text, filters,
					false, true);
		try {
			File f = UIUtilities.getDefaultFolder();
			if (f != null) chooser.setCurrentDirectory(f);
		} catch (Exception ex) {}
		try
		{
			String s = FileMap.getSavedFile(model.getServerName(), 
						model.getUserName(), model.getPixelsID());
			File savedFile;
			if (s != null) {
				savedFile = new File(s);
				chooser.setCurrentDirectory(savedFile);
				chooser.setSelectedFile(savedFile);
			} else {
				if (type == FileChooser.SAVE) {
					s = model.getImageName();
					savedFile = new File(s);
					chooser.setSelectedFile(savedFile.getName());
				}
			}
		} catch (ParsingException e) {
			// Do nothing as we're really only looking to see if the default
			// directory or filename should be set for loading.
		}
		
		return chooser;
	}
	
	
	/**
     * Creates a new instance.
     * The {@link #initialize() initialize} method should be called straigh 
     * after to complete the MVC set up.
     * 
     * @param model The Model sub-component. Mustn't be <code>null</code>.
     */
	MeasurementViewerComponent(MeasurementViewerModel model)
	{
		if (model == null) throw new NullPointerException("No model.");
        this.model = model;
        controller = new MeasurementViewerControl();
        view = new MeasurementViewerUI(model.getImageTitle());
	}
	
	/** Links up the MVC triad. */
    void initialize()
    {
        model.initialize(this);
        controller.initialize(this, view);
        view.initialize(this, controller, model);
    }
    
    /**
     * Returns the Model sub-component.
     * 
     * @return See above.
     */
    MeasurementViewerModel getModel() { return model; }

    /** Saves the ROI (not asynchronously) and discards. */
    void saveAndDiscard()
    {
    	model.saveROIToServer(false);
    	discard();
    }
    
    /**
     * Invokes when the ROI has been deleted.
     * 
     * @param imageID The image's identifier.
     */
    void onROIDeleted(long imageID)
    { 
    	model.onROIDeleted(imageID);
    	fireStateChange();
    }

    /** 
     * Implemented as specified by the {@link MeasurementViewer} interface.
     * @see MeasurementViewer#activate()
     */
    public void activate()
    { 
    	activate(model.getMeasurements(), model.isHCSData(),
    			model.isBigImage());
    }
    
    /** 
     * Implemented as specified by the {@link MeasurementViewer} interface.
     * @see MeasurementViewer#activate(List, boolean, boolean)
     */
	public void activate(List<FileAnnotationData> measurements, boolean HCSData,
			boolean isBigImage)
	{
		int state = model.getState();
        switch (state) {
            case NEW:
            	//Sets the dimension of the drawing canvas;
        		double f = model.getMagnification();
        		Dimension d = new Dimension((int) (model.getSizeX()*f), 
        							(int) (model.getSizeY()*f));
        		UIUtilities.setDefaultSize(model.getDrawingView(), d);
        		model.getDrawingView().setSize(d);
        		model.setHCSData(HCSData);
        		model.setBigImage(isBigImage);
        		view.buildGUI();
        		if (HCSData) {
        			if (measurements == null) {
        				model.setHCSData(false);
                		model.fireLoadROIServerOrClient(false);
        			} else 
        				model.fireLoadROIFromServer(measurements);
        		} else {
            		model.fireLoadROIServerOrClient(false);
        		}
        		model.fireEnumerationsLoading();
                break;
            case DISCARDED:
                throw new IllegalStateException(
                        "This method can't be invoked in the DISCARDED state.");
            default:
            	if (!view.isVisible()) postEvent(MeasurementToolLoaded.ADD);
                view.deIconify();
                view.setVisible(true);
        }
	}

	/** 
     * Implemented as specified by the {@link MeasurementViewer} interface.
     * @see MeasurementViewer#getUI()
     */
	public JFrame getUI() { return view; }

	/** 
     * Implemented as specified by the {@link MeasurementViewer} interface.
     * @see MeasurementViewer#discard()
     */
	public void discard()
	{
		if (model.getState() != DISCARDED) {
			view.setVisible(false);
			model.discard();
			fireStateChange();
		}
	}

	/** 
     * Implemented as specified by the {@link MeasurementViewer} interface.
     * @see MeasurementViewer#setDataChanged()
     */
	public void setDataChanged()
	{ 
		model.notifyDataChanged(true);
		firePropertyChange(ROI_CHANGED_PROPERTY, Boolean.valueOf(false), 
				Boolean.valueOf(true));
		fireStateChange();
	}
	
	/** 
     * Implemented as specified by the {@link MeasurementViewer} interface.
     * @see MeasurementViewer#cancel()
     */
	public void cancel()
	{
		model.cancel();
		view.setReadyStatus();
		fireStateChange();
	}
	
	/** 
     * Implemented as specified by the {@link MeasurementViewer} interface.
     * @see MeasurementViewer#getState()
     */
	public int getState() { return model.getState(); }

	/** 
     * Implemented as specified by the {@link MeasurementViewer} interface.
     * @see MeasurementViewer#setROI(InputStream)
     */
	public void setROI(InputStream input)
	{
		//if (model.getState() != LOADING_ROI || input == null) return;
		if (model.getState() != LOADING_ROI) return;
		if (input == null) {
			model.setState(MeasurementViewer.READY);
			view.refreshToolBar();
			view.rebuildManagerTable();
			view.updateDrawingArea();
			view.setReadyStatus();
			fireStateChange();
			//Now we are ready to go. We can post an event to add component to
			//Viewer
			postEvent(MeasurementToolLoaded.ADD);
			return;
		}
		Registry reg = MeasurementAgent.getRegistry();
		Logger log = reg.getLogger();
		try {
			boolean valid = model.setROI(input);
			if (!valid) {
				reg.getUserNotifier().notifyInfo("ROI", "The ROI are not " +
						"compatible with the image.");
				
				try {
					input.close();
				} catch (Exception io) {
					log.warn(this, "Cannot close the stream "+io.getMessage());
				}
				//reset
				
				fireStateChange();
				return;
			}
		} catch (Exception e) {
			
			if (e instanceof ParsingException) {
				log.error(this, "Cannot parse the ROI for "+model.getImageID());
			} else {
				
			}
			try {
				input.close();
			} catch (Exception io) {
				log.warn(this, "Cannot close the stream "+io.getMessage());
			}
			return;
		}
		view.refreshToolBar();
		view.rebuildManagerTable();
		view.updateDrawingArea();
		view.setReadyStatus();
		fireStateChange();
		//Now we are ready to go. We can post an event to add component to
		//Viewer
		postEvent(MeasurementToolLoaded.ADD);
	}
	
	/** 
     * Implemented as specified by the {@link MeasurementViewer} interface.
     * @see MeasurementViewer#setMagnifiedPlane(int, int, double)
     */
	public void setMagnifiedPlane(int defaultZ, int defaultT, 
				double magnification)
	{
		int z = model.getDefaultZ();
		int t = model.getDefaultT();
		double f = model.getMagnification();
		if (z == defaultZ && t == defaultT) {
			if (f != magnification)
				model.setMagnification(magnification);
			if (!model.isBigImage()) return;
		}
		model.setPlane(defaultZ, defaultT);
		Drawing drawing = model.getDrawing();
		drawing.removeDrawingListener(controller);
		drawing.clear();
		ShapeList list = null;
		try {
			list = model.getShapeList();
		} catch (Exception e) {
			view.handleROIException(e, MeasurementViewerUI.RETRIEVE_MSG);
		}
		view.setStatus(MeasurementViewerUI.DEFAULT_MSG);
		if (list != null) {
			TreeMap map = list.getList();
			Iterator i = map.values().iterator();
			ROIShape shape;
			ROIFigure fig;
			while (i.hasNext()) {
				shape = (ROIShape) i.next();
				if (shape != null)
				{
					fig = shape.getFigure();
					drawing.add(fig);
					if (fig.canAnnotate())
						fig.addFigureListener(controller);
				}
			}
		}
		model.getDrawingView().setDrawing(drawing);
		drawing.addDrawingListener(controller);
		if (f != magnification)
			model.setMagnification(magnification);
	}

	/** 
     * Implemented as specified by the {@link MeasurementViewer} interface.
     * @see MeasurementViewer#close()
     */
	public void close()
	{
		if (model.getState() == DISCARDED) {
			return;
		}
		/*
		if (!model.isDataSaved()) { 
			String title = "Discard Changes";
		    String message = "Do you want to exit and discard changes?";
		  
			MessageBox dialog = new MessageBox(view, title, message);
				
			if (dialog.showMsgBox() == MessageBox.NO_OPTION) return;
		}
		model.setDataDiscarded();
		*/
		//Post event indicating that we don't care about saving.
		postEvent(MeasurementToolLoaded.REMOVE);
		if (model.isHCSData()) {
			List<FileAnnotationData> list = model.getMeasurements();
			if (list == null || list.size() == 0) view.setVisible(false);
			else discard();
		} else view.setVisible(false);
	}

	/** 
     * Implemented as specified by the {@link MeasurementViewer} interface.
     * @see MeasurementViewer#iconified(boolean)
     */
	public void iconified(boolean b)
	{
		if (model.getState() == DISCARDED) 
			throw new IllegalStateException("This method shouldn't be " +
					"invoked in the DISCARDED state:"+model.getState());
		view.setVisible(b);
	}

	/** 
     * Implemented as specified by the {@link MeasurementViewer} interface.
     * @see MeasurementViewer#loadROI()
     */
	public void loadROI()
	{
		FileChooser chooser = createChooserDialog(FileChooser.LOAD);
		chooser.setCheckOverride(false);
		if (chooser.showDialog() != JFileChooser.APPROVE_OPTION) return;
		File f = chooser.getSelectedFile();
		if (f == null) return;
		model.fireROILoading(f.getAbsolutePath());
		fireStateChange();
		//view.updateDrawingArea();
	}

	/** 
     * Implemented as specified by the {@link MeasurementViewer} interface.
     * @see MeasurementViewer#saveROI()
     */
	public void saveROI()
	{
		FileChooser chooser = createChooserDialog(FileChooser.SAVE);
		if (chooser.showDialog() != JFileChooser.APPROVE_OPTION) return;
		File file = chooser.getSelectedFile();
		if (file == null) return;
		String s = file.getAbsolutePath();
		if (s == null || s.trim().length() == 0) return;
		if (!s.endsWith(XMLFilter.XML)) {
			String fileName = s+"."+XMLFilter.XML;
			file = new File(fileName);
		}			
		saveBackROI(file.getAbsolutePath());
	}
	
	/** 
     * Implemented as specified by the {@link MeasurementViewer} interface.
     * @see MeasurementViewer#saveROIToServer()
     */
	public void saveROIToServer()
	{
		if (!canAnnotate()) return;
		List<ROI> l = model.getROIToDelete();
		if (l != null && l.size() > 0) {
			List<DeletableObject> objects = new ArrayList<DeletableObject>();
			Iterator<ROI> i = l.iterator();
			ROI roi;
			ROIData data;
			SecurityContext ctx = model.getSecurityContext();
			DeletableObject d;
			while (i.hasNext()) {
				roi = i.next();
				if (!roi.isClientSide() && roi.canDelete()) {
					data = new ROIData();
					data.setId(roi.getID());
					data.setImage(model.getImage().asImage());
					d = new DeletableObject(data);
					d.setSecurityContext(ctx);
					objects.add(d);
				}
			}
			if (objects.size() == 0) {
				model.saveROIToServer(true);
				//model.saveWorkflowToServer(true);
			} else {
				model.deleteAllROIs(objects);
			}
		} else {
			model.saveROIToServer(true);
			//model.saveWorkflowToServer(true);
		}
		fireStateChange();
	}
	
	/** 
	 * Implemented as specified by the {@link MeasurementViewer} interface.
	 * @see MeasurementViewer#figureAttributeChanged(AttributeKey, ROIFigure)
	 */
	public void figureAttributeChanged(AttributeKey key, ROIFigure figure)
	{
		model.figureAttributeChanged(key, figure);
	}

	/** 
	 * Implemented as specified by the {@link MeasurementViewer} interface.
	 * @see MeasurementViewer#showROIAssistant()
	 */
	public void showROIAssistant()
	{
		view.showROIAssistant();
	}
	
	/** 
	 * Implemented as specified by the {@link MeasurementViewer} interface.
	 * @see MeasurementViewer#showROIAssistant(ROI)
	 */
	public void showROIAssistant(ROI roi)
	{
		view.showROIAssistant(roi);
	}
	
	/** 
	 * Implemented as specified by the {@link MeasurementViewer} interface.
	 * @see MeasurementViewer#showMeasurementsInMicrons(boolean)
	 */
	public void showMeasurementsInMicrons(boolean inMicrons)
	{
		model.showMeasurementsInMicrons(inMicrons);
		view.updateDrawingArea();
		view.refreshResultsTable();
	}

	/** 
	 * Implemented as specified by the {@link MeasurementViewer} interface.
	 * @see MeasurementViewer#setActiveChannels(Map)
	 */
	public void setActiveChannels(Map activeChannels)
	{
		int state = model.getState();
		switch (model.getState()) {
			case DISCARDED:
			case LOADING_DATA:
				throw new IllegalStateException("This method cannot be " +
						"invoked in the DISCARDED, LOADING_DATA " +
						"state: "+state);
		}
		model.setActiveChannels(activeChannels);
		//Show or hide some shapes if they are visible on a channel or not
		TreeMap<Long, ROI> rois = model.getROI();
		Collection<ROIFigure> figures = model.getAllFigures();
		ROIFigure figure, f;
		Iterator<ROIFigure> i = figures.iterator();
		ROI roi;
		TreeMap<Coord3D, ROIShape> shapeMap;
		
		ROIShape shape;
		Entry entry;
		if (rois != null) {
			Iterator j = rois.entrySet().iterator();
			Iterator k;
			Coord3D coord;
			int c;
			while (j.hasNext()) {
				entry = (Entry) j.next();
				roi = (ROI) entry.getValue();
				shapeMap = roi.getShapes();
				k = shapeMap.entrySet().iterator();
				while (k.hasNext()) {
					entry = (Entry) k.next();
					shape = (ROIShape) entry.getValue();
					coord = shape.getCoord3D();
					f = shape.getFigure();
					c = coord.getChannel();
					if (c >= 0) {
						if (f.canAnnotate()) {
							f.removeFigureListener(controller);
							f.setVisible(model.isChannelActive(c));
							f.addFigureListener(controller);
						}
					}
				}
			}
			view.repaint();
		}
		if (!view.inDataView() || !view.isVisible()) return;
		figures = getSelectedFigures();
		if (figures.size() != 1) return;
		figure = figures.iterator().next();
		List<ROIShape> shapeList = new ArrayList<ROIShape>();
		roi = figure.getROI();
		shapeMap = roi.getShapes();
		Iterator j = shapeMap.entrySet().iterator();
		while (j.hasNext()) {
			entry = (Entry) j.next();
			shapeList.add( (ROIShape) entry.getValue());
		}
		if (shapeList.size() != 0) analyseShapeList(shapeList);
	}

	/** 
	 * Implemented as specified by the {@link MeasurementViewer} interface.
	 * @see MeasurementViewer#setActiveChannelsColor(Map)
	 */
	public void setActiveChannelsColor(Map channels)
	{
		int state = model.getState();
		switch (model.getState()) {
			case DISCARDED:
			case LOADING_DATA:
				throw new IllegalStateException("This method cannot be " +
						"invoked in the DISCARDED, LOADING_DATA " +
						"state: "+state);
		}
		model.setActiveChannels(channels);
		if (!view.inDataView() || !view.isVisible()) return;
		Collection<ROIFigure> collection = getSelectedFigures();
		if (collection.size() != 1) return;
		
		ROIFigure figure = collection.iterator().next();
		ArrayList<ROIShape> shapeList = new ArrayList<ROIShape>();
		ROI roi = figure.getROI();
		TreeMap<Coord3D, ROIShape> shapeMap = roi.getShapes();
		Iterator<Coord3D> shapeIterator = shapeMap.keySet().iterator();
		while(shapeIterator.hasNext())
			shapeList.add(shapeMap.get(shapeIterator.next()));
		if (shapeList.size()!=0) analyseShapeList(shapeList);
	}

	/** 
	 * Implemented as specified by the {@link MeasurementViewer} interface.
	 * @see MeasurementViewer#setStatsShapes(Map)
	 */
	public void setStatsShapes(Map result)
	{
		int state = model.getState();
		if (state != ANALYSE_SHAPE) {
			MeasurementAgent.getRegistry().getLogger().debug(this, 
					"This method can only be invoked " +
					"in the ANALYSE_SHAPE state: "+state);
			return;
		}
			//throw new IllegalStateException("This method can only be invoked " +
			//		"in the ANALYSE_SHAPE state: "+state);
		if (result == null || result.size() == 0) {
			UserNotifier un = MeasurementAgent.getRegistry().getUserNotifier();
			un.notifyInfo("Sets stats results", "No result to display.");
			return;
		}
		model.setAnalysisResults(result);
		view.displayAnalysisResults();
		fireStateChange();
	}

	/** 
	 * Implemented as specified by the {@link MeasurementViewer} interface.
	 * @see MeasurementViewer#analyseShapeList(List)
	 */
	public void analyseShapeList(List<ROIShape> shapeList)
	{
		if (shapeList == null)
			throw new IllegalArgumentException("No shape specified.");
		int state = model.getState();
		switch (model.getState()) {
			case DISCARDED:
			case LOADING_DATA:
			case LOADING_ROI:
				throw new IllegalStateException("This method cannot be " +
						"invoked in the DISCARDED, LOADING_DATA or " +
						"LOADING_ROI state: "+state);
				
			case ANALYSE_SHAPE:
				return;
		}
		if (!validShapeList(shapeList))
			return;
		
		if (model.getActiveChannels().size() == 0) {
			//view.displayAnalysisResults();
			view.displayAnalysisResults();
		} else {
			model.fireAnalyzeShape(shapeList);
			fireStateChange();
		}
		
	}

	/**
	 * Check to see if the selected figure contains textFigure
	 * @param shapeList see above.
	 * @return see above.
	 */
	private boolean validShapeList(List<ROIShape> shapeList)
	{
		for(ROIShape shape : shapeList)
			if(shape.getFigure() instanceof MeasureTextFigure)
				return false;
		return true;
	}
	
	/** 
	 * Implemented as specified by the {@link MeasurementViewer} interface.
	 * @see MeasurementViewer#getSelectedFigures()
	 */
	public Collection getSelectedFigures()
	{
		return model.getSelectedFigures();
	}
	
	/** 
	 * Implemented as specified by the {@link MeasurementViewer} interface.
	 * @see MeasurementViewer#createSingleFigure(boolean)
	 */
	public void createSingleFigure(boolean createSingleFig)
	{
		view.createSingleFigure(createSingleFig);
	}

	/** 
	 * Saves the ROI without displaying a file chooser. 
	 * 
	 * @param path The absolute path to the file.
	 */
	private void saveBackROI(String path)
	{
		Registry reg = MeasurementAgent.getRegistry();
		UserNotifier un = reg.getUserNotifier();
		try {
			model.saveROI(path, false);
		} catch (ParsingException e) {
			reg.getLogger().error(this, "Cannot save the ROI "+e.getMessage());
			un.notifyInfo("Save ROI", "Cannot save ROI " +
										"for "+model.getImageID());
		}
		un.notifyInfo("Save ROI", "The Regions of Interests have been " +
									"successfully saved. ");
		firePropertyChange(ROI_CHANGED_PROPERTY, Boolean.valueOf(false), 
				Boolean.valueOf(true));
	}

	/** 
     * Implemented as specified by the {@link MeasurementViewer} interface.
     * @see MeasurementViewer#toFront()
     */
    public void toFront()
    {
    	if (model.getState() == DISCARDED) return;
    	controller.toFront();
    }

	/** 
     * Implemented as specified by the {@link MeasurementViewer} interface.
     * @see MeasurementViewer#setIconImage(BufferedImage)
     */
	public void setIconImage(BufferedImage thumbnail)
	{
		if (model.getState() == DISCARDED) return;
		//view.setIconImage(thumbnail);
	}
	
	/** 
     * Implemented as specified by the {@link MeasurementViewer} interface.
     * @see MeasurementViewer#setRndImage(Object)
     */
	public void setRndImage(Object rndImage)
	{
		if (model.getState() == DISCARDED) return;
		model.setRenderedImage(rndImage);
	}
    
	/** 
     * Implemented as specified by the {@link MeasurementViewer} interface.
     * @see MeasurementViewer#hasROIToSave()
     */
	public boolean hasROIToSave() 
	{
		if (model.getState() == DISCARDED) return false;
		return model.hasROIToSave();
	}

	/** 
     * Implemented as specified by the {@link MeasurementViewer} interface.
     * @see MeasurementViewer#setServerROI(Collection)
     */
	public void setServerROI(Collection result)
	{		
		if (model.getState() != LOADING_ROI)
			throw new IllegalArgumentException("The method can only " +
					"be invoked in the LOADING_ROI state.");
		try {
			if (result != null) { //some ROI previously saved.
				model.setServerROI(result);
			} 	
		} catch (Exception e) {
			String s = "Cannot convert server ROI into UI objects:";
			MeasurementAgent.getRegistry().getLogger().error(this, s+e);
		}
		//bring up the UI.
		view.layoutUI();
		view.updateDrawingArea();
		fireStateChange();
		//Now we are ready to go. We can post an event to add component to
		//Viewer
		postEvent(MeasurementToolLoaded.ADD);
	}

	/** 
     * Implemented as specified by the {@link MeasurementViewer} interface.
     * @see MeasurementViewer#isHCSData()
     */
	public boolean isHCSData() { return model.isHCSData(); }

	/** 
     * Implemented as specified by the {@link MeasurementViewer} interface.
     * @see MeasurementViewer#getViewTitle()
     */
	public String getViewTitle() { return model.getImageTitle(); }

	/** 
     * Implemented as specified by the {@link MeasurementViewer} interface.
     * @see MeasurementViewer#setLoadingFromServerClient(Collection)
     */
	public void setLoadingFromServerClient(Collection result) 
	{
		if (model.getState() != LOADING_ROI)
			throw new IllegalArgumentException("The method can only " +
					"be invoked in the LOADING_ROI state.");
		try 
		{
			boolean hasResult = false;
			if (result != null) {
				Iterator<ROIResult> i = result.iterator();
				ROIResult roiResult;
				if (i.hasNext())
				{
					roiResult = i.next();
					if (roiResult.getROIs().size() != 0)
						hasResult = true;
				}
			}
			
			if (hasResult) {
				//some ROI previously saved.
				//result.ge
				model.setServerROI(result);	
			} else {
				model.fireROILoading(null);
				return;
			}
		} catch (Exception e) {
			String s = "Cannot convert server ROI into UI objects:";
			MeasurementAgent.getRegistry().getLogger().error(this, s+e);
			UserNotifier un = MeasurementAgent.getRegistry().getUserNotifier();
			un.notifyInfo("Load ROI", "Cannot display the ROI.");
		}
		view.refreshToolBar();
		view.rebuildManagerTable();
		view.updateDrawingArea();
		view.setReadyStatus();
		fireStateChange();
		//Now we are ready to go. We can post an event to add component to
		//Viewer
		postEvent(MeasurementToolLoaded.ADD);
		return;
	}

	/** 
     * Implemented as specified by the {@link MeasurementViewer} interface.
     * @see MeasurementViewer#setUpdateROIComponent(Collection)
     */
	public void setUpdateROIComponent(Collection result) 
	{
		Registry reg = MeasurementAgent.getRegistry();
		UserNotifier un = reg.getUserNotifier();
		try {
			model.removeAllROI();
			view.rebuildManagerTable();
			view.updateDrawingArea();
		} catch (NoSuchROIException e) {
			reg.getLogger().error(this, "Cannot save the ROI "+e.getMessage());
			un.notifyInfo("Save ROI", "Cannot save ROI " +
										"for "+model.getImageID());
		}
		model.fireLoadROIServerOrClient(false);
	}

	/** 
     * Implemented as specified by the {@link MeasurementViewer} interface.
<<<<<<< HEAD
     * @see MeasurementViewer#isImageWritable()
=======
     * @see MeasurementViewer#createWorkflow()
     */
	public void createWorkflow()
	{
		view.createWorkflow();
	}

	/** 
     * Implemented as specified by the {@link MeasurementViewer} interface.
     * @see MeasurementViewer#setWorkflow(String)
     */
	public void setWorkflow(String workflowNamespace)
	{
		workflowNamespace = view.getWorkflowFromDisplay(workflowNamespace);
		model.setWorkflow(workflowNamespace);
		view.updateWorkflow();
	}

	/** 
     * Implemented as specified by the {@link MeasurementViewer} interface.
     * @see MeasurementViewer#setWorkflow(List)
     */
	public void setKeyword(List<String> keyword)
	{
		model.setKeyword(keyword);
	}
	
	/** 
     * Implemented as specified by the {@link MeasurementViewer} interface.
     * @see MeasurementViewer#canAnnotate()
>>>>>>> 62ddb9fe
     */
	public boolean canAnnotate()
	{
		if (model.getState() == DISCARDED) return false;
		//Check if current user can write in object
		ExperimenterData exp = 
			(ExperimenterData) MeasurementAgent.getUserDetails();
		long id = exp.getId();
		Object ref = model.getRefObject();
		boolean b = EditorUtil.isUserOwner(ref, id);
		if (b) return b;
		if (ref instanceof DataObject) {
			return ((DataObject) ref).canAnnotate();
		}
		return false;
	}

	/** 
     * Implemented as specified by the {@link MeasurementViewer} interface.
     * @see MeasurementViewer#deleteAllROIs()
     */
	public void deleteAllROIs()
	{
		if (!canAnnotate()) return;
		List<ROIData> list = model.getROIData();
		//ROI owned by the current user.
		List<DeletableObject> l = new ArrayList<DeletableObject>();
		Iterator<ROIData> i = list.iterator();
		ROIData roi;
		SecurityContext ctx = model.getSecurityContext();
		DeletableObject d;
		while (i.hasNext()) {
			roi = i.next();
			if (roi.getId() > 0) {
				d = new DeletableObject(roi);
				d.setSecurityContext(ctx);
				l.add(d);
			}
		}
		//if (l.size() == 0) return;
		//clear view. and table.
		ExperimenterData exp = 
			(ExperimenterData) MeasurementAgent.getUserDetails();
		try {
			List<ROIFigure> figures = model.removeAllROI(exp.getId());
			//clear all tables.
			view.deleteROIs(figures);
			model.getROIComponent().reset();
		} catch (Exception e) {
			LogMessage msg = new LogMessage();
			msg.print("Delete ROI");
			msg.print(e);
			MeasurementAgent.getRegistry().getLogger().error(this, msg);
		}
		model.deleteAllROIs(l);
		fireStateChange();
	}

	/** 
     * Implemented as specified by the {@link MeasurementViewer} interface.
     * @see MeasurementViewer#hasROIToDelete()
     */
	public boolean hasROIToDelete()
	{
		if (model.getState() == DISCARDED) return false;
		return model.hasROIToDelete();
	}

	/** 
     * Implemented as specified by the {@link MeasurementViewer} interface.
     * @see MeasurementViewer#setROIEnumerations(Map)
     */
	public void setROIEnumerations(Map result)
	{
		model.setROIEnumerations(result);
	}
	
	/** 
	 * Overridden to return the name of the instance to save.
	 * @see #toString()
	 */
	public String toString()
	{ 
		return "ROI for: "+EditorUtil.truncate(model.getImageName());
	}

}<|MERGE_RESOLUTION|>--- conflicted
+++ resolved
@@ -69,11 +69,8 @@
 import org.openmicroscopy.shoola.util.roi.model.ROIShape;
 import org.openmicroscopy.shoola.util.roi.model.ShapeList;
 import org.openmicroscopy.shoola.util.roi.model.util.Coord3D;
-<<<<<<< HEAD
-=======
 
 import pojos.DataObject;
->>>>>>> 62ddb9fe
 import pojos.ExperimenterData;
 import pojos.FileAnnotationData;
 import pojos.ROIData;
@@ -942,40 +939,7 @@
 
 	/** 
      * Implemented as specified by the {@link MeasurementViewer} interface.
-<<<<<<< HEAD
-     * @see MeasurementViewer#isImageWritable()
-=======
-     * @see MeasurementViewer#createWorkflow()
-     */
-	public void createWorkflow()
-	{
-		view.createWorkflow();
-	}
-
-	/** 
-     * Implemented as specified by the {@link MeasurementViewer} interface.
-     * @see MeasurementViewer#setWorkflow(String)
-     */
-	public void setWorkflow(String workflowNamespace)
-	{
-		workflowNamespace = view.getWorkflowFromDisplay(workflowNamespace);
-		model.setWorkflow(workflowNamespace);
-		view.updateWorkflow();
-	}
-
-	/** 
-     * Implemented as specified by the {@link MeasurementViewer} interface.
-     * @see MeasurementViewer#setWorkflow(List)
-     */
-	public void setKeyword(List<String> keyword)
-	{
-		model.setKeyword(keyword);
-	}
-	
-	/** 
-     * Implemented as specified by the {@link MeasurementViewer} interface.
      * @see MeasurementViewer#canAnnotate()
->>>>>>> 62ddb9fe
      */
 	public boolean canAnnotate()
 	{
