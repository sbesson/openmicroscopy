/*
 * org.openmicroscopy.shoola.agents.measurement.view.MeasurementViewerComponent 
 *
 *------------------------------------------------------------------------------
 *  Copyright (C) 2006-2007 University of Dundee. All rights reserved.
 *
 *
 * 	This program is free software; you can redistribute it and/or modify
 *  it under the terms of the GNU General Public License as published by
 *  the Free Software Foundation; either version 2 of the License, or
 *  (at your option) any later version.
 *  This program is distributed in the hope that it will be useful,
 *  but WITHOUT ANY WARRANTY; without even the implied warranty of
 *  MERCHANTABILITY or FITNESS FOR A PARTICULAR PURPOSE.  See the
 *  GNU General Public License for more details.
 *  
 *  You should have received a copy of the GNU General Public License along
 *  with this program; if not, write to the Free Software Foundation, Inc.,
 *  51 Franklin Street, Fifth Floor, Boston, MA 02110-1301 USA.
 *
 *------------------------------------------------------------------------------
 */
package org.openmicroscopy.shoola.agents.measurement.view;


//Java imports
import java.awt.Dimension;
import java.awt.image.BufferedImage;
import java.io.File;
import java.io.InputStream;
import java.util.ArrayList;
import java.util.Collection;
import java.util.Iterator;
import java.util.List;
import java.util.Map;
import java.util.TreeMap;
import java.util.Map.Entry;

import javax.swing.JFileChooser;
import javax.swing.JFrame;
import javax.swing.filechooser.FileFilter;

//Third-party libraries
import org.jhotdraw.draw.AttributeKey;
import org.jhotdraw.draw.Drawing;

//Application-internal dependencies
import org.openmicroscopy.shoola.agents.events.measurement.MeasurementToolLoaded;
import org.openmicroscopy.shoola.agents.measurement.MeasurementAgent;
import org.openmicroscopy.shoola.agents.measurement.util.FileMap;
import org.openmicroscopy.shoola.agents.util.EditorUtil;
import org.openmicroscopy.shoola.env.config.Registry;
import org.openmicroscopy.shoola.env.data.model.DeletableObject;
import org.openmicroscopy.shoola.env.data.model.ROIResult;
import org.openmicroscopy.shoola.env.data.util.SecurityContext;
import org.openmicroscopy.shoola.env.event.EventBus;
import org.openmicroscopy.shoola.env.log.LogMessage;
import org.openmicroscopy.shoola.env.log.Logger;
import org.openmicroscopy.shoola.env.ui.UserNotifier;
import org.openmicroscopy.shoola.util.ui.UIUtilities;
import org.openmicroscopy.shoola.util.ui.component.AbstractComponent;
import org.openmicroscopy.shoola.util.ui.filechooser.FileChooser;
import org.openmicroscopy.shoola.util.filter.file.XMLFilter;
import org.openmicroscopy.shoola.util.roi.exception.NoSuchROIException;
import org.openmicroscopy.shoola.util.roi.exception.ParsingException;
import org.openmicroscopy.shoola.util.roi.figures.MeasureTextFigure;
import org.openmicroscopy.shoola.util.roi.figures.ROIFigure;
import org.openmicroscopy.shoola.util.roi.model.ROI;
import org.openmicroscopy.shoola.util.roi.model.ROIShape;
import org.openmicroscopy.shoola.util.roi.model.ShapeList;
import org.openmicroscopy.shoola.util.roi.model.util.Coord3D;

import pojos.DataObject;
import pojos.ExperimenterData;
import pojos.FileAnnotationData;
import pojos.ROIData;

/** 
 * Implements the {@link MeasurementViewer} interface to provide the 
 * functionality required of the Measurement viewer component.
 * This class is the component hub and embeds the component's MVC triad.
 * It manages the component's state machine and fires state change 
 * notifications as appropriate, but delegates actual functionality to the
 * MVC sub-components.
 *
 * @see org.openmicroscopy.shoola.agents.measurement.view.MeasurementViewerModel
 * @see org.openmicroscopy.shoola.agents.measurement.view.MeasurementViewerUI
 * @see org.openmicroscopy.shoola.agents.measurement.view.MeasurementViewerControl
 *
 * @author  Jean-Marie Burel &nbsp;&nbsp;&nbsp;&nbsp;
 * <a href="mailto:j.burel@dundee.ac.uk">j.burel@dundee.ac.uk</a>
 * @author Donald MacDonald &nbsp;&nbsp;&nbsp;&nbsp;
 * <a href="mailto:donald@lifesci.dundee.ac.uk">donald@lifesci.dundee.ac.uk</a>
 * @version 3.0
 * <small>
 * (<b>Internal version:</b> $Revision: $Date: $)
 * </small>
 * @since OME3.0
 */
class MeasurementViewerComponent 
	extends AbstractComponent
	implements MeasurementViewer
{
	
	/** The Model sub-component. */
    private MeasurementViewerModel model;
	
    /** The Control sub-component. */
    private MeasurementViewerControl controller;
    
    /** The View sub-component. */
    private MeasurementViewerUI view;
    
    /**
     * Posts an event to indicating to add or remove the component 
     * from the display.
     * 
     * @param index Either {@link MeasurementToolLoaded#ADD} or
     * 				{@link MeasurementToolLoaded#REMOVE}.
     */
    private void postEvent(int index)
    {
    	MeasurementToolLoaded response = 
			new MeasurementToolLoaded(
					MeasurementViewerFactory.getRequest(model.getPixelsID()),
					model.getSecurityContext(),
					model.getDrawingView(), index);
		EventBus bus = MeasurementAgent.getRegistry().getEventBus();
		bus.post(response);
    }

    /**
     * Creates a file chooser corresponding to the passed type.
     * 
     * @param type The type of the file chooser.
     * @return See above.
     */
	private FileChooser createChooserDialog(int type)
	{
		String word = "Save ";
		if (type == FileChooser.LOAD) word = "Load ";
		String title = word+"the ROI File";
		String text = word+"the ROI data in the file associate with the image.";
		
		List<FileFilter> filters = new ArrayList<FileFilter>();
		filters.add(new XMLFilter());
		FileChooser chooser = new FileChooser(view, type, title, text, filters,
					false, true);
		try {
			File f = UIUtilities.getDefaultFolder();
			if (f != null) chooser.setCurrentDirectory(f);
		} catch (Exception ex) {}
		try
		{
			String s = FileMap.getSavedFile(model.getServerName(), 
						model.getUserName(), model.getPixelsID());
			File savedFile;
			if (s != null) {
				savedFile = new File(s);
				chooser.setCurrentDirectory(savedFile);
				chooser.setSelectedFile(savedFile);
			} else {
				if (type == FileChooser.SAVE) {
					s = model.getImageName();
					savedFile = new File(s);
					chooser.setSelectedFile(savedFile.getName());
				}
			}
		} catch (ParsingException e) {
			// Do nothing as we're really only looking to see if the default
			// directory or filename should be set for loading.
		}
		
		return chooser;
	}
	
	
	/**
     * Creates a new instance.
     * The {@link #initialize() initialize} method should be called straigh 
     * after to complete the MVC set up.
     * 
     * @param model The Model sub-component. Mustn't be <code>null</code>.
     */
	MeasurementViewerComponent(MeasurementViewerModel model)
	{
		if (model == null) throw new NullPointerException("No model.");
        this.model = model;
        controller = new MeasurementViewerControl();
        view = new MeasurementViewerUI(model.getImageTitle());
	}
	
	/** Links up the MVC triad. */
    void initialize()
    {
        model.initialize(this);
        controller.initialize(this, view);
        view.initialize(this, controller, model);
    }
    
    /**
     * Returns the Model sub-component.
     * 
     * @return See above.
     */
    MeasurementViewerModel getModel() { return model; }

    /** Saves the ROI (not asynchronously) and discards. */
    void saveAndDiscard()
    {
<<<<<<< HEAD
    	model.saveROIToServer(false);
=======
    	model.saveROIToServer(false, false);
    	model.saveWorkflowToServer(false);	
>>>>>>> bd6fcc47
    	discard();
    }
    
    /**
     * Invokes when the ROI has been deleted.
     * 
     * @param imageID The image's identifier.
     */
    void onROIDeleted(long imageID)
    { 
    	model.onROIDeleted(imageID);
    	fireStateChange();
    }

    /** 
     * Implemented as specified by the {@link MeasurementViewer} interface.
     * @see MeasurementViewer#activate()
     */
    public void activate()
    { 
    	activate(model.getMeasurements(), model.isHCSData(),
    			model.isBigImage());
    }
    
    /** 
     * Implemented as specified by the {@link MeasurementViewer} interface.
     * @see MeasurementViewer#activate(List, boolean, boolean)
     */
	public void activate(List<FileAnnotationData> measurements, boolean HCSData,
			boolean isBigImage)
	{
		int state = model.getState();
        switch (state) {
            case NEW:
            	//Sets the dimension of the drawing canvas;
        		double f = model.getMagnification();
        		Dimension d = new Dimension((int) (model.getSizeX()*f), 
        							(int) (model.getSizeY()*f));
        		UIUtilities.setDefaultSize(model.getDrawingView(), d);
        		model.getDrawingView().setSize(d);
        		model.setHCSData(HCSData);
        		model.setBigImage(isBigImage);
        		view.buildGUI();
        		if (HCSData) {
        			if (measurements == null) {
        				model.setHCSData(false);
                		model.fireLoadROIServerOrClient(false);
        			} else 
        				model.fireLoadROIFromServer(measurements);
        		} else {
            		model.fireLoadROIServerOrClient(false);
        		}
        		model.fireEnumerationsLoading();
                break;
            case DISCARDED:
                throw new IllegalStateException(
                        "This method can't be invoked in the DISCARDED state.");
            default:
            	if (!view.isVisible()) postEvent(MeasurementToolLoaded.ADD);
                view.deIconify();
                view.setVisible(true);
        }
	}

	/** 
     * Implemented as specified by the {@link MeasurementViewer} interface.
     * @see MeasurementViewer#getUI()
     */
	public JFrame getUI() { return view; }

	/** 
     * Implemented as specified by the {@link MeasurementViewer} interface.
     * @see MeasurementViewer#discard()
     */
	public void discard()
	{
		if (model.getState() != DISCARDED) {
			view.setVisible(false);
			model.discard();
			fireStateChange();
		}
	}

	/** 
     * Implemented as specified by the {@link MeasurementViewer} interface.
     * @see MeasurementViewer#setDataChanged()
     */
	public void setDataChanged()
	{ 
		model.notifyDataChanged(true);
		firePropertyChange(ROI_CHANGED_PROPERTY, Boolean.valueOf(false), 
				Boolean.valueOf(true));
		fireStateChange();
	}
	
	/** 
     * Implemented as specified by the {@link MeasurementViewer} interface.
     * @see MeasurementViewer#cancel()
     */
	public void cancel()
	{
		model.cancel();
		view.setReadyStatus();
		fireStateChange();
	}
	
	/** 
     * Implemented as specified by the {@link MeasurementViewer} interface.
     * @see MeasurementViewer#getState()
     */
	public int getState() { return model.getState(); }

	/** 
     * Implemented as specified by the {@link MeasurementViewer} interface.
     * @see MeasurementViewer#setROI(InputStream)
     */
	public void setROI(InputStream input)
	{
		//if (model.getState() != LOADING_ROI || input == null) return;
		if (model.getState() != LOADING_ROI) return;
		if (input == null) {
			model.setState(MeasurementViewer.READY);
			view.refreshToolBar();
			view.rebuildManagerTable();
			view.updateDrawingArea();
			view.setReadyStatus();
			fireStateChange();
			//Now we are ready to go. We can post an event to add component to
			//Viewer
			postEvent(MeasurementToolLoaded.ADD);
			return;
		}
		Registry reg = MeasurementAgent.getRegistry();
		Logger log = reg.getLogger();
		try {
			boolean valid = model.setROI(input);
			if (!valid) {
				reg.getUserNotifier().notifyInfo("ROI", "The ROI are not " +
						"compatible with the image.");
				
				try {
					input.close();
				} catch (Exception io) {
					log.warn(this, "Cannot close the stream "+io.getMessage());
				}
				//reset
				
				fireStateChange();
				return;
			}
		} catch (Exception e) {
			
			if (e instanceof ParsingException) {
				log.error(this, "Cannot parse the ROI for "+model.getImageID());
			} else {
				
			}
			try {
				input.close();
			} catch (Exception io) {
				log.warn(this, "Cannot close the stream "+io.getMessage());
			}
			return;
		}
		view.refreshToolBar();
		view.rebuildManagerTable();
		view.updateDrawingArea();
		view.setReadyStatus();
		fireStateChange();
		//Now we are ready to go. We can post an event to add component to
		//Viewer
		postEvent(MeasurementToolLoaded.ADD);
	}
	
	/** 
     * Implemented as specified by the {@link MeasurementViewer} interface.
     * @see MeasurementViewer#setMagnifiedPlane(int, int, double)
     */
	public void setMagnifiedPlane(int defaultZ, int defaultT, 
				double magnification)
	{
		int z = model.getDefaultZ();
		int t = model.getDefaultT();
		double f = model.getMagnification();
		if (z == defaultZ && t == defaultT) {
			if (f != magnification)
				model.setMagnification(magnification);
			if (!model.isBigImage()) return;
		}
		model.setPlane(defaultZ, defaultT);
		Drawing drawing = model.getDrawing();
		drawing.removeDrawingListener(controller);
		drawing.clear();
		ShapeList list = null;
		try {
			list = model.getShapeList();
		} catch (Exception e) {
			view.handleROIException(e, MeasurementViewerUI.RETRIEVE_MSG);
		}
		view.setStatus(MeasurementViewerUI.DEFAULT_MSG);
		if (list != null) {
			TreeMap map = list.getList();
			Iterator i = map.values().iterator();
			ROIShape shape;
			ROIFigure fig;
			while (i.hasNext()) {
				shape = (ROIShape) i.next();
				if (shape != null)
				{
					fig = shape.getFigure();
					drawing.add(fig);
					if (fig.canAnnotate())
						fig.addFigureListener(controller);
				}
			}
		}
		model.getDrawingView().setDrawing(drawing);
		drawing.addDrawingListener(controller);
		if (f != magnification)
			model.setMagnification(magnification);
	}

	/** 
     * Implemented as specified by the {@link MeasurementViewer} interface.
     * @see MeasurementViewer#close()
     */
	public void close()
	{
		if (model.getState() == DISCARDED) {
			return;
		}
		/*
		if (!model.isDataSaved()) { 
			String title = "Discard Changes";
		    String message = "Do you want to exit and discard changes?";
		  
			MessageBox dialog = new MessageBox(view, title, message);
				
			if (dialog.showMsgBox() == MessageBox.NO_OPTION) return;
		}
		model.setDataDiscarded();
		*/
		//Post event indicating that we don't care about saving.
		postEvent(MeasurementToolLoaded.REMOVE);
		if (model.isHCSData()) {
			List<FileAnnotationData> list = model.getMeasurements();
			if (list == null || list.size() == 0) view.setVisible(false);
			else discard();
		} else view.setVisible(false);
	}

	/** 
     * Implemented as specified by the {@link MeasurementViewer} interface.
     * @see MeasurementViewer#iconified(boolean)
     */
	public void iconified(boolean b)
	{
		if (model.getState() == DISCARDED) 
			throw new IllegalStateException("This method shouldn't be " +
					"invoked in the DISCARDED state:"+model.getState());
		view.setVisible(b);
	}

	/** 
     * Implemented as specified by the {@link MeasurementViewer} interface.
     * @see MeasurementViewer#loadROI()
     */
	public void loadROI()
	{
		FileChooser chooser = createChooserDialog(FileChooser.LOAD);
		chooser.setCheckOverride(false);
		if (chooser.showDialog() != JFileChooser.APPROVE_OPTION) return;
		File f = chooser.getSelectedFile();
		if (f == null) return;
		model.fireROILoading(f.getAbsolutePath());
		fireStateChange();
		//view.updateDrawingArea();
	}

	/** 
     * Implemented as specified by the {@link MeasurementViewer} interface.
     * @see MeasurementViewer#saveROI()
     */
	public void saveROI()
	{
		FileChooser chooser = createChooserDialog(FileChooser.SAVE);
		if (chooser.showDialog() != JFileChooser.APPROVE_OPTION) return;
		File file = chooser.getSelectedFile();
		if (file == null) return;
		String s = file.getAbsolutePath();
		if (s == null || s.trim().length() == 0) return;
		if (!s.endsWith(XMLFilter.XML)) {
			String fileName = s+"."+XMLFilter.XML;
			file = new File(fileName);
		}			
		saveBackROI(file.getAbsolutePath());
	}
	
	/** 
     * Implemented as specified by the {@link MeasurementViewer} interface.
     * @see MeasurementViewer#saveROIToServer(boolean)
     */
	public void saveROIToServer(boolean close)
	{
		if (!canAnnotate()) return;
		List<ROI> l = model.getROIToDelete();
		if (l != null && l.size() > 0) {
			List<DeletableObject> objects = new ArrayList<DeletableObject>();
			Iterator<ROI> i = l.iterator();
			ROI roi;
			ROIData data;
			SecurityContext ctx = model.getSecurityContext();
			DeletableObject d;
			while (i.hasNext()) {
				roi = i.next();
				if (!roi.isClientSide() && roi.canDelete()) {
					data = new ROIData();
					data.setId(roi.getID());
					data.setImage(model.getImage().asImage());
					d = new DeletableObject(data);
					d.setSecurityContext(ctx);
					objects.add(d);
				}
			}
			if (objects.size() == 0) {
				model.saveROIToServer(true, close);
				//model.saveWorkflowToServer(true);
			} else {
				model.deleteAllROIs(objects);
			}
		} else {
			model.saveROIToServer(true, close);
			//model.saveWorkflowToServer(true);
		}
		fireStateChange();
	}
	
	/** 
	 * Implemented as specified by the {@link MeasurementViewer} interface.
	 * @see MeasurementViewer#figureAttributeChanged(AttributeKey, ROIFigure)
	 */
	public void figureAttributeChanged(AttributeKey key, ROIFigure figure)
	{
		model.figureAttributeChanged(key, figure);
	}

	/** 
	 * Implemented as specified by the {@link MeasurementViewer} interface.
	 * @see MeasurementViewer#showROIAssistant()
	 */
	public void showROIAssistant()
	{
		view.showROIAssistant();
	}
	
	/** 
	 * Implemented as specified by the {@link MeasurementViewer} interface.
	 * @see MeasurementViewer#showROIAssistant(ROI)
	 */
	public void showROIAssistant(ROI roi)
	{
		view.showROIAssistant(roi);
	}
	
	/** 
	 * Implemented as specified by the {@link MeasurementViewer} interface.
	 * @see MeasurementViewer#showMeasurementsInMicrons(boolean)
	 */
	public void showMeasurementsInMicrons(boolean inMicrons)
	{
		model.showMeasurementsInMicrons(inMicrons);
		view.updateDrawingArea();
		view.refreshResultsTable();
	}

	/** 
	 * Implemented as specified by the {@link MeasurementViewer} interface.
	 * @see MeasurementViewer#setActiveChannels(Map)
	 */
	public void setActiveChannels(Map activeChannels)
	{
		int state = model.getState();
		switch (model.getState()) {
			case DISCARDED:
			case LOADING_DATA:
				throw new IllegalStateException("This method cannot be " +
						"invoked in the DISCARDED, LOADING_DATA " +
						"state: "+state);
		}
		model.setActiveChannels(activeChannels);
		//Show or hide some shapes if they are visible on a channel or not
		TreeMap<Long, ROI> rois = model.getROI();
		Collection<ROIFigure> figures = model.getAllFigures();
		ROIFigure figure, f;
		Iterator<ROIFigure> i = figures.iterator();
		ROI roi;
		TreeMap<Coord3D, ROIShape> shapeMap;
		
		ROIShape shape;
		Entry entry;
		if (rois != null) {
			Iterator j = rois.entrySet().iterator();
			Iterator k;
			Coord3D coord;
			int c;
			while (j.hasNext()) {
				entry = (Entry) j.next();
				roi = (ROI) entry.getValue();
				shapeMap = roi.getShapes();
				k = shapeMap.entrySet().iterator();
				while (k.hasNext()) {
					entry = (Entry) k.next();
					shape = (ROIShape) entry.getValue();
					coord = shape.getCoord3D();
					f = shape.getFigure();
					c = coord.getChannel();
					if (c >= 0) {
						if (f.canAnnotate()) {
							f.removeFigureListener(controller);
							f.setVisible(model.isChannelActive(c));
							f.addFigureListener(controller);
						}
					}
				}
			}
			view.repaint();
		}
		if (!view.inDataView() || !view.isVisible()) return;
		figures = getSelectedFigures();
		if (figures.size() != 1) return;
		figure = figures.iterator().next();
		List<ROIShape> shapeList = new ArrayList<ROIShape>();
		roi = figure.getROI();
		shapeMap = roi.getShapes();
		Iterator j = shapeMap.entrySet().iterator();
		while (j.hasNext()) {
			entry = (Entry) j.next();
			shapeList.add( (ROIShape) entry.getValue());
		}
		if (shapeList.size() != 0) analyseShapeList(shapeList);
	}

	/** 
	 * Implemented as specified by the {@link MeasurementViewer} interface.
	 * @see MeasurementViewer#setActiveChannelsColor(Map)
	 */
	public void setActiveChannelsColor(Map channels)
	{
		int state = model.getState();
		switch (model.getState()) {
			case DISCARDED:
			case LOADING_DATA:
				throw new IllegalStateException("This method cannot be " +
						"invoked in the DISCARDED, LOADING_DATA " +
						"state: "+state);
		}
		model.setActiveChannels(channels);
		if (!view.inDataView() || !view.isVisible()) return;
		Collection<ROIFigure> collection = getSelectedFigures();
		if (collection.size() != 1) return;
		
		ROIFigure figure = collection.iterator().next();
		ArrayList<ROIShape> shapeList = new ArrayList<ROIShape>();
		ROI roi = figure.getROI();
		TreeMap<Coord3D, ROIShape> shapeMap = roi.getShapes();
		Iterator<Coord3D> shapeIterator = shapeMap.keySet().iterator();
		while(shapeIterator.hasNext())
			shapeList.add(shapeMap.get(shapeIterator.next()));
		if (shapeList.size()!=0) analyseShapeList(shapeList);
	}

	/** 
	 * Implemented as specified by the {@link MeasurementViewer} interface.
	 * @see MeasurementViewer#setStatsShapes(Map)
	 */
	public void setStatsShapes(Map result)
	{
		int state = model.getState();
		if (state != ANALYSE_SHAPE) {
			MeasurementAgent.getRegistry().getLogger().debug(this, 
					"This method can only be invoked " +
					"in the ANALYSE_SHAPE state: "+state);
			return;
		}
			//throw new IllegalStateException("This method can only be invoked " +
			//		"in the ANALYSE_SHAPE state: "+state);
		if (result == null || result.size() == 0) {
			UserNotifier un = MeasurementAgent.getRegistry().getUserNotifier();
			un.notifyInfo("Sets stats results", "No result to display.");
			return;
		}
		model.setAnalysisResults(result);
		view.displayAnalysisResults();
		fireStateChange();
	}

	/** 
	 * Implemented as specified by the {@link MeasurementViewer} interface.
	 * @see MeasurementViewer#analyseShapeList(List)
	 */
	public void analyseShapeList(List<ROIShape> shapeList)
	{
		if (shapeList == null)
			throw new IllegalArgumentException("No shape specified.");
		int state = model.getState();
		switch (model.getState()) {
			case DISCARDED:
			case LOADING_DATA:
			case LOADING_ROI:
				throw new IllegalStateException("This method cannot be " +
						"invoked in the DISCARDED, LOADING_DATA or " +
						"LOADING_ROI state: "+state);
				
			case ANALYSE_SHAPE:
				return;
		}
		if (!validShapeList(shapeList))
			return;
		
		if (model.getActiveChannels().size() == 0) {
			//view.displayAnalysisResults();
			view.displayAnalysisResults();
		} else {
			model.fireAnalyzeShape(shapeList);
			fireStateChange();
		}
		
	}

	/**
	 * Check to see if the selected figure contains textFigure
	 * @param shapeList see above.
	 * @return see above.
	 */
	private boolean validShapeList(List<ROIShape> shapeList)
	{
		for(ROIShape shape : shapeList)
			if(shape.getFigure() instanceof MeasureTextFigure)
				return false;
		return true;
	}
	
	/** 
	 * Implemented as specified by the {@link MeasurementViewer} interface.
	 * @see MeasurementViewer#getSelectedFigures()
	 */
	public Collection getSelectedFigures()
	{
		return model.getSelectedFigures();
	}
	
	/** 
	 * Implemented as specified by the {@link MeasurementViewer} interface.
	 * @see MeasurementViewer#createSingleFigure(boolean)
	 */
	public void createSingleFigure(boolean createSingleFig)
	{
		view.createSingleFigure(createSingleFig);
	}

	/** 
	 * Saves the ROI without displaying a file chooser. 
	 * 
	 * @param path The absolute path to the file.
	 */
	private void saveBackROI(String path)
	{
		Registry reg = MeasurementAgent.getRegistry();
		UserNotifier un = reg.getUserNotifier();
		try {
			model.saveROI(path, false);
		} catch (ParsingException e) {
			reg.getLogger().error(this, "Cannot save the ROI "+e.getMessage());
			un.notifyInfo("Save ROI", "Cannot save ROI " +
										"for "+model.getImageID());
		}
		un.notifyInfo("Save ROI", "The Regions of Interests have been " +
									"successfully saved. ");
		firePropertyChange(ROI_CHANGED_PROPERTY, Boolean.valueOf(false), 
				Boolean.valueOf(true));
	}

	/** 
     * Implemented as specified by the {@link MeasurementViewer} interface.
     * @see MeasurementViewer#toFront()
     */
    public void toFront()
    {
    	if (model.getState() == DISCARDED) return;
    	controller.toFront();
    }

	/** 
     * Implemented as specified by the {@link MeasurementViewer} interface.
     * @see MeasurementViewer#setIconImage(BufferedImage)
     */
	public void setIconImage(BufferedImage thumbnail)
	{
		if (model.getState() == DISCARDED) return;
		//view.setIconImage(thumbnail);
	}
	
	/** 
     * Implemented as specified by the {@link MeasurementViewer} interface.
     * @see MeasurementViewer#setRndImage(Object)
     */
	public void setRndImage(Object rndImage)
	{
		if (model.getState() == DISCARDED) return;
		model.setRenderedImage(rndImage);
	}
    
	/** 
     * Implemented as specified by the {@link MeasurementViewer} interface.
     * @see MeasurementViewer#hasROIToSave()
     */
	public boolean hasROIToSave() 
	{
		if (model.getState() == DISCARDED) return false;
		return model.hasROIToSave();
	}

	/** 
     * Implemented as specified by the {@link MeasurementViewer} interface.
     * @see MeasurementViewer#setServerROI(Collection)
     */
	public void setServerROI(Collection result)
	{		
		if (model.getState() != LOADING_ROI)
			throw new IllegalArgumentException("The method can only " +
					"be invoked in the LOADING_ROI state.");
		try {
			if (result != null) { //some ROI previously saved.
				model.setServerROI(result);
			} 	
		} catch (Exception e) {
			String s = "Cannot convert server ROI into UI objects:";
			MeasurementAgent.getRegistry().getLogger().error(this, s+e);
		}
		//bring up the UI.
		view.layoutUI();
		view.updateDrawingArea();
		fireStateChange();
		//Now we are ready to go. We can post an event to add component to
		//Viewer
		postEvent(MeasurementToolLoaded.ADD);
	}

	/** 
     * Implemented as specified by the {@link MeasurementViewer} interface.
     * @see MeasurementViewer#isHCSData()
     */
	public boolean isHCSData() { return model.isHCSData(); }

	/** 
     * Implemented as specified by the {@link MeasurementViewer} interface.
     * @see MeasurementViewer#getViewTitle()
     */
	public String getViewTitle() { return model.getImageTitle(); }

	/** 
     * Implemented as specified by the {@link MeasurementViewer} interface.
     * @see MeasurementViewer#setLoadingFromServerClient(Collection)
     */
	public void setLoadingFromServerClient(Collection result) 
	{
		if (model.getState() != LOADING_ROI)
			throw new IllegalArgumentException("The method can only " +
					"be invoked in the LOADING_ROI state.");
		try 
		{
			boolean hasResult = false;
			if (result != null) {
				Iterator<ROIResult> i = result.iterator();
				ROIResult roiResult;
				if (i.hasNext())
				{
					roiResult = i.next();
					if (roiResult.getROIs().size() != 0)
						hasResult = true;
				}
			}
			
			if (hasResult) {
				//some ROI previously saved.
				//result.ge
				model.setServerROI(result);	
			} else {
				model.fireROILoading(null);
				return;
			}
		} catch (Exception e) {
			String s = "Cannot convert server ROI into UI objects:";
			MeasurementAgent.getRegistry().getLogger().error(this, s+e);
			UserNotifier un = MeasurementAgent.getRegistry().getUserNotifier();
			un.notifyInfo("Load ROI", "Cannot display the ROI.");
		}
		view.refreshToolBar();
		view.rebuildManagerTable();
		view.updateDrawingArea();
		view.setReadyStatus();
		fireStateChange();
		//Now we are ready to go. We can post an event to add component to
		//Viewer
		postEvent(MeasurementToolLoaded.ADD);
		return;
	}

	/** 
     * Implemented as specified by the {@link MeasurementViewer} interface.
     * @see MeasurementViewer#setUpdateROIComponent(Collection)
     */
	public void setUpdateROIComponent(Collection result) 
	{
		Registry reg = MeasurementAgent.getRegistry();
		UserNotifier un = reg.getUserNotifier();
		try {
			model.removeAllROI();
			view.rebuildManagerTable();
			view.updateDrawingArea();
		} catch (NoSuchROIException e) {
			reg.getLogger().error(this, "Cannot save the ROI "+e.getMessage());
			un.notifyInfo("Save ROI", "Cannot save ROI " +
										"for "+model.getImageID());
		}
		model.fireLoadROIServerOrClient(false);
	}

	/** 
     * Implemented as specified by the {@link MeasurementViewer} interface.
     * @see MeasurementViewer#canAnnotate()
     */
	public boolean canAnnotate()
	{
		if (model.getState() == DISCARDED) return false;
		//Check if current user can write in object
		ExperimenterData exp = 
			(ExperimenterData) MeasurementAgent.getUserDetails();
		long id = exp.getId();
		Object ref = model.getRefObject();
		boolean b = EditorUtil.isUserOwner(ref, id);
		if (b) return b;
		if (ref instanceof DataObject) {
			return ((DataObject) ref).canAnnotate();
		}
		return false;
	}
<<<<<<< HEAD
=======
	
	/** 
     * Implemented as specified by the {@link MeasurementViewer} interface.
     * @see MeasurementViewer#canDelete()
     */
	public boolean canDelete()
	{
		if (model.getState() == DISCARDED) return false;
		//Check if current user can write in object
		ExperimenterData exp = 
			(ExperimenterData) MeasurementAgent.getUserDetails();
		long id = exp.getId();
		Object ref = model.getRefObject();
		boolean b = EditorUtil.isUserOwner(ref, id);
		if (b) return b;
		if (ref instanceof DataObject) {
			return ((DataObject) ref).canDelete();
		}
		return false;
	}
	
	/** 
	 * Overridden to return the name of the instance to save.
	 * @see #toString()
	 */
	public String toString()
	{ 
		return "ROI for: "+EditorUtil.truncate(model.getImageName());
	}

	/** 
     * Implemented as specified by the {@link MeasurementViewer} interface.
     * @see MeasurementViewer#setWorkflowList(List)
     */
	public void setWorkflowList(List<WorkflowData> workflows)
	{
		for(WorkflowData workflow : workflows)
			model.addWorkflow(workflow);
		view.addedWorkflow();
	}
>>>>>>> bd6fcc47

	/** 
     * Implemented as specified by the {@link MeasurementViewer} interface.
     * @see MeasurementViewer#deleteAllROIs()
     */
	public void deleteAllROIs(int level)
	{
		if (!canDelete()) return;
		List<ROIData> list;
		if (model.isMember()) level = MeasurementViewer.ME;
		list = model.getROIData(level);
		if (list.size() == 0) return;
		List<DeletableObject> l = new ArrayList<DeletableObject>();
		Iterator<ROIData> i = list.iterator();
		ROIData roi;
		SecurityContext ctx = model.getSecurityContext();
		DeletableObject d;
		while (i.hasNext()) {
			roi = i.next();
			if (roi.getId() > 0) {
				d = new DeletableObject(roi);
				d.setSecurityContext(ctx);
				l.add(d);
			}
		}
		//if (l.size() == 0) return;
		//clear view. and table.
		ExperimenterData exp = 
			(ExperimenterData) MeasurementAgent.getUserDetails();
		try {
			List<ROIFigure> figures = model.removeAllROI(exp.getId(), level);
			if (figures != null) {
				//clear all tables.
				view.deleteROIs(figures);
				model.getROIComponent().reset();
			}
			
		} catch (Exception e) {
			LogMessage msg = new LogMessage();
			msg.print("Delete ROI");
			msg.print(e);
			MeasurementAgent.getRegistry().getLogger().error(this, msg);
		}
		model.deleteAllROIs(l);
		fireStateChange();
	}

	/** 
     * Implemented as specified by the {@link MeasurementViewer} interface.
     * @see MeasurementViewer#hasROIToDelete()
     */
	public boolean hasROIToDelete()
	{
		if (model.getState() == DISCARDED) return false;
		return model.hasROIToDelete();
	}

	/** 
     * Implemented as specified by the {@link MeasurementViewer} interface.
<<<<<<< HEAD
     * @see MeasurementViewer#setROIEnumerations(Map)
     */
	public void setROIEnumerations(Map result)
	{
		model.setROIEnumerations(result);
	}
=======
     * @see MeasurementViewer#isMember()
     */
	public boolean isMember() { return model.isMember(); }
>>>>>>> bd6fcc47
	
	/** 
	 * Overridden to return the name of the instance to save.
	 * @see #toString()
	 */
	public String toString()
	{ 
		return "ROI for: "+EditorUtil.truncate(model.getImageName());
	}

}<|MERGE_RESOLUTION|>--- conflicted
+++ resolved
@@ -208,12 +208,7 @@
     /** Saves the ROI (not asynchronously) and discards. */
     void saveAndDiscard()
     {
-<<<<<<< HEAD
-    	model.saveROIToServer(false);
-=======
     	model.saveROIToServer(false, false);
-    	model.saveWorkflowToServer(false);	
->>>>>>> bd6fcc47
     	discard();
     }
     
@@ -961,8 +956,6 @@
 		}
 		return false;
 	}
-<<<<<<< HEAD
-=======
 	
 	/** 
      * Implemented as specified by the {@link MeasurementViewer} interface.
@@ -992,18 +985,6 @@
 	{ 
 		return "ROI for: "+EditorUtil.truncate(model.getImageName());
 	}
-
-	/** 
-     * Implemented as specified by the {@link MeasurementViewer} interface.
-     * @see MeasurementViewer#setWorkflowList(List)
-     */
-	public void setWorkflowList(List<WorkflowData> workflows)
-	{
-		for(WorkflowData workflow : workflows)
-			model.addWorkflow(workflow);
-		view.addedWorkflow();
-	}
->>>>>>> bd6fcc47
 
 	/** 
      * Implemented as specified by the {@link MeasurementViewer} interface.
@@ -1063,26 +1044,16 @@
 
 	/** 
      * Implemented as specified by the {@link MeasurementViewer} interface.
-<<<<<<< HEAD
      * @see MeasurementViewer#setROIEnumerations(Map)
      */
 	public void setROIEnumerations(Map result)
 	{
 		model.setROIEnumerations(result);
 	}
-=======
+
+	/** 
      * @see MeasurementViewer#isMember()
      */
 	public boolean isMember() { return model.isMember(); }
->>>>>>> bd6fcc47
-	
-	/** 
-	 * Overridden to return the name of the instance to save.
-	 * @see #toString()
-	 */
-	public String toString()
-	{ 
-		return "ROI for: "+EditorUtil.truncate(model.getImageName());
-	}
 
 }