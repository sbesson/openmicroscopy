--- conflicted
+++ resolved
@@ -35,12 +35,8 @@
 import org.jhotdraw.draw.AttributeKey;
 
 //Application-internal dependencies
-<<<<<<< HEAD
-=======
-import pojos.WorkflowData;
 
 import org.openmicroscopy.shoola.agents.util.ui.PermissionMenu;
->>>>>>> bd6fcc47
 import org.openmicroscopy.shoola.util.roi.figures.ROIFigure;
 import org.openmicroscopy.shoola.util.roi.model.ROI;
 import org.openmicroscopy.shoola.util.roi.model.ROIShape;
@@ -340,8 +336,6 @@
 	 * @return See above.
 	 */
 	public boolean canAnnotate();
-<<<<<<< HEAD
-=======
 	
 	/**
 	 * Returns <code>true</code> if the specified image can be annotated
@@ -351,13 +345,6 @@
 	 */
 	public boolean canDelete();
 	
-	/**
-	 * Set the workflows in the measurement tool to be list passed.
-	 * @param workflows See above.
-	 */
-	public void setWorkflowList(List<WorkflowData> workflows);
->>>>>>> bd6fcc47
-
 	/** 
 	 * Deletes all ROIs owned by the user currently logged in. 
 	 * 
@@ -373,7 +360,6 @@
 	 */
 	public boolean hasROIToDelete();
 
-<<<<<<< HEAD
 	/** 
 	 * Sets the enumeration used to save the shape settings e.g.
 	 * Font Family.
@@ -382,7 +368,6 @@
 	 */
 	void setROIEnumerations(Map result);
 	
-=======
 	/**
 	 * Returns <code>true</code> if the user is not an owner nor an admin,
 	 * <code>false</code> otherwise.
@@ -391,5 +376,4 @@
 	 */
 	public boolean isMember();
 
->>>>>>> bd6fcc47
 }