/*
 * org.openmicroscopy.shoola.agents.metadata.view.MetadataViewerComponent 
 *
 *------------------------------------------------------------------------------
 *  Copyright (C) 2006-2008 University of Dundee. All rights reserved.
 *
 *
 * 	This program is free software; you can redistribute it and/or modify
 *  it under the terms of the GNU General Public License as published by
 *  the Free Software Foundation; either version 2 of the License, or
 *  (at your option) any later version.
 *  This program is distributed in the hope that it will be useful,
 *  but WITHOUT ANY WARRANTY; without even the implied warranty of
 *  MERCHANTABILITY or FITNESS FOR A PARTICULAR PURPOSE.  See the
 *  GNU General Public License for more details.
 *  
 *  You should have received a copy of the GNU General Public License along
 *  with this program; if not, write to the Free Software Foundation, Inc.,
 *  51 Franklin Street, Fifth Floor, Boston, MA 02110-1301 USA.
 *
 *------------------------------------------------------------------------------
 */
package org.openmicroscopy.shoola.agents.metadata.view;


//Java imports
import java.awt.Color;
import java.awt.Component;
import java.awt.Cursor;
import java.awt.Dimension;
import java.awt.Point;
import java.awt.image.BufferedImage;
import java.beans.PropertyChangeEvent;
import java.beans.PropertyChangeListener;
import java.io.File;
import java.util.ArrayList;
import java.util.Collection;
import java.util.Iterator;
import java.util.List;
import java.util.Map;
import java.util.Map.Entry;

import javax.swing.Icon;
import javax.swing.JComponent;
import javax.swing.JFrame;

//Third-party libraries

//Application-internal dependencies
import omero.model.OriginalFile;

import org.openmicroscopy.shoola.agents.events.iviewer.RndSettingsSaved;
import org.openmicroscopy.shoola.agents.metadata.IconManager;
import org.openmicroscopy.shoola.agents.metadata.MetadataViewerAgent;
import org.openmicroscopy.shoola.agents.metadata.RenderingControlLoader;
import org.openmicroscopy.shoola.agents.metadata.browser.Browser;
import org.openmicroscopy.shoola.agents.metadata.browser.TreeBrowserDisplay;
import org.openmicroscopy.shoola.agents.metadata.browser.TreeBrowserSet;
import org.openmicroscopy.shoola.agents.metadata.editor.Editor;
import org.openmicroscopy.shoola.agents.metadata.rnd.Renderer;
import org.openmicroscopy.shoola.agents.metadata.util.ChannelSelectionDialog;
import org.openmicroscopy.shoola.agents.treeviewer.TreeViewerAgent;
import org.openmicroscopy.shoola.agents.util.EditorUtil;
import org.openmicroscopy.shoola.agents.util.DataObjectRegistration;
import org.openmicroscopy.shoola.agents.util.ui.MovieExportDialog;
import org.openmicroscopy.shoola.env.config.Registry;
import org.openmicroscopy.shoola.env.data.model.AdminObject;
import org.openmicroscopy.shoola.env.data.model.AnalysisParam;
import org.openmicroscopy.shoola.env.data.model.DeletableObject;
import org.openmicroscopy.shoola.env.data.model.DeleteActivityParam;
import org.openmicroscopy.shoola.env.data.model.DownloadActivityParam;
import org.openmicroscopy.shoola.env.data.model.MovieActivityParam;
import org.openmicroscopy.shoola.env.data.model.MovieExportParam;
import org.openmicroscopy.shoola.env.data.model.FigureParam;
import org.openmicroscopy.shoola.env.data.model.ScriptActivityParam;
import org.openmicroscopy.shoola.env.data.model.ScriptObject;
import org.openmicroscopy.shoola.env.data.util.StructuredDataResults;
import org.openmicroscopy.shoola.env.event.EventBus;
import org.openmicroscopy.shoola.env.log.LogMessage;
import org.openmicroscopy.shoola.env.rnd.RndProxyDef;
import org.openmicroscopy.shoola.env.ui.UserNotifier;
import org.openmicroscopy.shoola.util.ui.UIUtilities;
import org.openmicroscopy.shoola.util.ui.component.AbstractComponent;
import pojos.AnnotationData;
import pojos.ChannelData;
import pojos.DataObject;
import pojos.DatasetData;
import pojos.ExperimenterData;
import pojos.FileAnnotationData;
import pojos.FileData;
import pojos.ImageData;
import pojos.PixelsData;
import pojos.PlateAcquisitionData;
import pojos.PlateData;
import pojos.ProjectData;
import pojos.ScreenData;
import pojos.TagAnnotationData;
import pojos.WellData;
import pojos.WellSampleData;

/** 
 * Implements the {@link MetadataViewer} interface to provide the functionality
 * required of the hierarchy viewer component.
 * This class is the component hub and embeds the component's MVC triad.
 * It manages the component's state machine and fires state change 
 * notifications as appropriate, but delegates actual functionality to the
 * MVC sub-components.
 *
 * @author  Jean-Marie Burel &nbsp;&nbsp;&nbsp;&nbsp;
 * <a href="mailto:j.burel@dundee.ac.uk">j.burel@dundee.ac.uk</a>
 * @author Donald MacDonald &nbsp;&nbsp;&nbsp;&nbsp;
 * <a href="mailto:donald@lifesci.dundee.ac.uk">donald@lifesci.dundee.ac.uk</a>
 * @version 3.0
 * <small>
 * (<b>Internal version:</b> $Revision: $Date: $)
 * </small>
 * @since OME3.0
 */
class MetadataViewerComponent 
	extends AbstractComponent
	implements MetadataViewer
{
	
	/** The Model sub-component. */
	private MetadataViewerModel 	model;
	
	/** The Control sub-component. */
	private MetadataViewerControl	controller;
	
	/** The View sub-component. */
	private MetadataViewerUI 		view;
	
	/**
	 * Creates the movie.
	 * 
	 * @param parameters The parameters used to create the movie.
	 */
	private void createMovie(MovieExportParam parameters)
	{
		if (parameters == null) return;
		Object refObject = model.getRefObject();
		ImageData img = null;
		if (refObject instanceof ImageData)
			img = (ImageData) refObject;
		else if (refObject instanceof WellSampleData) {
			img = ((WellSampleData) refObject).getImage();
		}
		if (img == null) return;
		UserNotifier un = MetadataViewerAgent.getRegistry().getUserNotifier();
		MovieActivityParam activity = new MovieActivityParam(parameters, img);
		IconManager icons = IconManager.getInstance();
		activity.setIcon(icons.getIcon(IconManager.MOVIE_22));
		un.notifyActivity(activity);
	}

	/**
	 * Deletes the annotations.
	 * 
	 * @param toDelete The annotations to delete.
	 */
	private void deleteAnnotations(List<AnnotationData> toDelete)
	{
		if (toDelete == null || toDelete.size() == 0) return;
		//Should only be annotation so content is false;
		List<DeletableObject> l = new ArrayList<DeletableObject>();
		Iterator<AnnotationData> j = toDelete.iterator();
		while (j.hasNext())
			l.add(new DeletableObject(j.next()));
		IconManager icons = IconManager.getInstance();
		DeleteActivityParam p = new DeleteActivityParam(
				icons.getIcon(IconManager.APPLY_22), l);
		p.setFailureIcon(icons.getIcon(IconManager.DELETE_22));
		UserNotifier un = 
			TreeViewerAgent.getRegistry().getUserNotifier();
		un.notifyActivity(p);
	}
	
	/**
	 * Creates a new instance.
	 * The {@link #initialize() initialize} method should be called straight
	 * after to complete the MVC set up.
	 * 
	 * @param model The Model sub-component. Mustn't be <code>null</code>.
	 */
	MetadataViewerComponent(MetadataViewerModel model)
	{
		if (model == null) throw new NullPointerException("No model.");
		this.model = model;
		controller = new MetadataViewerControl();
		view = new MetadataViewerUI();
	}
	
	/** Links up the MVC triad. */
	void initialize()
	{
		controller.initialize(this, view);
		view.initialize(controller, model);
		if (!(model.getRefObject() instanceof String))
			setSelectionMode(true);
	}

	/** Saves before close. */
	void saveBeforeClose()
	{
		firePropertyChange(SAVE_DATA_PROPERTY, Boolean.valueOf(true), 
				Boolean.valueOf(false));
	}
	
	/** 
	 * Implemented as specified by the {@link MetadataViewer} interface.
	 * @see MetadataViewer#activate(Map)
	 */
	public void activate(Map channelData)
	{
		switch (model.getState()) {
			case NEW:
				model.getEditor().setChannelsData(channelData, false);
				setRootObject(model.getRefObject(), model.getUserID());
				break;
			case DISCARDED:
				throw new IllegalStateException(
					"This method can't be invoked in the DISCARDED state.");
		} 
	}

	/** 
	 * Implemented as specified by the {@link MetadataViewer} interface.
	 * @see MetadataViewer#discard()
	 */
	public void discard()
	{
		model.discard();
		fireStateChange();
	}

	/** 
	 * Implemented as specified by the {@link MetadataViewer} interface.
	 * @see MetadataViewer#getState()
	 */
	public int getState() { return model.getState(); }

	/** 
	 * Implemented as specified by the {@link MetadataViewer} interface.
	 * @see MetadataViewer#cancel(TreeBrowserDisplay)
	 */
	public void cancel(TreeBrowserDisplay refNode) { model.cancel(refNode); }

	/** 
	 * Implemented as specified by the {@link MetadataViewer} interface.
	 * @see MetadataViewer#loadMetadata(TreeBrowserDisplay)
	 */
	public void loadMetadata(TreeBrowserDisplay node)
	{
		if (model.getState() == DISCARDED)
			throw new IllegalStateException(
					"This method cannot be invoked in the DISCARDED state.");
		if (node == null)
			throw new IllegalArgumentException("No node specified.");
		Object userObject = node.getUserObject();
		if (userObject instanceof DataObject) {
			if (model.isSingleMode()) {
				model.fireStructuredDataLoading(node);
				fireStateChange();
			}
		} else if (userObject instanceof File) {
			File f = (File) userObject;
			if (f.isDirectory() && model.isSingleMode()) {
				model.fireStructuredDataLoading(node);
				fireStateChange();
			}
		}
	}

	/** 
	 * Implemented as specified by the {@link MetadataViewer} interface.
	 * @see MetadataViewer#setMetadata(TreeBrowserDisplay, Object, boolean)
	 */
	public void setMetadata(TreeBrowserDisplay node, Object result)
	{
		if (node == null)
			throw new IllegalArgumentException("No node specified.");
		Object userObject = node.getUserObject();
		Object refObject = model.getRefObject();
		if (refObject != userObject) {
			model.setStructuredDataResults(null, node);
			fireStateChange();
			return;
		}
		Browser browser = model.getBrowser();
		if (result instanceof StructuredDataResults) {
			StructuredDataResults data = (StructuredDataResults) result;
			Object object = data.getRelatedObject();
			if (object == model.getParentRefObject()) {
				model.setParentDataResults((StructuredDataResults) result,
						node);
				loadMetadata(node);
			} else {
				model.setStructuredDataResults((StructuredDataResults) result,
						node);
				browser.setParents(node, 
						model.getStructuredData().getParents());
				model.getEditor().setStructuredDataResults();
				view.setOnScreen();
			}
			fireStateChange();
			return;
		}
		if (!(userObject instanceof String)) return;
		String name = (String) userObject;
		
		if (browser == null) return;
		if (Browser.DATASETS.equals(name) || Browser.PROJECTS.equals(name)) 
			browser.setParents((TreeBrowserSet) node, (Collection) result);
		model.notifyLoadingEnd(node);
	}

	/** 
	 * Implemented as specified by the {@link MetadataViewer} interface.
	 * @see MetadataViewer#getSelectionUI()
	 */
	public JComponent getSelectionUI()
	{
		if (model.getState() == DISCARDED)
			throw new IllegalStateException("This method cannot be invoked " +
					"in the DISCARDED state.");
		return model.getBrowser().getUI();
	}

	/** 
	 * Implemented as specified by the {@link MetadataViewer} interface.
	 * @see MetadataViewer#getEditorUI()
	 */
	public JComponent getEditorUI()
	{
		if (model.getState() == DISCARDED)
			throw new IllegalStateException("This method cannot be invoked " +
					"in the DISCARDED state.");
		return model.getEditor().getUI();
	}
	
	/** 
	 * Implemented as specified by the {@link MetadataViewer} interface.
	 * @see MetadataViewer#getUI()
	 */
	public JComponent getUI()
	{
		if (model.getState() == DISCARDED)
			throw new IllegalStateException("This method cannot be invoked " +
					"in the DISCARDED state.");
		return view.getUI();
	}
	
	/** 
	 * Implemented as specified by the {@link MetadataViewer} interface.
	 * @see MetadataViewer#getParentUI()
	 */
	public JFrame getParentUI()
	{
		if (model.getState() == DISCARDED)
			throw new IllegalStateException("This method cannot be invoked " +
					"in the DISCARDED state.");
		return view;
	}
	
	/** 
	 * Implemented as specified by the {@link MetadataViewer} interface.
	 * @see MetadataViewer#setRootObject(Object, long)
	 */
	public void setRootObject(Object root, long userID)
	{
		if (root instanceof WellSampleData) {
			WellSampleData ws = (WellSampleData) root;
			if (ws.getId() < 0) root = null;
		}
		if (root == null) {
			root = "";
			userID = -1;
		}
		//Previewed the image.
		model.setRootObject(root);
		view.setRootObject();
		//reset the parent.
		model.setUserID(userID);
		setParentRootObject(null, null);
	}

	/** 
	 * Implemented as specified by the {@link MetadataViewer} interface.
	 * @see MetadataViewer#refresh()
	 */
	public void refresh() { model.refresh(); }
	
	/** 
	 * Implemented as specified by the {@link MetadataViewer} interface.
	 * @see MetadataViewer#setParentRootObject(Object, Object)
	 */
	public void setParentRootObject(Object parent, Object grandParent)
	{
		model.setParentRootObject(parent, grandParent);
	}
	
	/** 
	 * Implemented as specified by the {@link MetadataViewer} interface.
	 * @see MetadataViewer#loadContainers(TreeBrowserDisplay)
	 */
	public void loadContainers(TreeBrowserDisplay node)
	{
		if (node == null)
			throw new IllegalArgumentException("No node specified.");
		model.fireParentLoading((TreeBrowserSet) node);
	}

	/** 
	 * Implemented as specified by the {@link MetadataViewer} interface.
	 * @see MetadataViewer#setContainers(TreeBrowserDisplay, Object)
	 */
	public void setContainers(TreeBrowserDisplay node, Object result)
	{
		Browser browser = model.getBrowser();
		if (node == null) {
			StructuredDataResults data = model.getStructuredData();
			if (data != null) {
				data.setParents((Collection) result);
				browser.setParents(null, (Collection) result);
			}
		} else
			browser.setParents((TreeBrowserSet) node, (Collection) result);
		model.getEditor().setStatus(false);
	}
	
	/** 
	 * Implemented as specified by the {@link MetadataViewer} interface.
	 * @see MetadataViewer#getRelatedNodes()
	 */
	public List getRelatedNodes()
	{
		return model.getRelatedNodes();
	}
	
	/** 
	 * Implemented as specified by the {@link MetadataViewer} interface.
	 * @see MetadataViewer#saveData(List, List, List, List, DataObject, boolean)
	 */
	public void saveData(List<AnnotationData> toAdd, 
				List<AnnotationData> toRemove, List<AnnotationData> toDelete,
				List<Object> metadata, DataObject data, boolean asynch)
	{
		if (data == null) return;
		Object refObject = model.getRefObject();
		List<DataObject> toSave = new ArrayList<DataObject>();
		if (refObject instanceof FileData) {
			FileData fa = (FileData) data;
			if (fa.getId() > 0) {
				toSave.add(data);
				model.fireSaving(toAdd, toRemove, metadata, toSave, asynch);
				fireStateChange();
				deleteAnnotations(toDelete);
			} else {
				DataObjectRegistration r = new DataObjectRegistration(toAdd, 
						toRemove, toDelete, metadata, data);
				firePropertyChange(REGISTER_PROPERTY, null, r);
				return;
			}
			return;
		}
		Collection nodes = model.getRelatedNodes();
		Iterator n;
		toSave.add(data);
		if (!model.isSingleMode()) {
			if (nodes != null) {
				n = nodes.iterator();
				DataObject o;
				while (n.hasNext()) {
					o = (DataObject) n.next();
					if (o instanceof WellSampleData) {
						WellSampleData wsd = (WellSampleData) o;
						if (wsd.getImage() != null) {
							toSave.add(wsd.getImage());
						}
					} else toSave.add(o);
				}
			}
		}
		boolean b = true;
		if (refObject instanceof ProjectData || 
			refObject instanceof ScreenData ||
			refObject instanceof PlateData || 
			refObject instanceof DatasetData || 
			refObject instanceof WellSampleData ||
			refObject instanceof PlateAcquisitionData ||
			refObject instanceof WellData) {
			model.fireSaving(toAdd, toRemove, metadata, toSave, asynch);
		} else if (refObject instanceof ImageData) {
			ImageData img = (ImageData) refObject;
			if (img.getId() < 0) {
				DataObjectRegistration r = new DataObjectRegistration(toAdd, 
						toRemove, toDelete, metadata, data);
				firePropertyChange(REGISTER_PROPERTY, null, r);
				return;
			} else {
				model.fireSaving(toAdd, toRemove, metadata, toSave,
						asynch);
			}
		}  else if (refObject instanceof TagAnnotationData) {
			//Only update properties.
			if ((toAdd.size() == 0 && toRemove.size() == 0)) {
				model.fireSaving(toAdd, toRemove, metadata, toSave, asynch);
				b = false;
			}	
		}
		if (toDelete != null && toDelete.size() > 0)
			deleteAnnotations(toDelete);
		if (b) fireStateChange();
	}
	
	/** 
	 * Implemented as specified by the {@link MetadataViewer} interface.
	 * @see MetadataViewer#hasDataToSave()
	 */
	public boolean hasDataToSave()
	{
		Editor editor = model.getEditor();
		if (editor == null) return false;
		return editor.hasDataToSave();
	}

	/** 
	 * Implemented as specified by the {@link MetadataViewer} interface.
	 * @see MetadataViewer#saveData()
	 */
	public void saveData()
	{
		firePropertyChange(SAVE_DATA_PROPERTY, Boolean.valueOf(false), 
				Boolean.valueOf(true));
	}

	/** 
	 * Implemented as specified by the {@link MetadataViewer} interface.
	 * @see MetadataViewer#clearDataToSave()
	 */
	public void clearDataToSave()
	{
		firePropertyChange(CLEAR_SAVE_DATA_PROPERTY, Boolean.FALSE, 
							Boolean.TRUE);
	}

	/** 
	 * Implemented as specified by the {@link MetadataViewer} interface.
	 * @see MetadataViewer#onDataSave(List)
	 */
	public void onDataSave(List<DataObject> data)
	{
		if (data == null) return;
		if (model.getState() == DISCARDED) return;
		DataObject dataObject = null;
		if (data.size() == 1) dataObject = data.get(0);
		if (dataObject != null && model.isSameObject(dataObject)) {
			setRootObject(model.getRefObject(), model.getUserID());
			firePropertyChange(ON_DATA_SAVE_PROPERTY, null, dataObject);
		} else
			firePropertyChange(ON_DATA_SAVE_PROPERTY, null, data);
		model.setState(READY);
		view.setCursor(Cursor.getPredefinedCursor(Cursor.DEFAULT_CURSOR));
		fireStateChange();
	}

	/** 
	 * Implemented as specified by the {@link MetadataViewer} interface.
	 * @see MetadataViewer#setSelectionMode(boolean)
	 */
	public void setSelectionMode(boolean single)
	{
		model.setSelectionMode(single);
		model.getEditor().setSelectionMode(single);
	}

	/** 
	 * Implemented as specified by the {@link MetadataViewer} interface.
	 * @see MetadataViewer#isSingleMode()
	 */
	public boolean isSingleMode() { return model.isSingleMode(); }

	/** 
	 * Implemented as specified by the {@link MetadataViewer} interface.
	 * @see MetadataViewer#setRelatedNodes(List)
	 */
	public void setRelatedNodes(List nodes)
	{
<<<<<<< HEAD
		if (nodes == null || nodes.size() == 0) return;
		//model.setSelectionMode(false);
		setRootObject(model.getRefObject(), model.getUserID());
=======
		//setRootObject(model.getRefObject(), model.getUserID());
>>>>>>> 9dccc3e2
		model.setRelatedNodes(nodes);
	}

	/** 
	 * Implemented as specified by the {@link MetadataViewer} interface.
	 * @see MetadataViewer#onAdminUpdated(Object)
	 */
	public void onAdminUpdated(Object data)
	{
		Object o = data;
		if (data instanceof Map) {
			Map l = (Map) data;
			if (l.size() > 0) {
				UserNotifier un = 
					MetadataViewerAgent.getRegistry().getUserNotifier();
				StringBuffer buf = new StringBuffer();
				buf.append("Unable to update the following experimenters:\n");
				Entry entry;
				Iterator i = l.entrySet().iterator();
				Object node;
				ExperimenterData exp;
				Exception ex;
				while (i.hasNext()) {
					entry = (Entry) i.next();
					node = entry.getKey();
					if (node instanceof ExperimenterData) {
						exp = (ExperimenterData) node;
						ex = (Exception) entry.getValue();
						buf.append(exp.getFirstName()+" "+exp.getLastName());
						buf.append("\n->"+ex.getMessage());
						buf.append("\n");
					}
				}
				un.notifyInfo("Update experimenters", buf.toString());
			}
			firePropertyChange(CLEAR_SAVE_DATA_PROPERTY, null, data);
			setRootObject(null, -1);
		} else setRootObject(o, model.getUserID());
		firePropertyChange(ADMIN_UPDATED_PROPERTY, null, data);
		
		/*
		if (data instanceof ExperimenterData || data instanceof GroupData) {
			firePropertyChange(ADMIN_UPDATED_PROPERTY, null, data);
			setRootObject(data, model.getUserID());
		}
		*/
		
	}
	
	/** 
	 * Implemented as specified by the {@link MetadataViewer} interface.
	 * @see MetadataViewer#loadParents()
	 */
	public void loadParents()
	{
		StructuredDataResults data = model.getStructuredData();
		if (data == null) return;
		if (data.getParents() != null) return;
		Object ho = data.getRelatedObject();
		if (ho != null && ho instanceof DataObject) {
			model.loadParents(ho.getClass(), ((DataObject) ho).getId());
			setStatus(true);
			firePropertyChange(LOADING_PARENTS_PROPERTY, Boolean.FALSE, 
					Boolean.TRUE);
		}
	}

	/** 
	 * Implemented as specified by the {@link MetadataViewer} interface.
	 * @see MetadataViewer#getStructuredData()
	 */
	public StructuredDataResults getStructuredData()
	{
		//TODO: Check state
		return model.getStructuredData();
	}

	/** 
	 * Implemented as specified by the {@link MetadataViewer} interface.
	 * @see MetadataViewer#getParentStructuredData()
	 */
	public StructuredDataResults getParentStructuredData()
	{
		//TODO: Check state
		return model.getParentStructuredData();
	}
	
	/** 
	 * Implemented as specified by the {@link MetadataViewer} interface.
	 * @see MetadataViewer#setStatus(boolean)
	 */
	public void setStatus(boolean busy)
	{
		model.getEditor().setStatus(busy);
	}
	
	/**
	 * Implemented as specified by the {@link MetadataViewer} interface.
	 * @see MetadataViewer#showTagWizard()
	 */
	public void showTagWizard()
	{
		if (model.getState() == DISCARDED) return;
		model.getEditor().loadExistingTags();
		//model.getMetadataViewer().showTagWizard();
	}

	/**
	 * Implemented as specified by the {@link MetadataViewer} interface.
	 * @see MetadataViewer#getObjectPath()
	 */
	public String getObjectPath()
	{
		return model.getRefObjectPath();
	}

	/**
	 * Implemented as specified by the {@link MetadataViewer} interface.
	 * @see MetadataViewer#makeMovie(int, Color)
	 */
	public void makeMovie(int scaleBar, Color overlayColor)
	{
		Object refObject = model.getRefObject();
		if (refObject instanceof WellSampleData) {
			WellSampleData wsd = (WellSampleData) refObject;
			refObject = wsd.getImage();
		}
		if (!(refObject instanceof ImageData)) return;
		PixelsData data = null;
		ImageData img = (ImageData) refObject;
    	try {
    		data = ((ImageData) refObject).getDefaultPixels();
		} catch (Exception e) {}
		if (data == null) return;
		int maxT = data.getSizeT();
    	int maxZ = data.getSizeZ();
    	int defaultZ = maxZ;
    	int defaultT = maxT;
    	
    	Object value = data.getSizeC();
    	if (model.getEditor().getChannelData() != null)
    		value = model.getEditor().getChannelData();
    	String name = EditorUtil.getPartialName(img.getName());
    	JFrame f = MetadataViewerAgent.getRegistry().getTaskBar().getFrame();
    	MovieExportDialog dialog = new MovieExportDialog(f, name, 
    			maxT, maxZ, defaultZ, defaultT, value);
    	dialog.setBinaryAvailable(MetadataViewerAgent.isBinaryAvailable());
    	dialog.setScaleBarDefault(scaleBar, overlayColor);
    	dialog.addPropertyChangeListener(new PropertyChangeListener() {
		
			public void propertyChange(PropertyChangeEvent evt) {
				String name = evt.getPropertyName();
				if (MovieExportDialog.CREATE_MOVIE_PROPERTY.equals(name)) {
					Object src = evt.getSource();
					if (src instanceof MovieExportDialog) {
						MovieExportDialog d = (MovieExportDialog) src;
						createMovie(d.getParameters());
					}
				}
			}
		});
		dialog.centerDialog();
	}
	
	/**
	 * Implemented as specified by the {@link MetadataViewer} interface.
	 * @see MetadataViewer#uploadMovie(FileAnnotationData, File)
	 */
	public void uploadMovie(FileAnnotationData data, File folder)
	{
		UserNotifier un = MetadataViewerAgent.getRegistry().getUserNotifier();
		if (data == null) {
			if (folder == null) 
				un.notifyInfo("Movie Creation", "A problem occured while " +
					"creating the movie");
		} else {
			if (folder == null) folder = UIUtilities.getDefaultFolder();
			OriginalFile f = (OriginalFile) data.getContent();
			IconManager icons = IconManager.getInstance();
			
			DownloadActivityParam activity = new DownloadActivityParam(f,
					folder, icons.getIcon(IconManager.DOWNLOAD_22));
			un.notifyActivity(activity);
			//un.notifyDownload(data, folder);
		}
		firePropertyChange(CREATING_MOVIE_PROPERTY, Boolean.valueOf(true), 
				Boolean.valueOf(false));
	}

	/**
	 * Implemented as specified by the {@link MetadataViewer} interface.
	 * @see MetadataViewer#getRndIndex()
	 */
	public int getRndIndex()
	{
		if (model.getState() == MetadataViewer.DISCARDED) return -1;
		return model.getIndex();
	}

	/**
	 * Implemented as specified by the {@link MetadataViewer} interface.
	 * @see MetadataViewer#renderPlane()
	 */
	public void renderPlane()
	{
		Object obj = model.getRefObject();
		if (obj instanceof WellSampleData) {
			WellSampleData wsd = (WellSampleData) obj;
			obj = wsd.getImage();
		}
		if (!(obj instanceof ImageData)) return;
		long imageID = ((ImageData) obj).getId();
		switch (getRndIndex()) {
			case RND_GENERAL:
				model.getEditor().getRenderer().renderPreview();
				//firePropertyChange(RENDER_THUMBNAIL_PROPERTY, -1, imageID);
				break;
			case RND_SPECIFIC:
				firePropertyChange(RENDER_PLANE_PROPERTY, -1, imageID);
			break;
		}
	}
	
	/**
	 * Implemented as specified by the {@link MetadataViewer} interface.
	 * @see MetadataViewer#applyToAll()
	 */
	public void applyToAll()
	{
		Object obj = model.getRefObject();
		if (obj instanceof ImageData) {
			firePropertyChange(APPLY_SETTINGS_PROPERTY, null, obj);
		} else if (obj instanceof WellSampleData) {
			Object[] objects = new Object[2];
			objects[0] = obj;
			objects[1] = model.getParentRefObject();
			firePropertyChange(APPLY_SETTINGS_PROPERTY, null, objects);
		}
	}
	
	/**
	 * Implemented as specified by the {@link MetadataViewer} interface.
	 * @see MetadataViewer#onSettingsApplied()
	 */
	public void onSettingsApplied()
	{
		firePropertyChange(SETTINGS_APPLIED_PROPERTY, Boolean.valueOf(false), 
				Boolean.valueOf(true));
	}

	/**
	 * Implemented as specified by the {@link MetadataViewer} interface.
	 * @see MetadataViewer#onRndLoaded(boolean)
	 */
	public void onRndLoaded(boolean reload)
	{
		getRenderer().addPropertyChangeListener(controller);
		firePropertyChange(RND_LOADED_PROPERTY, Boolean.valueOf(!reload), 
				Boolean.valueOf(reload));
	}

	/**
	 * Implemented as specified by the {@link MetadataViewer} interface.
	 * @see MetadataViewer#getRenderer()
	 */
	public Renderer getRenderer()
	{
		if (model.getEditor() == null) return null;
		return model.getEditor().getRenderer();
	}

	/**
	 * Implemented as specified by the {@link MetadataViewer} interface.
	 * @see MetadataViewer#onChannelSelected(int)
	 */
	public void onChannelSelected(int index)
	{
		if (getRndIndex() != RND_SPECIFIC) return;
		firePropertyChange(SELECTED_CHANNEL_PROPERTY, -1, index);
	}

	/**
	 * Implemented as specified by the {@link MetadataViewer} interface.
	 * @see MetadataViewer#getIdealRendererSize()
	 */
	public Dimension getIdealRendererSize()
	{
		Renderer rnd = getRenderer();
		if (rnd == null) return new Dimension(0, 0);
		return rnd.getUI().getPreferredSize();
	}
	
	/**
	 * Implemented as specified by the {@link MetadataViewer} interface.
	 * @see MetadataViewer#analyse(int)
	 */
	public void analyse(int index)
	{
		if (index != AnalysisParam.FRAP) return;
		Object refObject = model.getRefObject();
		if (!(refObject instanceof ImageData)) return;
		List<ChannelData> channels = new ArrayList<ChannelData>();
		Map m = model.getEditor().getChannelData();
		if (m != null && m.size() == 1) {
			controller.analyseFRAP(0);
			return;
		}
		if (m != null) {
			Iterator j = m.keySet().iterator();
			while (j.hasNext()) {
				channels.add((ChannelData) j.next());
			}
		}
		
		IconManager icons = IconManager.getInstance();
		Icon icon = icons.getIcon(IconManager.ANALYSE_48);
		switch (index) {
			case AnalysisParam.FRAP:
				icon = icons.getIcon(IconManager.ANALYSE_FRAP_48);
				break;
		}
		JFrame f = MetadataViewerAgent.getRegistry().getTaskBar().getFrame();
		ChannelSelectionDialog d = new ChannelSelectionDialog(f, icon, channels,
				index);
		d.addPropertyChangeListener(controller);
		UIUtilities.centerAndShow(d);
	}

	/**
	 * Implemented as specified by the {@link MetadataViewer} interface.
	 * @see MetadataViewer#uploadFret(FileAnnotationData, File)
	 */
	public void uploadFret(FileAnnotationData data, File folder)
	{
		UserNotifier un = MetadataViewerAgent.getRegistry().getUserNotifier();
		if (data == null) {
			if (folder == null) 
				un.notifyInfo("Data Analysis", "A problem occured while " +
					"analyzing the data.");
		} else {
			if (folder == null) folder = UIUtilities.getDefaultFolder();
			OriginalFile f = (OriginalFile) data.getContent();
			IconManager icons = IconManager.getInstance();
			
			DownloadActivityParam activity = new DownloadActivityParam(f,
					folder, icons.getIcon(IconManager.DOWNLOAD_22));
			un.notifyActivity(activity);
		}
		firePropertyChange(ANALYSE_PROPERTY, Boolean.valueOf(true), 
				Boolean.valueOf(false));
	}

	/**
	 * Implemented as specified by the {@link MetadataViewer} interface.
	 * @see MetadataViewer#onRndSettingsCopied(Collection)
	 */
	public void onRndSettingsCopied(Collection imageIds)
	{
		if (imageIds == null || imageIds.size() == 0) return;
		Renderer rnd = getRenderer();
		if (rnd == null) return;
		Object ob = model.getRefObject();
		ImageData img = null;
		if (ob instanceof WellSampleData) {
			WellSampleData wsd = (WellSampleData) ob;
			img = wsd.getImage();
		} else if (ob instanceof ImageData)
			img = (ImageData) ob;
		if (img == null) return;
		if (!imageIds.contains(img.getId())) return;
		rnd.refresh();
	}

	/**
	 * Implemented as specified by the {@link MetadataViewer} interface.
	 * @see MetadataViewer#isNumerousChannel()
	 */
	public boolean isNumerousChannel() { return model.isNumerousChannel(); }

	/**
	 * Implemented as specified by the {@link MetadataViewer} interface.
	 * @see MetadataViewer#setSelectedTab(int)
	 */
	public void setSelectedTab(int index)
	{
		model.getEditor().setSelectedTab(index);
	}

	/**
	 * Implemented as specified by the {@link MetadataViewer} interface.
	 * @see MetadataViewer#activityOptions(Component, Point, int)
	 */
	public void activityOptions(Component source, Point location, int index)
	{
		List<Object> l = new ArrayList<Object>();
		l.add(source);
		l.add(location);
		l.add(index);
		firePropertyChange(ACTIVITY_OPTIONS_PROPERTY, null, l);
	}
	
	/**
	 * Implemented as specified by the {@link MetadataViewer} interface.
	 * @see MetadataViewer#createFigure(Object)
	 */
	public void createFigure(Object value)
	{
		if (value == null) return;
		if (value instanceof FigureParam)
			firePropertyChange(GENERATE_FIGURE_PROPERTY, null, value);
	}
	
	/**
	 * Implemented as specified by the {@link MetadataViewer} interface.
	 * @see MetadataViewer#manageScript(ScriptObject, int)
	 */
	public void manageScript(ScriptObject value, int index)
	{
		if (value == null) return;
		ScriptActivityParam p = null;
		switch (index) {
			case RUN:
				p = new ScriptActivityParam(value, ScriptActivityParam.RUN);
				break;
			case DOWNLOAD:
				p = new ScriptActivityParam(value, 
						ScriptActivityParam.DOWNLOAD);
				break;
			case VIEW:
				p = new ScriptActivityParam(value, ScriptActivityParam.VIEW);
				break;
		}
		if (p != null)
			firePropertyChange(HANDLE_SCRIPT_PROPERTY, null, p);
	}

	/**
	 * Implemented as specified by the {@link MetadataViewer} interface.
	 * @see MetadataViewer#reloadRenderingControl(Boolean)
	 */
	public void reloadRenderingControl(boolean value)
	{
		if (value)
			model.getEditor().loadRenderingControl(
					RenderingControlLoader.RELOAD);
		else {
			firePropertyChange(CLOSE_RENDERER_PROPERTY, null, 
					model.getRefObject());
		}
	}

	/**
	 * Implemented as specified by the {@link MetadataViewer} interface.
	 * @see MetadataViewer#onChannelColorChanged(int)
	 */
	public void onChannelColorChanged(int index)
	{
		view.onChannelColorChanged(index);
		firePropertyChange(CHANNEL_COLOR_CHANGED_PROPERTY, -1, index);
	}
	
	/**
	 * Implemented as specified by the {@link MetadataViewer} interface.
	 * @see MetadataViewer#getRefObject()
	 */
	public Object getRefObject() { return model.getRefObject(); }

	/**
	 * Implemented as specified by the {@link MetadataViewer} interface.
	 * @see MetadataViewer#updateAdminObject(Object, boolean)
	 */
	public void updateAdminObject(Object data, boolean async)
	{
		if (data instanceof ExperimenterData) {
			model.fireExperimenterSaving((ExperimenterData) data, async);
		} else if (data instanceof AdminObject)
			model.fireAdminSaving((AdminObject) data, async);
	}

	/**
	 * Implemented as specified by the {@link MetadataViewer} interface.
	 * @see MetadataViewer#getUserID()
	 */
	public long getUserID() { return model.getUserID(); }
	
	/**
	 * Implemented as specified by the {@link MetadataViewer} interface.
	 * @see MetadataViewer#resetPassword(String)
	 */
	public void resetPassword(String newPass)
	{
		firePropertyChange(RESET_PASSWORD_PROPERTY, null, newPass);
	}

	/**
	 * Implemented as specified by the {@link MetadataViewer} interface.
	 * @see MetadataViewer#loadViewedBy()
	 */
	public void loadViewedBy()
	{
		Object ref = model.getRefObject();
		if (ref instanceof ImageData || ref instanceof WellSampleData) {
			if (model.getViewedBy() != null) setViewedBy(model.getViewedBy());
			else model.fireViewedByLoading();
		}
	}
	
	/**
	 * Implemented as specified by the {@link MetadataViewer} interface.
	 * @see MetadataViewer#setViewedBy(map)
	 */
	public void setViewedBy(Map result)
	{
		model.setViewedBy(result);
		view.viewedBy();
		model.fireThumbnailsLoading();
	}
	
	/** 
	 * Implemented as specified by the {@link MetadataViewer} interface.
	 * @see MetadataViewer#setThumbnails(Map, long)
	 */
	public void setThumbnails(Map<Long, BufferedImage> thumbnails, 
							long imageID)
	{
		Object ref = model.getRefObject();
		ImageData image = null;
		if (ref instanceof ImageData) image = (ImageData) ref;
		else if (ref instanceof WellSampleData) 
			image = ((WellSampleData) ref).getImage();
		
		if (image == null) return;
		if (image.getId() == imageID) {
			view.setThumbnails(thumbnails);
		}
	}
	
	/** 
	 * Implemented as specified by the {@link MetadataViewer} interface.
	 * @see MetadataViewer#uploadScript()
	 */
	public void uploadScript()
	{
		firePropertyChange(UPLOAD_SCRIPT_PROPERTY, Boolean.valueOf(false), 
				Boolean.valueOf(true));
	}
	
	/** Saves the settings. */
	public void saveSettings() 
	{
		//Previewed the image.
		Renderer rnd = model.getEditor().getRenderer();
		if (rnd != null && getRndIndex() == RND_GENERAL) {
			//save settings 
			long imageID = -1;
			long pixelsID = -1;
			Object obj = model.getRefObject();
			if (obj instanceof WellSampleData) {
				WellSampleData wsd = (WellSampleData) obj;
				obj = wsd.getImage();
			}
			if (obj instanceof ImageData) {
				ImageData data = (ImageData) obj;
				imageID = data.getId();
				pixelsID = data.getDefaultPixels().getId();
			}
			//check if I can save first
			if (model.isWritable()) {
				Registry reg = MetadataViewerAgent.getRegistry();
				RndProxyDef def = null;
				try {
					def = rnd.saveCurrentSettings();
				} catch (Exception e) {
					try {
						reg.getImageService().resetRenderingService(pixelsID);
						def = rnd.saveCurrentSettings();
					} catch (Exception ex) {
						String s = "Data Retrieval Failure: ";
				    	LogMessage msg = new LogMessage();
				        msg.print(s);
				        msg.print(e);
				        reg.getLogger().error(this, msg);
					}
				}
				EventBus bus = 
					MetadataViewerAgent.getRegistry().getEventBus();
				bus.post(new RndSettingsSaved(pixelsID, def));
			}
			
			if (imageID >= 0 && model.isWritable()) {
				firePropertyChange(RENDER_THUMBNAIL_PROPERTY, -1, imageID);
			}
		}	
	}
    
	/** 
	 * Implemented as specified by the {@link MetadataViewer} interface.
	 * @see MetadataViewer#onGroupSwitched(boolean)
	 */
	public void onGroupSwitched(boolean success)
	{
		if (!success) return;
		model.getEditor().onGroupSwitched(success);
	}
	
	/** 
	 * Overridden to return the name of the instance to save. 
	 * @see #toString()
	 */
	public String toString() { return model.getRefObjectName(); }



}<|MERGE_RESOLUTION|>--- conflicted
+++ resolved
@@ -586,13 +586,9 @@
 	 */
 	public void setRelatedNodes(List nodes)
 	{
-<<<<<<< HEAD
 		if (nodes == null || nodes.size() == 0) return;
 		//model.setSelectionMode(false);
-		setRootObject(model.getRefObject(), model.getUserID());
-=======
 		//setRootObject(model.getRefObject(), model.getUserID());
->>>>>>> 9dccc3e2
 		model.setRelatedNodes(nodes);
 	}
 
