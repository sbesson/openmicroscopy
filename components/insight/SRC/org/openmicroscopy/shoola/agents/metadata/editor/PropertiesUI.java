--- conflicted
+++ resolved
@@ -791,30 +791,6 @@
         		img.getDefaultPixels();
         	}
         }
-<<<<<<< HEAD
-        JButton button = null;
-        if (view) {
-        	IconManager icons = IconManager.getInstance();
-        	button = new JButton(icons.getIcon(IconManager.VIEW));
-        	UIUtilities.unifiedButtonLookAndFeel(button);
-        	switch (MetadataViewerAgent.runAsPlugin()) {
-				case MetadataViewer.IMAGE_J:
-					button.addMouseListener(new MouseAdapter() {
-						public void mouseReleased(MouseEvent e) {
-							showViewMenu((JComponent) e.getSource(), 
-									e.getPoint());
-						}
-					});
-					break;
-				default:
-					button.setToolTipText(ViewAction.DESCRIPTION);
-		        	button.setActionCommand(""+EditorControl.VIEW_IMAGE);
-		        	button.addActionListener(controller);;
-			}
-        }
-        
-=======
->>>>>>> 796354d3
         JPanel p = new JPanel();
         p.setBorder(BorderFactory.createEmptyBorder(0, 5, 0, 5));
         p.setBackground(UIUtilities.BACKGROUND_COLOR);
