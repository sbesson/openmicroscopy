/*
 * org.openmicroscopy.shoola.agents.util.EditorUtil 
 *
 *------------------------------------------------------------------------------
 *  Copyright (C) 2006-2008 University of Dundee. All rights reserved.
 *
 *
 * 	This program is free software; you can redistribute it and/or modify
 *  it under the terms of the GNU General Public License as published by
 *  the Free Software Foundation; either version 2 of the License, or
 *  (at your option) any later version.
 *  This program is distributed in the hope that it will be useful,
 *  but WITHOUT ANY WARRANTY; without even the implied warranty of
 *  MERCHANTABILITY or FITNESS FOR A PARTICULAR PURPOSE.  See the
 *  GNU General Public License for more details.
 *  
 *  You should have received a copy of the GNU General Public License along
 *  with this program; if not, write to the Free Software Foundation, Inc.,
 *  51 Franklin Street, Fifth Floor, Boston, MA 02110-1301 USA.
 *
 *------------------------------------------------------------------------------
 */
package org.openmicroscopy.shoola.agents.util;


//Java imports
import java.awt.Color;
import java.awt.Font;
import java.sql.Timestamp;
import java.text.NumberFormat;
import java.util.ArrayList;
import java.util.Iterator;
import java.util.LinkedHashMap;
import java.util.List;
import java.util.Map;
import java.util.Set;
import java.util.Map.Entry;

import javax.swing.BoxLayout;
import javax.swing.JComponent;
import javax.swing.JLabel;
import javax.swing.JPanel;

//Third-party libraries
import org.jdesktop.swingx.JXTaskPane;

//Application-internal dependencies
import omero.RDouble;
import omero.model.Plane;
import org.openmicroscopy.shoola.agents.imviewer.util.ImagePaintingFactory;
import org.openmicroscopy.shoola.agents.util.browser.TreeImageDisplay;
import org.openmicroscopy.shoola.env.data.OmeroImageService;
import org.openmicroscopy.shoola.util.filter.file.CppFilter;
import org.openmicroscopy.shoola.util.filter.file.CustomizedFileFilter;
import org.openmicroscopy.shoola.util.filter.file.EditorFileFilter;
import org.openmicroscopy.shoola.util.filter.file.JavaFilter;
import org.openmicroscopy.shoola.util.filter.file.MatlabFilter;
import org.openmicroscopy.shoola.util.filter.file.PythonFilter;
import org.openmicroscopy.shoola.util.ui.OMEComboBox;
import org.openmicroscopy.shoola.util.ui.OMEComboBoxUI;
import org.openmicroscopy.shoola.util.ui.UIUtilities;

import pojos.AnnotationData;
import pojos.ChannelAcquisitionData;
import pojos.ChannelData;
import pojos.DataObject;
import pojos.DatasetData;
import pojos.DetectorData;
import pojos.DichroicData;
import pojos.ExperimenterData;
import pojos.FilterData;
import pojos.FilterSetData;
import pojos.GroupData;
import pojos.ImageAcquisitionData;
import pojos.ImageData;
import pojos.InstrumentData;
import pojos.LightSourceData;
import pojos.ObjectiveData;
import pojos.PixelsData;
import pojos.PlateAcquisitionData;
import pojos.PlateData;
import pojos.ProjectData;
import pojos.ScreenData;
import pojos.TagAnnotationData;
import pojos.WellData;
import pojos.WellSampleData;

/** 
 * Collection of helper methods to format data objects.
 *
 * @author  Jean-Marie Burel &nbsp;&nbsp;&nbsp;&nbsp;
 * <a href="mailto:j.burel@dundee.ac.uk">j.burel@dundee.ac.uk</a>
 * @author Donald MacDonald &nbsp;&nbsp;&nbsp;&nbsp;
 * <a href="mailto:donald@lifesci.dundee.ac.uk">donald@lifesci.dundee.ac.uk</a>
 * @version 3.0
 * <small>
 * (<b>Internal version:</b> $Revision: $Date: $)
 * </small>
 * @since OME3.0
 */
public class EditorUtil 
{
	
	/** The number of characters.*/
	public static final int LENGHT_CHAR = 50;
	
	/** Identifies the Laser type. */
	public static final String LASER_TYPE = "Laser";
	
	/** Identifies the Arc type. */
	public static final String ARC_TYPE = "Arc";
	
	/** Identifies the Filament type. */
	public static final String FILAMENT_TYPE = "Filament";
	
	/** Identifies the Emitting Diode type. */
	public static final String EMITTING_DIODE_TYPE = "Light Emitting Diode";
	
	/** The default value for the scale bar. */
	public static final int		DEFAULT_SCALE = 5;

	/** Default text displayed in the acquisition date is not available. */
	public static final String DATE_NOT_AVAILABLE = "Not available";
	
    /** Identifies the <code>Default group</code>. */
	public static final String	DEFAULT_GROUP = "Current Group";
	
	/** Symbols indicating the mandatory values. */
	public static final String	MANDATORY_SYMBOL = " *";
	
	/** Description of the mandatory symbol. */
	public static final String	MANDATORY_DESCRIPTION = "* indicates the " +
													"required fields.";
	
	
	/** Identifies the <code>Group owner</code> field. */
	public static final String	GROUP_OWNER = "Group's owner";
	
	/** Identifies the <code>Administrator</code> field. */
	public static final String	ADMINISTRATOR = "Administrator";
	
	/** Identifies the <code>Active</code> field. */
	public static final String	ACTIVE = "Active";
	
	/** Identifies the <code>Display name</code> field. */
	public static final String	DISPLAY_NAME = "Login Name";
	
	/** Identifies the <code>Last name</code> field. */
	public static final String	LAST_NAME = "Last Name";
    
    /** Identifies the <code>First name</code> field. */
	public static final String	FIRST_NAME = "First Name";
	
	 /** Identifies the <code>Middle name</code> field. */
	public static final String	MIDDLE_NAME = "Middle Name";

    /** Identifies the <code>Last name</code> field. */
	public static final String	INSTITUTION = "Institution";

	/** Text displaying before the owner's permissions. */
	public static final String	OWNER = "Owner: ";
    
    /** Text displaying before the group's permissions. */
    public static final String	GROUP = "Group: ";
    
    /** Text displaying before the world's permissions. */
    public static final String	WORLD = "Others: ";
    
    /** Text describing the <code>Read</code> permission. */
    public static final String	READ = "Read";
    
    /** Text describing the <code>Write</code> permission. */
    public static final String	WRITE = "Write";
    
    /** Text describing the <code>Public</code> permission. */
    public static final String	PUBLIC = "Public";
    
    /** Text describing the <code>Group</code> permission. */
    public static final String	GROUP_VISIBLE = "Collaborative";
    
    /** Text describing the <code>Group</code> permission. */
    public static final String	GROUP_DESCRIPTION = 
    								"Visible to members of the Group only.";
    
    /** Text describing the <code>Private</code> permission. */
    public static final String	PRIVATE = "Private";

	/** Text displayed before the list of existing groups. */
	public static final String	GROUPS = "Belongs to the following groups: ";
    
	 /** Identifies the <code>Email</code> field. */
    public static final String	EMAIL = "E-mail";
    
    /** String to represent the micron symbol. */
    public static final String 	MICRONS_NO_BRACKET = "\u00B5m";
    
    /** String to represent the micron symbol. */
    public static final String 	MICRONS = "(\u00B5m)";
    
    /** String to represent the celcius symbol. */
    public static final String 	CELCIUS = "(\u2103)";
    
    /** String to represent the percent symbol. */
    public static final String 	PERCENT = "(\u0025)";
    
    /** String to represent the millibars symbol. */
    public static final String 	MILLIBARS = "(mb)";
    
    /** Identifies the <code>SizeX</code> field. */
    public static final String 	SIZE_X = "Size X";
    
    /** Identifies the <code>SizeY</code> field. */
    public static final String 	SIZE_Y = "Size Y";
    
    /** Identifies the <code>PixelSizeX</code> field. */
    public static final String 	PIXEL_SIZE_X = "Pixel size X "+MICRONS;
    
    /** Identifies the <code>PixelSizeY</code> field. */
    public static final String 	PIXEL_SIZE_Y = "Pixel size Y "+MICRONS;
    
    /** Identifies the <code>PixelSizeZ</code> field. */
    public static final String 	PIXEL_SIZE_Z = "Pixel size Z "+MICRONS;
    
    /** Identifies the <code>Sections</code> field. */
    public static final String 	SECTIONS = "Number of sections";
    
    /** Identifies the <code>Timepoints</code> field. */
    public static final String 	TIMEPOINTS = "Number of timepoints";

    /** Identifies the <code>Timepoints</code> field. */
    public static final String 	CHANNELS = "Channels";
    
    /** Identifies the <code>PixelType</code> field. */
    public static final String 	PIXEL_TYPE = "Pixel Type";

    /** Identifies the <code>Name</code> field. */
    public static final String  NAME = "Name";
    
    /** Identifies the <code>Acquisition date</code> field. */
    public static final String  ACQUISITION_DATE = "Acquired";
    
    /** Identifies the <code>Imported date</code> field. */
    public static final String  IMPORTED_DATE = "Imported";
    
    /** Identifies the <code>XY Dimension</code> field. */
    public static final String  XY_DIMENSION = "Dimensions (XY)";
    
    /** Identifies the <code>Z-sections/Timepoints</code> field. */
    public static final String  Z_T_FIELDS = "z-sections/timepoints";
    
    /** Identifies the <code>Emission</code> field. */
    public static final String  EMISSION = "Emission";
    
    /** Identifies the <code>Excitation</code> field. */
    public static final String  EXCITATION = "Excitation";
    
    /** Identifies the <code>Pin hole size</code> field. */
    public static final String  PIN_HOLE_SIZE = "Pinhole size "+MICRONS;
    
    /** Identifies the <code>ND filter</code> field. */
    public static final String  ND_FILTER = "NDFilter "+PERCENT;
    
    /** Identifies the <code>Fluor</code> field. */
    public static final String 	FLUOR = "Fluor";
    
    /** Identifies the <code>Illumination</code> field. */
    public static final String 	ILLUMINATION = "Illumination";
    
    /** Identifies the <code>Contrast Method</code> field. */
    public static final String 	CONTRAST_METHOD = "Contrast Method";
    
    /** Identifies the <code>Mode</code> field. */
    public static final String 	MODE = "Mode";
    
    /** Identifies the <code>Pockel Cell</code> field. */
    public static final String 	POCKEL_CELL_SETTINGS = "Pockel Cell";
    
    /** Identifies the Objective's <code>Nominal Magnification</code> field. */
	public static final String	NOMINAL_MAGNIFICATION = "Nominal Magnification";
	
	/** 
	 * Identifies the Objective's <code>Calibrated Magnification</code> field.
	 */
	public static final String	CALIBRATED_MAGNIFICATION = "Calibrated " +
			"Magnification";
	
	/** Identifies the Objective's <code>Lens NA</code> field. */
	public static final String	LENSNA = "Lens NA";
	
	/** Identifies the Objective's <code>Working distance</code> field. */
	public static final String	WORKING_DISTANCE = "Working Distance";
	
	/** Identifies the Objective's <code>Working distance</code> field. */
	public static final String	IMMERSION = "Immersion";
	
	/** Identifies the Objective's <code>Correction</code> field. */
	public static final String	CORRECTION = "Correction";
	
	/** Identifies the <code>Correction Collar</code> field. */
	public static final String	CORRECTION_COLLAR = "Correction Collar";

	/** Identifies the Objective's <code>Medium</code> field. */
	public static final String	MEDIUM = "Medium";
	
	/** Identifies the Objective's <code>Refactive index</code> field. */
	public static final String	REFRACTIVE_INDEX = "Refractive index";

	/** Identifies the Environment <code>temperature</code> field. */
	public static final String	TEMPERATURE = "Temperature "+CELCIUS;
	
	/** Identifies the Environment <code>Air pressure</code> field. */
	public static final String	AIR_PRESSURE = "Air Pressure "+MILLIBARS;
	
	/** Identifies the Environment <code>Humidity</code> field. */
	public static final String	HUMIDITY = "Humidy "+PERCENT;
	
	/** Identifies the Environment <code>CO2 Percent</code> field. */
	public static final String	CO2_PERCENT = "CO2 Percent "+PERCENT;
	
	/** Identifies the <code>Model</code> field. */
	public static final String	MODEL = "Model";
	
	/** Identifies the <code>Manufacturer</code> field. */
	public static final String	MANUFACTURER = "Manufacturer";
	
	/** Identifies the <code>Serial number</code> field. */
	public static final String	SERIAL_NUMBER = "Serial Number";
	
	/** Identifies the <code>Lot number</code> field. */
	public static final String	LOT_NUMBER = "Lot Number";
	
	/** Identifies the Stage label <code>Position X</code> field. */
	public static final String	POSITION_X = "Position X";
	
	/** Identifies the Stage label <code>Position Y</code> field. */
	public static final String	POSITION_Y = "Position Y";
	
	/** Identifies the Stage label <code>Position Z</code> field. */
	public static final String	POSITION_Z = "Position Z";
	
	/** Identifies the <code>Type</code> field. */
	public static final String	TYPE = "Type";
	
	/** Identifies the <code>Voltage</code> field. */
	public static final String	VOLTAGE = "Voltage";
	
	/** Identifies the <code>Gain</code> field. */
	public static final String	GAIN = "Gain";
	
	/** Identifies the <code>Offset</code> field. */
	public static final String	OFFSET = "Offset";
	
	/** Identifies the <code>Read out rate</code> field. */
	public static final String	READ_OUT_RATE = "Read out rate";
	
	/** Identifies the <code>Binning</code> field. */
	public static final String	BINNING = "Binning";
	
	/** Identifies the <code>Amplication</code> field. */
	public static final String	AMPLIFICATION = "Amplification Gain";
	
	/** Identifies the <code>Zoom</code> field. */
	public static final String	ZOOM = "Zoom";
	
	/** Identifies the <code>Exposure</code> field. */
	public static final String	EXPOSURE_TIME = "Exposure Time";
	
	/** Identifies the <code>Delta</code> field. */
	public static final String	DELTA_T = "DeltaT";
	
	/** Identifies the <code>Power</code> field of light source. */
	public static final String	POWER = "Power";
	
	/** Identifies the <code>type</code> field of the light. */
	public static final String	LIGHT_TYPE = "Light";
	
	/** Identifies the <code>type</code> field of the light. */
	public static final String	TUNEABLE = "Tuneable";
	
	/** Identifies the <code>type</code> field of the light. */
	public static final String	PULSE = "Pulse";
	
	/** Identifies the <code>type</code> field of the light. */
	public static final String	POCKEL_CELL = "PockelCell";
	
	/** Identifies the <code>Repetition rate</code> of the laser. */
	public static final String	REPETITION_RATE = "Repetition Rate (Hz)";
	
	/** Identifies the <code>Repetition rate</code> of the laser. */
	public static final String	PUMP = "Pump";
	
	/** Identifies the <code>Wavelength</code> of the laser. */
	public static final String	WAVELENGTH = "Wavelength";
	
	/** Identifies the <code>Frequency Multiplication</code> of the laser. */
	public static final String	FREQUENCY_MULTIPLICATION =
									"Frequency Multiplication";
	
	/** Identifies the <code>Iris</code> of the objective. */
	public static final String	IRIS = "Iris";
	
	/** Identifies the unset fields. */
	public static final String	NOT_SET = "NotSet";
	
    /** The text for the external identifier. */
    public static final String	EXTERNAL_IDENTIFIER = "External Identifier";
    
    /** The text for the external description.*/
    public static final String	EXTERNAL_DESCRIPTION = "External Description";
    
    /** The text for the external description.*/
    public static final String	STATUS = "Status";
    
	/** The map identifying the pixels value and its description. */
	public static final Map<String, String> PIXELS_TYPE_DESCRIPTION;
	
	/** The map identifying the pixels value and its description. */
	public static final Map<String, String> PIXELS_TYPE;
	
	/** Identifies a filter. */
	public static final String	FILTER = "Filter";
	
	/** Identifies a filter wheel. */
	public static final String	FILTER_WHEEL = "FilterWheel";
	
	/** Identifies a transmittance. */
	public static final String	TRANSMITTANCE = "Transmittance";
	
	/** Identifies a cut in. */
	public static final String	CUT_IN = "Cut In";
	
	/** Identifies a cut in tolerance. */
	public static final String	CUT_IN_TOLERANCE = "Cut In Tolerance";
	
	/** Identifies a cut out. */
	public static final String	CUT_OUT = "Cut Out";
	
	/** Identifies a cut out tolerance. */
	public static final String	CUT_OUT_TOLERANCE = "Cut Out Tolerance";
	
	/** Identifies a light source settings attenuation. */
	public static final String	ATTENUATION = "Attenuation "+PERCENT;
	
	/** The maximum number of fields for a detector and its settings. */
	public static final int		MAX_FIELDS_DETECTOR_AND_SETTINGS = 12;
	
	/** The maximum number of fields for a detector. */
	public static final int		MAX_FIELDS_DETECTOR = 10;
	
	/** The maximum number of fields for a filter. */
	public static final int		MAX_FIELDS_FILTER = 11;
	
	/** The maximum number of fields for an objective and its settings. */
	public static final int		MAX_FIELDS_OBJECTIVE_AND_SETTINGS = 14;
	
	/** The maximum number of fields for an objective. */
	public static final int		MAX_FIELDS_OBJECTIVE = 11;
	
	/** The maximum number of fields for a laser. */
	public static final int		MAX_FIELDS_LASER = 15;
	
	/** The maximum number of fields for a filament and arc. */
	public static final int		MAX_FIELDS_LIGHT = 7;
	
	/** The maximum number of fields for a filament and arc. */
	public static final int		MAX_FIELDS_LIGHT_AND_SETTINGS = 9;
	
	/** The maximum number of fields for a laser. */
	public static final int		MAX_FIELDS_LASER_AND_SETTINGS = 15;
	
	/** The maximum number of fields for a dichroic. */
	public static final int		MAX_FIELDS_DICHROIC = 4;
	
	/** The maximum number of fields for a channel. */
	public static final int		MAX_FIELDS_CHANNEL = 10;
	
	/** The maximum number of fields for a Stage Label. */
	public static final int		MAX_FIELDS_STAGE_LABEL = 4;
	
	/** The maximum number of fields for an environment. */
	public static final int		MAX_FIELDS_ENVIRONMENT = 4;
	
	/** The maximum number of fields for a microscope. */
	public static final int		MAX_FIELDS_MICROSCOPE = 5;
	
	/** The maximum number of fields for an environment. */
	public static final int		MAX_FIELDS_PLANE_INFO = 5;
	
	/** The unit used to store time in Plane info. */
	public static final String	TIME_UNIT = "s";
	
	/** Identifies the <code>Indigo</code> color. */
	private static final Color  INDIGO = new Color(75, 0, 130);

	/** Identifies the <code>Violet</code> color. */
	private static final Color  VIOLET = new Color(238, 130, 238);
	
	/** 
	 * The value to multiply the server value by when it is a percent fraction.
	 */
	private static final int	PERCENT_FRACTION = 100;
	
	/** Colors available for the color bar. */
	public static final Map<Color, String>	COLORS_BAR;
	
	/** Collection of filters to select the supported type of scripts. */
	public static final List<CustomizedFileFilter> SCRIPTS_FILTERS;
	
	/** List of files format with companion files.*/
	public static final List<String> FORMATS_WITH_COMPANION;
	
	static {
		FORMATS_WITH_COMPANION = new ArrayList<String>();
		FORMATS_WITH_COMPANION.add("deltavision");
		
		SCRIPTS_FILTERS = new ArrayList<CustomizedFileFilter>();
		SCRIPTS_FILTERS.add(new CppFilter());
		SCRIPTS_FILTERS.add(new JavaFilter());
		SCRIPTS_FILTERS.add(new MatlabFilter());
		SCRIPTS_FILTERS.add(new PythonFilter());
		
		PIXELS_TYPE_DESCRIPTION = new LinkedHashMap<String, String>();
		PIXELS_TYPE_DESCRIPTION.put(OmeroImageService.INT_8, 
					"Signed 8-bit (1 byte)");
		PIXELS_TYPE_DESCRIPTION.put(OmeroImageService.UINT_8, 
					"Unsigned 8-bit (1 byte)");
		PIXELS_TYPE_DESCRIPTION.put(OmeroImageService.INT_16, 
					"Signed 16-bit (2 byte)");
		PIXELS_TYPE_DESCRIPTION.put(OmeroImageService.UINT_16, 
					"Unsigned 16-bit (2 byte)");
		PIXELS_TYPE_DESCRIPTION.put(OmeroImageService.INT_32, 
					"Signed 32-bit (4 byte)");
		PIXELS_TYPE_DESCRIPTION.put(OmeroImageService.UINT_32, 
					"Unsigned 32-bit (4 byte)");
		PIXELS_TYPE_DESCRIPTION.put(OmeroImageService.FLOAT, 
					"Floating precision");
		PIXELS_TYPE_DESCRIPTION.put(OmeroImageService.DOUBLE, 
					"Double precision");
		PIXELS_TYPE = new LinkedHashMap<String, String>();
		Entry entry;
		Iterator i = PIXELS_TYPE_DESCRIPTION.entrySet().iterator();
		while (i.hasNext()) {
			entry = (Entry) i.next();
			PIXELS_TYPE.put((String) entry.getValue(), (String) entry.getKey());
		}
		
		COLORS_BAR = new LinkedHashMap<Color, String>();
		COLORS_BAR.put(ImagePaintingFactory.UNIT_BAR_COLOR, 
				ImagePaintingFactory.UNIT_BAR_COLOR_NAME);
		COLORS_BAR.put(Color.ORANGE, "Orange");
		COLORS_BAR.put(Color.YELLOW, "Yellow");
		COLORS_BAR.put(Color.BLACK, "Black");
		COLORS_BAR.put(INDIGO, "Indigo");
		COLORS_BAR.put(VIOLET, "Violet");
		COLORS_BAR.put(Color.RED, "Red");
		COLORS_BAR.put(Color.GREEN, "Green");
		COLORS_BAR.put(Color.BLUE, "Blue");
		COLORS_BAR.put(Color.WHITE, "White");
	}

	/** The filter to determine if a file is an editor file or not. */
	private static final EditorFileFilter editorFilter = new EditorFileFilter();
	
	/**
     * Returns the pixels size as a string.
     * 
     * @param details The map to convert.
     * @return See above.
     */
    private static String formatPixelsSize(Map details)
    {
    	String x = (String) details.get(PIXEL_SIZE_X);
    	String y = (String) details.get(PIXEL_SIZE_Y);
    	String z = (String) details.get(PIXEL_SIZE_Z);
    	Double dx = null, dy = null, dz = null;
    	boolean number = true;
    	NumberFormat nf = NumberFormat.getInstance();
    	try {
			dx = Double.parseDouble(x);
		} catch (Exception e) {
			number = false;
		}
		try {
			dy = Double.parseDouble(y);
		} catch (Exception e) {
			number = false;
		}
		try {
			dz = Double.parseDouble(z);
		} catch (Exception e) {
			number = false;
		}
		
    	String label = "<b>Pixels Size (";
    	String value = "";
    	if (dx != null && dx.doubleValue() > 0) {
    		value += nf.format(dx);
    		label += "X";
    	}
    	if (dy != null && dy.doubleValue() > 0) {
    		if (value.length() == 0) value += nf.format(dy);
    		else value +="x"+nf.format(dy);
    		label += "Y";
    	}
    	if (dz != null && dz.doubleValue() > 0) {
    		if (value.length() == 0) value += nf.format(dz);
    		else value +="x"+nf.format(dz);
    		label += "Z";
    	}
    	label += ") ";
    	if (value.length() == 0) return null;
    	return label+MICRONS+": </b>"+value;
    }
    
	/**
     * Rounds the value.
     * 
     * @param v The value to handle.
     * @return See above.
     */
    private static double roundValue(double v)
    {
		if (v <= 0) return UIUtilities.roundTwoDecimals(v);
		int decimal = UIUtilities.findDecimal(v, 1);
		if (decimal <= 2) return UIUtilities.roundTwoDecimals(v);
		return UIUtilities.ceil(v, decimal+1);
    }
    
    /**
     * Transforms the specified {@link ExperimenterData} object into 
     * a visualization form.
     * 
     * @param data The {@link ExperimenterData} object to transform.
     * @return The map whose keys are the field names, and the values 
     * 			the corresponding fields' values.
     */
    public static Map<String, String> transformExperimenterData(
    									ExperimenterData data)
    {
        LinkedHashMap<String, String> details = 
        							new LinkedHashMap<String, String>(2);
        if (data == null) {
            details.put(OWNER, "");
            details.put(EMAIL, "");
        } else {
            try {
                details.put(OWNER, data.getFirstName()+" "+data.getLastName());
                details.put(EMAIL, data.getEmail());
            } catch (Exception e) {
                details.put(OWNER, "");
                details.put(EMAIL, "");
            }
        }
        return details;
    }
    
    /**
     * Transforms the specified {@link PixelsData} object into 
     * a visualization form.
     * 
     * @param data The {@link PixelsData} object to transform.
     * @return The map whose keys are the field names, and the values 
     * 			the corresponding fields' values.
     */
    public static Map<String, Object> transformPixelsData(PixelsData data)
    {
        LinkedHashMap<String, Object> details = 
        						new LinkedHashMap<String, Object>(9);
        if (data == null) {
            details.put(SIZE_X, "");
            details.put(SIZE_Y, "");
            details.put(SECTIONS, "");
            details.put(TIMEPOINTS, "");
            details.put(PIXEL_SIZE_X, "");
            details.put(PIXEL_SIZE_Y, "");
            details.put(PIXEL_SIZE_Z, "");
            details.put(PIXEL_TYPE, "");
            details.put(CHANNELS, "");
        } else {
            details.put(SIZE_X, ""+data.getSizeX());
            details.put(SIZE_Y, ""+data.getSizeY());
            details.put(SECTIONS, ""+data.getSizeZ());
            details.put(TIMEPOINTS, ""+data.getSizeT());
            details.put(CHANNELS, ""+data.getSizeC());
            try {
                details.put(PIXEL_SIZE_X, ""+data.getPixelSizeX());
                details.put(PIXEL_SIZE_Y, ""+data.getPixelSizeY());
                details.put(PIXEL_SIZE_Z, ""+data.getPixelSizeZ());
                details.put(PIXEL_TYPE, 
                		PIXELS_TYPE_DESCRIPTION.get(""+data.getPixelType())); 
            } catch (Exception e) {
                details.put(PIXEL_SIZE_X, "");
                details.put(PIXEL_SIZE_Y, "");
                details.put(PIXEL_SIZE_Z, "");
                details.put(PIXEL_TYPE, ""); 
            }
        }
        details.put(EMISSION+" "+WAVELENGTH+"s", "");  
        return details;
    }
      
    /**
     * Transforms the specified {@link ImageData} object into 
     * a visualization form.
     * 
     * @param image The {@link ImageData} object to transform.
     * @return The map whose keys are the field names, and the values 
     * 			the corresponding fields' values.
     */
    public static Map<String, String> transformImageData(ImageData image)
    {
        LinkedHashMap<String, String> details = 
        						new LinkedHashMap<String, String>(10);
        if (image == null) {
        	details.put(SIZE_X, "");
            details.put(SIZE_Y, "");
            details.put(SECTIONS, "");
            details.put(TIMEPOINTS, "");
            details.put(PIXEL_SIZE_X, "");
            details.put(PIXEL_SIZE_Y, "");
            details.put(PIXEL_SIZE_Z, "");
            details.put(PIXEL_TYPE, "");  
            details.put(EMISSION+" "+WAVELENGTH+"s", "");
            details.put(ACQUISITION_DATE, DATE_NOT_AVAILABLE);
            return details;
        }
        PixelsData data = image.getDefaultPixels();
	
        if (data == null) {
            details.put(SIZE_X, "");
            details.put(SIZE_Y, "");
            details.put(SECTIONS, "");
            details.put(TIMEPOINTS, "");
            details.put(PIXEL_SIZE_X, "");
            details.put(PIXEL_SIZE_Y, "");
            details.put(PIXEL_SIZE_Z, "");
            details.put(PIXEL_TYPE, "");  
        } else {
            NumberFormat nf = NumberFormat.getInstance();
            details.put(SIZE_X, ""+data.getSizeX());
            details.put(SIZE_Y, ""+data.getSizeY());
            details.put(SECTIONS, ""+data.getSizeZ());
            details.put(TIMEPOINTS, ""+data.getSizeT());
            try {
                details.put(PIXEL_SIZE_X, nf.format(data.getPixelSizeX()));
                details.put(PIXEL_SIZE_Y, nf.format(data.getPixelSizeY()));
                details.put(PIXEL_SIZE_Z, nf.format(data.getPixelSizeZ()));
                details.put(PIXEL_TYPE, 
                		PIXELS_TYPE_DESCRIPTION.get(""+data.getPixelType())); 
            } catch (Exception e) {
                details.put(PIXEL_SIZE_X, "");
                details.put(PIXEL_SIZE_Y, "");
                details.put(PIXEL_SIZE_Z, "");
                details.put(PIXEL_TYPE, ""); 
            }
        }
        details.put(EMISSION+" "+WAVELENGTH+"s", ""); 
        Timestamp date = getAcquisitionTime(image);
        if (date == null) 
        	details.put(ACQUISITION_DATE, DATE_NOT_AVAILABLE);
        else 
        	details.put(ACQUISITION_DATE, UIUtilities.formatTime(date));
        return details;
    }

    /**
     * Returns the creation time associate to the image.
     * 
     * @param image The image to handle.
     * @return See above.
     */
    public static Timestamp getAcquisitionTime(ImageData image)
    {
    	if (image == null) return null;
    	Timestamp date = null;
        try {
        	date = image.getAcquisitionDate();
		} catch (Exception e) {}
		return date;
    }
    
    /**
     * Formats the specified experimenter.
     * 
     * @param exp The experimenter to format.
     * @return See above.
     */
	public static String formatExperimenter(ExperimenterData exp)
	{
		if (exp == null) return "";
		String s1 = exp.getFirstName();
		String s2 = exp.getLastName();
		if (s1.trim().length() == 0 && s2.trim().length() == 0)
			return exp.getUserName();
		if (s1.length() == 0) return s2;
		if (s2.length() == 0) return s1;
		return s1+" "+s2;
	}
    
	/**
     * Transforms the specified {@link ExperimenterData} object into 
     * a visualization form.
     * 
     * @param data The {@link ExperimenterData} object to transform.
     * @return The map whose keys are the field names, and the values 
     * 			the corresponding fields' values.
     */
    public static Map<String, String> convertExperimenter(ExperimenterData data)
    {
        LinkedHashMap<String, String> details = 
        							new LinkedHashMap<String, String>(3);
        if (data == null) {
            details.put(FIRST_NAME, "");
            details.put(MIDDLE_NAME, "");
            details.put(LAST_NAME, "");
            details.put(EMAIL, "");
            details.put(INSTITUTION, "");
        } else {
            try {
                details.put(FIRST_NAME, data.getFirstName());
            } catch (Exception e) {
            	details.put(FIRST_NAME, "");
            }
            try {
                details.put(MIDDLE_NAME, data.getMiddleName());
            } catch (Exception e) {
            	details.put(MIDDLE_NAME, "");
            }
            try {
                details.put(LAST_NAME, data.getLastName());
            } catch (Exception e) {
            	details.put(LAST_NAME, "");
            }
            try {
                details.put(EMAIL, data.getEmail());
            } catch (Exception e) {
            	details.put(EMAIL, "");
            }
            try {
                details.put(INSTITUTION, data.getInstitution());
            } catch (Exception e) {
            	details.put(INSTITUTION, "");
            }
        }
        return details;
    }
    
    /**
	 * Returns <code>true</code> it the object has been annotated,
	 * <code>false</code> otherwise.
	 * 
	 * @param object	The object to handle.
	 * @return See above.
	 */
	public static boolean isAnnotated(Object object)
	{
		return isAnnotated(object, 0);
	}
	
    /**
	 * Returns <code>true</code> it the object has been annotated,
	 * <code>false</code> otherwise.
	 * 
	 * @param object	The object to handle.
	 * @return See above.
	 */
	public static boolean isAnnotated(Object object, int count)
	{
		if (object == null) return false;
		Map<Long, Long> counts = null;
		if (object instanceof DatasetData) 
			counts = ((DatasetData) object).getAnnotationsCounts();
		else if (object instanceof ProjectData)
			counts = ((ProjectData) object).getAnnotationsCounts();
		else if (object instanceof ImageData) {
			ImageData image = (ImageData) object;
			counts = image.getAnnotationsCounts();
			if (counts == null || counts.size() <= 0) {
				return count > 0;
			}
			int n = 1;
			try {
				String format = image.getFormat();
				if (format != null && 
						FORMATS_WITH_COMPANION.contains(format.toLowerCase()))
					n = 2;
			} catch (Exception e) {
			}
			Iterator<Entry<Long, Long>> i = counts.entrySet().iterator();
			long value = 0;
			Entry<Long, Long> entry;
			while (i.hasNext()) {
				entry = i.next();
				value += (Long) entry.getValue();
			}
			value += count;
			return value > n;
		} else if (object instanceof ScreenData)
			counts = ((ScreenData) object).getAnnotationsCounts();
		else if (object instanceof PlateData)
			counts = ((PlateData) object).getAnnotationsCounts();
		else if (object instanceof WellData)
			counts = ((WellData) object).getAnnotationsCounts();
		else if (object instanceof PlateAcquisitionData)
			counts = ((PlateAcquisitionData) object).getAnnotationsCounts();
		if (counts == null || counts.size() <= 0) {
			return count > 0;
		}
		return counts.size()+count > 0;
	}
	
	/**
	 * Returns <code>true</code> it the object has been updated by the current
	 * user, <code>false</code> otherwise.
	 * 
	 * @param object	The object to handle.
	 * @param userID	The id of the current user.
	 * @return See above.
	 */
	public static boolean isAnnotatedByCurrentUser(Object object, long userID)
	{
		if (object == null) return false;
		Map<Long, Long> counts = null;
		if (object instanceof DatasetData) 
			counts = ((DatasetData) object).getAnnotationsCounts();
		else if (object instanceof ProjectData) 
			counts = ((ProjectData) object).getAnnotationsCounts();
		else if (object instanceof ImageData)
			counts = ((ImageData) object).getAnnotationsCounts();
		else if (object instanceof ScreenData)
			counts = ((ScreenData) object).getAnnotationsCounts();	
		else if (object instanceof PlateData)
			counts = ((PlateData) object).getAnnotationsCounts();	
		else if (object instanceof WellData)
			counts = ((WellData) object).getAnnotationsCounts();
		else if (object instanceof PlateAcquisitionData)
			counts = ((PlateAcquisitionData) object).getAnnotationsCounts();
		if (counts == null || counts.size() == 0) return false;
		return counts.keySet().contains(userID);
	}
	
	/**
	 * Returns <code>true</code> it the object has been updated by an
	 * user other than the current user, <code>false</code> otherwise.
	 * 
	 * @param object	The object to handle.
	 * @param userID	The id of the current user.
	 * @return See above.
	 */
	public static boolean isAnnotatedByOtherUser(Object object, long userID)
	{
		if (object == null) return false;
		Map<Long, Long> counts = null;
		if (object instanceof ImageData)
			counts = ((ImageData) object).getAnnotationsCounts();
		else if (object instanceof DatasetData)
			counts = ((DatasetData) object).getAnnotationsCounts();	
		else if (object instanceof ProjectData) 
			counts = ((ProjectData) object).getAnnotationsCounts();
		else if (object instanceof ScreenData)
			counts = ((ScreenData) object).getAnnotationsCounts();	
		else if (object instanceof PlateData)
			counts = ((PlateData) object).getAnnotationsCounts();	
		else if (object instanceof WellData)
			counts = ((WellData) object).getAnnotationsCounts();
		else if (object instanceof PlateAcquisitionData)
			counts = ((PlateAcquisitionData) object).getAnnotationsCounts();
		if (counts == null || counts.size() == 0) return false;
		Set set = counts.keySet();
		if (set.size() > 1) return true;
		return !set.contains(userID);
	}

	/**
     * Returns the partial name of the image's name
     * 
     * @param originalName The original name.
     * @return See above.
     */
    public static String getPartialName(String originalName)
    {
    	return UIUtilities.getPartialName(originalName);
    }
    
    /**
     * Returns the last characters of the name when the name is longer that the
     * specified value.
     * 
     * @param name The name to truncate.
     * @return See above.
     */
    public static String truncate(String name)
    {
    	return truncate(name, LENGHT_CHAR);
    }
    
    /**
     * Returns the last characters of the name when the name is longer that the
     * specified value.
     * 
     * @param name The name to truncate.
     * @param maxLength The maximum length.
     * @return See above.
     */
    public static String truncate(String name, int maxLength)
    {
    	if (name == null) return "";
    	int v = maxLength+UIUtilities.DOTS.length();
    	int n = name.length();
    	if (n > v) {
    		n = n-1;
    		return UIUtilities.DOTS+name.substring(n-maxLength, n);
    	}
    	return name;
    }
    
    /**
     * Returns the last portion of the file name.
     * 
     * @param originalName The original name.
     * @return See above.
     */
    public static final String getObjectName(String originalName)
    {
    	if (originalName == null) return null;
    	String[] l = UIUtilities.splitString(originalName);
    	if (l != null) {
    		int n = l.length;
    		if (n > 0) return l[n-1];
    	}
        return originalName;
    }
    
    /**
     * Returns <code>true</code> if the specified data object is readable,
     * <code>false</code> otherwise, depending on the permission.
     * 
     * @param ho        The data object to check.
     * @param userID    The id of the current user.
     * @param groupID   The id of the group the current user selects when 
     *                  retrieving the data.
     * @return See above.
     */
    public static boolean isReadable(Object ho, long userID, long groupID)
    {
    	if (ho == null || ho instanceof ExperimenterData || 
    		ho instanceof String)
        	return false;
    	if (!(ho instanceof DataObject)) return false;
    	return true; //change in permissions.
    }
    
    /**
     * Returns <code>true</code> if the specified data object is writable,
     * <code>false</code> otherwise, depending on the permission.
     * 
     * @param ho        The data object to check.
     * @param userID    The id of the current user.
     * @return See above.
     */
    public static boolean isUserOwner(Object ho, long userID)
    {
    	if (ho == null || ho instanceof ExperimenterData || 
    		ho instanceof String)
    		return false;
    	if (!(ho instanceof DataObject)) return false;
    	DataObject data = (DataObject) ho;
        try {
        	if (userID == data.getOwner().getId())
                return true;
		} catch (Exception e) { //owner not loaded
			return false;
		}
        
        return false;
    }
    
    /**
     * Returns <code>true</code> if the user is an owner of the passed group,
     * <code>false</code> otherwise, depending on the permission.
     * 
     * @param group The group to check.
     * @param userID The id of the current user.
     * @return See above.
     */
    public static boolean isUserGroupOwner(GroupData group, long userID)
    {
    	if (group == null) return false;
    	Set<ExperimenterData> owners = group.getLeaders();
    	if (owners == null) return false;
    	Iterator<ExperimenterData> i = owners.iterator();
    	ExperimenterData exp;
    	while (i.hasNext()) {
			exp = i.next();
			if (exp.getId() == userID) return true;
		}
        return false;
    }
    
    /**
     * Transforms the specified channel information.
     * 
     * @param data  The object to transform.
     * @return      The map whose keys are the field names, and the values 
     *              the corresponding fields' values.
     */
    public static Map<String, Object> transformChannelData(ChannelData data)
    {
        LinkedHashMap<String, Object> 
        		details = new LinkedHashMap<String, Object>(10);
        List<String> notSet = new ArrayList<String>();
        details.put(NAME, "");
        details.put(EXCITATION, Integer.valueOf(0));
        details.put(EMISSION, Integer.valueOf(0)); 
        details.put(ND_FILTER, Float.valueOf(0));
        details.put(PIN_HOLE_SIZE, Float.valueOf(0));
        details.put(FLUOR, "");
        details.put(ILLUMINATION, "");
        details.put(CONTRAST_METHOD, "");
        details.put(MODE, "");
        details.put(POCKEL_CELL_SETTINGS, Integer.valueOf(0));
        if (data == null) {
        	notSet.add(NAME);
        	notSet.add(EMISSION);
        	notSet.add(EXCITATION);
        	notSet.add(ND_FILTER);
        	notSet.add(PIN_HOLE_SIZE);
        	notSet.add(FLUOR);
        	notSet.add(ILLUMINATION);
        	notSet.add(CONTRAST_METHOD);
        	notSet.add(MODE);
        	notSet.add(POCKEL_CELL_SETTINGS);
        	details.put(NOT_SET, notSet);
        	return details;
        }
        String s = data.getName();
		if (s == null || s.trim().length() == 0) 
			notSet.add(NAME);
        details.put(NAME, s);
        int i = data.getEmissionWavelength();
        if (i <= 100) {
        	i = 0;
        	notSet.add(EMISSION);
        } 
        details.put(EMISSION, i);
    	i = data.getExcitationWavelength();
        if (i <= 100) {
        	i = 0;
        	notSet.add(EXCITATION);
        }
    	details.put(EXCITATION, i);
    	double f = data.getNDFilter();
    	if (f < 0) {
    		f = 0;
        	notSet.add(ND_FILTER);
    	}
    	details.put(ND_FILTER, f*100);
    	f = data.getPinholeSize();
    	if (f < 0) {
    		f = 0;
        	notSet.add(PIN_HOLE_SIZE);
    	};
        details.put(PIN_HOLE_SIZE, f);
        s = data.getFluor();
		if (s == null || s.trim().length() == 0) 
			notSet.add(FLUOR);
        details.put(FLUOR, s);
        s = data.getIllumination(); 
		if (s == null || s.trim().length() == 0) 
			notSet.add(ILLUMINATION);
        details.put(ILLUMINATION, s);
        s = data.getContrastMethod();
		if (s == null || s.trim().length() == 0) 
			notSet.add(CONTRAST_METHOD);
        details.put(CONTRAST_METHOD, s);
        s = data.getMode();
        
		if (s == null || s.trim().length() == 0) 
			notSet.add(MODE);
        details.put(MODE, s);
        i = data.getPockelCell();
        if (i < 0) {
        	i = 0;
        	notSet.add(POCKEL_CELL_SETTINGS);
        }
        details.put(POCKEL_CELL_SETTINGS, i);
        details.put(NOT_SET, notSet);
        return details;
    }

    /**
     * Transforms the passed dichroic.
     * 
     * @param data The value to convert.
     * @return See above.
     */
    public static Map<String, Object> transformDichroic(DichroicData data)
    {
    	LinkedHashMap<String, Object> 
		details = new LinkedHashMap<String, Object>();
    	List<String> notSet = new ArrayList<String>();
    	details.put(MODEL, "");
    	details.put(MANUFACTURER, "");
    	details.put(SERIAL_NUMBER, "");
    	details.put(LOT_NUMBER, "");

    	if (data == null) {
    		notSet.add(MODEL);
    		notSet.add(MANUFACTURER);
    		notSet.add(SERIAL_NUMBER);
    		notSet.add(LOT_NUMBER);
    		details.put(NOT_SET, notSet);
        	return details;
    	}
    	String s = data.getModel();
		if (s == null || s.trim().length() == 0) 
			notSet.add(MODEL);
		details.put(MODEL, s);
		s = data.getManufacturer();
		if (s == null || s.trim().length() == 0) 
			notSet.add(MANUFACTURER);
		details.put(MANUFACTURER, s);
		s = data.getSerialNumber();
		if (s == null || s.trim().length() == 0) 
			notSet.add(SERIAL_NUMBER);
		details.put(SERIAL_NUMBER, s);
		s = data.getLotNumber();
		if (s == null || s.trim().length() == 0) 
			notSet.add(LOT_NUMBER);
		details.put(LOT_NUMBER, s);
        details.put(NOT_SET, notSet);
    	return details;
    }
    
    /**
     * Transforms the passed microscope.
     * 
     * @param data The value to convert.
     * @return See above.
     */
    public static Map<String, Object> transformMicroscope(InstrumentData data)
    {
    	LinkedHashMap<String, Object> 
		details = new LinkedHashMap<String, Object>();
    	List<String> notSet = new ArrayList<String>();
    	details.put(MODEL, "");
    	details.put(MANUFACTURER, "");
    	details.put(SERIAL_NUMBER, "");
    	details.put(LOT_NUMBER, "");
    	details.put(TYPE, "");

    	if (data == null) {
    		notSet.add(MODEL);
    		notSet.add(MANUFACTURER);
    		notSet.add(SERIAL_NUMBER);
    		notSet.add(LOT_NUMBER);
    		notSet.add(TYPE);
    		details.put(NOT_SET, notSet);
        	return details;
    	}
    	String s = data.getMicroscopeModel();
		if (s == null || s.trim().length() == 0) 
			notSet.add(MODEL);
		details.put(MODEL, s);
		s = data.getMicroscopeManufacturer();
		if (s == null || s.trim().length() == 0) 
			notSet.add(MANUFACTURER);
		details.put(MANUFACTURER, s);
		s = data.getMicroscopeSerialNumber();
		if (s == null || s.trim().length() == 0) 
			notSet.add(SERIAL_NUMBER);
		details.put(SERIAL_NUMBER, s);
		s = data.getMicroscopeLotNumber();
		if (s == null || s.trim().length() == 0) 
			notSet.add(LOT_NUMBER);
		details.put(LOT_NUMBER, s);
		s = data.getMicroscopeType();
        if (s == null || s.trim().length() == 0) 
			notSet.add(TYPE);
        details.put(TYPE, s); 
        details.put(NOT_SET, notSet);
    	return details;
    }
    
    /**
     * Transforms the passed objective.
     * 
     * @param data The value to convert.
     * @return See above.
     */
    public static Map<String, Object> transformObjective(ObjectiveData data)
    {
    	LinkedHashMap<String, Object> 
			details = new LinkedHashMap<String, Object>();
		List<String> notSet = new ArrayList<String>();
		details.put(MODEL, "");
		details.put(MANUFACTURER, "");
		details.put(SERIAL_NUMBER, "");
		details.put(LOT_NUMBER, "");
		details.put(NOMINAL_MAGNIFICATION, Integer.valueOf(0));
		details.put(CALIBRATED_MAGNIFICATION,Float.valueOf(0));
		details.put(LENSNA, new Float(0));
		details.put(IMMERSION, "");
		details.put(CORRECTION, "");
		details.put(WORKING_DISTANCE, Float.valueOf(0));
		details.put(IRIS, null);
		if (data == null) {
			notSet.add(MODEL);
			notSet.add(MANUFACTURER);
			notSet.add(SERIAL_NUMBER);
			notSet.add(LOT_NUMBER);
			notSet.add(NOMINAL_MAGNIFICATION);
			notSet.add(CALIBRATED_MAGNIFICATION);
			notSet.add(LENSNA);
			notSet.add(IMMERSION);
			notSet.add(CORRECTION);
			notSet.add(WORKING_DISTANCE);
			notSet.add(IRIS);
			details.put(NOT_SET, notSet);
			return details;
		}
		Object o = data.hasIris();
    	if (o == null) {
    		notSet.add(IRIS);
    	}
    	details.put(IRIS, o);
        String s = data.getModel();
		if (s == null || s.trim().length() == 0) 
			notSet.add(MODEL);
		details.put(MODEL, s);
		s = data.getManufacturer();
		if (s == null || s.trim().length() == 0) 
			notSet.add(MANUFACTURER);
		details.put(MANUFACTURER, s);
		s = data.getSerialNumber();
		if (s == null || s.trim().length() == 0) 
			notSet.add(SERIAL_NUMBER);
		details.put(SERIAL_NUMBER, s);
		
		s = data.getLotNumber();
		if (s == null || s.trim().length() == 0) 
			notSet.add(LOT_NUMBER);
		details.put(LOT_NUMBER, s);
		int i = data.getNominalMagnification();
		if (i < 0) {
			i = 0;
			notSet.add(NOMINAL_MAGNIFICATION);
		}
		details.put(NOMINAL_MAGNIFICATION, i);
		double f = data.getCalibratedMagnification();
 		if (f < 0) {
 			f = 0;
 			notSet.add(CALIBRATED_MAGNIFICATION);
 		}
 		details.put(CALIBRATED_MAGNIFICATION, f);
 		f = data.getLensNA();
 		if (f < 0) {
 			f = 0;
 			notSet.add(LENSNA);
 		}
 		details.put(LENSNA, f);
 		s = data.getImmersion();
 		if (s == null || s.trim().length() == 0) 
			notSet.add(IMMERSION);
		details.put(IMMERSION, s);
 		s = data.getCorrection();
 		if (s == null || s.trim().length() == 0) 
			notSet.add(CORRECTION);
		details.put(CORRECTION, s);
 		f = data.getWorkingDistance();
 		if (f < 0) {
 			f = 0;
 			notSet.add(WORKING_DISTANCE);
 		}
 		details.put(WORKING_DISTANCE, f);
 		details.put(NOT_SET, notSet);
		return details;
    }
    
    /**
     * Transforms the passed objective.
     * 
     * @param data The value to convert.
     * @return See above.
     */
    public static Map<String, Object> transformObjectiveAndSettings(
    		ImageAcquisitionData data)
    {
    	LinkedHashMap<String, Object> 
    			details = new LinkedHashMap<String, Object>(9);
    	Map<String, Object> m;
    	
    	if (data == null) m = transformObjective(null);
    	else  m = transformObjective(data.getObjective());
    	List<String> notSet = (List<String>) m.get(NOT_SET);
    	m.remove(NOT_SET);
    	details.putAll(m);
        details.put(CORRECTION_COLLAR, Float.valueOf(0));
    	details.put(MEDIUM, "");
    	details.put(REFRACTIVE_INDEX, Float.valueOf(0));
    	details.put(IRIS, null);
        if (data == null) {
        	notSet.add(CORRECTION_COLLAR);
    		notSet.add(MEDIUM);
    		notSet.add(REFRACTIVE_INDEX);
        	details.put(NOT_SET, notSet);
        	return details;
        }
       
 		double f = data.getCorrectionCollar();
    	if (f < 0) {
    		f = 0;
    		notSet.add(CORRECTION_COLLAR);
    	}
    	details.put(CORRECTION_COLLAR, f);
    	String s = data.getMedium();
    	if (s == null || s.trim().length() == 0) 
    		notSet.add(MEDIUM);
    	details.put(MEDIUM, s);
    	f = data.getRefractiveIndex();
    	if (f < 0) {
    		f = 0;
    		notSet.add(REFRACTIVE_INDEX);
    	}
    	details.put(REFRACTIVE_INDEX, f);
 		details.put(NOT_SET, notSet);
    	return details;
    }
  
    /**
     * Transforms the acquisition's condition.
     * 
     * @param data The value to convert.
     * @return See above.
     */
    public static Map<String, Object> transformImageEnvironment(
    		ImageAcquisitionData data)
    {
    	LinkedHashMap<String, Object> 
			details = new LinkedHashMap<String, Object>(4);
    	List<String> notSet = new ArrayList<String>();
    	details.put(TEMPERATURE, new Double(0));
    	details.put(AIR_PRESSURE, new Double(0));
    	details.put(HUMIDITY, new Double(0));
    	details.put(CO2_PERCENT, new Double(0));
    	
    	if (data == null) {
    		notSet.add(TEMPERATURE);
    		notSet.add(AIR_PRESSURE);
    		notSet.add(HUMIDITY);
    		notSet.add(CO2_PERCENT);
    		details.put(NOT_SET, notSet);
    		return details;
    	}
    	Object o = data.getTemperature();
    	double f = 0;
    	if (o == null) {
    		notSet.add(TEMPERATURE);
    	} else f = (Double) o;
    	details.put(TEMPERATURE, f);
    	f = data.getAirPressure();
    	if (f < 0) {
    		notSet.add(AIR_PRESSURE);
    		f = 0;
    	}
    	details.put(AIR_PRESSURE, f);
    	f = data.getHumidity();
    	if (f < 0) {
    		notSet.add(HUMIDITY);
    		f = 0;
    	}
    	details.put(HUMIDITY, f*PERCENT_FRACTION);
    	f = data.getCo2Percent();
    	if (f < 0) {
    		notSet.add(CO2_PERCENT);
    		f = 0;
    	}
    	details.put(CO2_PERCENT, f*PERCENT_FRACTION);
    	details.put(NOT_SET, notSet);
    	return details;
    }
    
    /**
     * Transforms the position of the image in the microscope's frame.
     * 
     * @param data The value to convert.
     * @return See above.
     */
    public static Map<String, Object> transformStageLabel(
    		ImageAcquisitionData data)
    {
    	LinkedHashMap<String, Object> 
			details = new LinkedHashMap<String, Object>(4);
    	List<String> notSet = new ArrayList<String>();
    	details.put(NAME, "");
    	details.put(POSITION_X, new Double(0));
    	details.put(POSITION_Y, new Double(0));
    	details.put(POSITION_Z, new Double(0));
    	
    	if (data == null) {
    		notSet.add(NAME);
    		notSet.add(POSITION_X);
    		notSet.add(POSITION_Y);
    		notSet.add(POSITION_Z);
    		details.put(NOT_SET, notSet);
    		return details;
    	}
    	String s = data.getLabelName();
		if (s == null || s.trim().length() == 0) 
			notSet.add(NAME);
    	details.put(NAME, s);
    	Object o = data.getPositionX();
    	double f = 0;
    	if (o == null) {
    		notSet.add(POSITION_X);
    	} else f = (Double) o;
    	details.put(POSITION_X, f);
    	f = 0;
    	if (o == null) {
    		notSet.add(POSITION_Y);
    	} else f = (Double) o;
    	details.put(POSITION_Y, f);
    	f = 0;
    	if (o == null) {
    		notSet.add(POSITION_Z);
    	} else f = (Double) o;
    	details.put(POSITION_Z, f);
    	
    	details.put(NOT_SET, notSet);
    	return details;
    }
    
    /**
     * Transforms the manufacturer information of a filter set.
     * 
     * @param data	The value to convert.
     * @return See above.
     */
    public static Map<String, Object> transformFilterSetManufacturer(
    		FilterSetData data)
    {
    	LinkedHashMap<String, Object> 
			details = new LinkedHashMap<String, Object>();
	
		List<String> notSet = new ArrayList<String>();
		details.put(MODEL, "");
		details.put(MANUFACTURER, "");
		details.put(SERIAL_NUMBER, "");
		details.put(LOT_NUMBER, "");
		if (data == null) {
    		notSet.add(MODEL);
    		notSet.add(MANUFACTURER);
    		notSet.add(SERIAL_NUMBER);
    		notSet.add(LOT_NUMBER);
    		details.put(NOT_SET, notSet);
        	return details;
    	}
		String s = data.getModel();
		if (s == null || s.trim().length() == 0) 
			notSet.add(MODEL);
		details.put(MODEL, s);
		s = data.getManufacturer();
		if (s == null || s.trim().length() == 0) 
			notSet.add(MANUFACTURER);
		details.put(MANUFACTURER, s);
		s = data.getSerialNumber();
		if (s == null || s.trim().length() == 0) 
			notSet.add(SERIAL_NUMBER);
		details.put(SERIAL_NUMBER, s);
		s = data.getLotNumber();
		if (s == null || s.trim().length() == 0) 
			notSet.add(LOT_NUMBER);
		details.put(LOT_NUMBER, s);
		details.put(NOT_SET, notSet);
		return details;
    }
    
    /**
     * Transforms the filter.
     * 
     * @param data	The value to convert.
     * @return See above.
     */
    public static Map<String, Object> transformFilter(FilterData data)
    {
    	LinkedHashMap<String, Object> 
			details = new LinkedHashMap<String, Object>();
	
		List<String> notSet = new ArrayList<String>();
		details.put(MODEL, "");
		details.put(MANUFACTURER, "");
		details.put(SERIAL_NUMBER, "");
		details.put(LOT_NUMBER, "");
		details.put(TYPE, "");
		details.put(FILTER_WHEEL, "");
		details.put(CUT_IN, "");
		details.put(CUT_OUT, "");
		details.put(CUT_IN_TOLERANCE, "");
		details.put(CUT_OUT_TOLERANCE, "");
		details.put(TRANSMITTANCE, "");
		if (data == null) {
    		notSet.add(MODEL);
    		notSet.add(MANUFACTURER);
    		notSet.add(SERIAL_NUMBER);
    		notSet.add(LOT_NUMBER);
    		notSet.add(TYPE);
    		notSet.add(FILTER_WHEEL);
    		notSet.add(CUT_IN);
    		notSet.add(CUT_OUT);
    		notSet.add(CUT_IN_TOLERANCE);
    		notSet.add(CUT_OUT_TOLERANCE);
    		notSet.add(TRANSMITTANCE);
    		details.put(NOT_SET, notSet);
        	return details;
    	}
		String s = data.getModel();
		if (s == null || s.trim().length() == 0) 
			notSet.add(MODEL);
		details.put(MODEL, s);
		s = data.getManufacturer();
		if (s == null || s.trim().length() == 0) 
			notSet.add(MANUFACTURER);
		details.put(MANUFACTURER, s);
		s = data.getSerialNumber();
		if (s == null || s.trim().length() == 0) 
			notSet.add(SERIAL_NUMBER);
		details.put(SERIAL_NUMBER, s);
		s = data.getLotNumber();
		if (s == null || s.trim().length() == 0) 
			notSet.add(LOT_NUMBER);
		details.put(LOT_NUMBER, s);
		s = data.getType();
        if (s == null || s.trim().length() == 0) 
			notSet.add(TYPE);
        details.put(TYPE, s); 
        s = data.getFilterWheel();
        if (s == null || s.trim().length() == 0) 
			notSet.add(FILTER_WHEEL);
        details.put(FILTER_WHEEL, s);
        Integer v = data.getCutIn();
        int i = 0;
        if (v == null) notSet.add(CUT_IN);
        else i = v;
        details.put(CUT_IN, i);
        v = data.getCutOut();
        if (v == null) {
        	notSet.add(CUT_OUT);
        	i = 0;
        } else i = v;
        details.put(CUT_OUT, i);
        v = data.getCutInTolerance();
        if (v == null) {
        	i = 0;
        	notSet.add(CUT_IN_TOLERANCE);
        } else i = v;
        details.put(CUT_IN_TOLERANCE, i);
        
        v = data.getCutOutTolerance();
        if (v == null) {
        	i = 0;
        	notSet.add(CUT_OUT_TOLERANCE);
        } else i = v;
        details.put(CUT_OUT_TOLERANCE, i);
        
        Double d = data.getTransmittance();
        double dv = 0;
        if (d == null) {
        	notSet.add(TRANSMITTANCE);
        } else dv = d;
        	
        details.put(TRANSMITTANCE, dv);
        details.put(NOT_SET, notSet);
		return details;
    }
    
    /**
     * Transforms the light and its settings.
     * 
     * @param data The data to transform.
     * @return See above.
     */
    public static Map<String, Object> transformLightSourceAndSetting(
    		ChannelAcquisitionData data)
    {
    	LinkedHashMap<String, Object> 
			details = new LinkedHashMap<String, Object>();
		Map<String, Object> m;
		
		if (data == null) m = transformLightSource(null);
		else  m = transformLightSource(data.getLightSource());
		List<String> notSet = (List) m.get(NOT_SET);
		m.remove(NOT_SET);
		details.putAll(m);
		details.put(ATTENUATION, new Double(0));
		if (data == null) {
			details.put(WAVELENGTH, Integer.valueOf(0));
			notSet.add(ATTENUATION);
        	notSet.add(WAVELENGTH);
        	details.put(NOT_SET, notSet);
        	return details;
		}
		Double f = data.getLigthSettingsAttenuation();
		double v = 0;
		if (f == null) notSet.add(ATTENUATION);
		else v = f;
		details.put(ATTENUATION, v*PERCENT_FRACTION);
		Integer i = data.getLigthSettingsWavelength();
        if (details.containsKey(WAVELENGTH)) {
        	
        	if (i != null) { //override the value.
        		details.put(WAVELENGTH, i);
        	}
        } else {
        	int vi = 0;
			if (i == null) notSet.add(WAVELENGTH);
			else vi = i;
			details.put(WAVELENGTH, vi);
        }
        details.put(NOT_SET, notSet);
    	return details;
    }
    
    /**
     * Transforms the passed source of light.
     * 
     * @param data	The value to convert.
     * @return See above.
     */
    public static Map<String, Object> transformLightSource(LightSourceData data)
    {
    	LinkedHashMap<String, Object> 
			details = new LinkedHashMap<String, Object>();

    	List<String> notSet = new ArrayList<String>();
    	details.put(MODEL, "");
    	details.put(MANUFACTURER, "");
    	details.put(SERIAL_NUMBER, "");
    	details.put(LOT_NUMBER, "");
    	details.put(LIGHT_TYPE, "");
    	details.put(POWER, new Double(0));
    	details.put(TYPE, "");
    	if (data == null) {
    		notSet.add(MODEL);
    		notSet.add(MANUFACTURER);
    		notSet.add(SERIAL_NUMBER);
    		notSet.add(LOT_NUMBER);
    		notSet.add(LIGHT_TYPE);
    		notSet.add(POWER);
    		notSet.add(TYPE);
    		details.put(NOT_SET, notSet);
        	return details;
    	}
    	String s = data.getLightSourceModel();
		if (s == null || s.trim().length() == 0) 
			notSet.add(MODEL);
		details.put(MODEL, s);
		s = data.getManufacturer();
		if (s == null || s.trim().length() == 0) 
			notSet.add(MANUFACTURER);
		details.put(MANUFACTURER, s);
		s = data.getSerialNumber();
		if (s == null || s.trim().length() == 0) 
			notSet.add(SERIAL_NUMBER);
		details.put(SERIAL_NUMBER, s);
		s = data.getLotNumber();
		if (s == null || s.trim().length() == 0) 
			notSet.add(LOT_NUMBER);
		details.put(LOT_NUMBER, s);
		
    	s = data.getKind();
    	details.put(LIGHT_TYPE, s);
    	double f = data.getPower();
    	if (f < 0) {
    		notSet.add(POWER);
    		f = 0;
    	}
    	details.put(POWER, f);
    	s = data.getType();
    	if (s == null || s.trim().length() == 0) 
			notSet.add(TYPE);
        details.put(TYPE, s); 
        s = data.getKind();
        if (LightSourceData.LASER.equals(s)) {
        	LightSourceData pump = data.getLaserPump();
        	if (pump != null) {
        		String value = getLightSourceType(pump.getKind());
        		s = pump.getLightSourceModel();
        		if (s == null || s.trim().length() == 0) {
        			s = pump.getManufacturer();
        			if (s == null || s.trim().length() == 0) {
        				s = pump.getSerialNumber();
        				if (s == null || s.trim().length() == 0) {
            				s = pump.getLotNumber();
            			}
        				if (s == null || s.trim().length() == 0)
        					s = ""+pump.getId();
        			}
        		}
        		details.put(PUMP, value+": "+s);
        	} else notSet.add(PUMP);
        	s = data.getLaserMedium();
        	if (s == null || s.trim().length() == 0) 
    			notSet.add(MEDIUM);
        	details.put(MEDIUM, s);
        	
        	int i = data.getLaserWavelength();
        	if (i < 0) {
        		i = 0;
        		notSet.add(WAVELENGTH);
        	}
        	details.put(WAVELENGTH, i); 
			i = data.getLaserFrequencyMultiplication();
			if (i < 0) {
        		i = 0;
        		notSet.add(FREQUENCY_MULTIPLICATION);
        	}
        	details.put(FREQUENCY_MULTIPLICATION, i); 
        	Object o = data.getLaserTuneable();
        	if (o == null) {
        		notSet.add(TUNEABLE);
        	}
        	details.put(TUNEABLE, o);
        	
        	s = data.getLaserPulse();
        	if (s == null || s.trim().length() == 0) 
    			notSet.add(PULSE);
        	details.put(PULSE, s);
        	f = data.getLaserRepetitionRate();
			if (f < 0) {
        		f = 0;
        		notSet.add(REPETITION_RATE);
        	}
        	details.put(REPETITION_RATE, f);
        	o = data.getLaserPockelCell();
        	if (o == null) {
        		notSet.add(POCKEL_CELL);
        	}
        	details.put(POCKEL_CELL, o); 
        }

		details.put(NOT_SET, notSet);
    	return details;
    }
    
    /**
     * Transforms the detector.
     * 
     * @param data The value to convert.
     * @return See above.
     */
    public static Map<String, Object> transformDetector(DetectorData data)
    {

    	LinkedHashMap<String, Object> 
			details = new LinkedHashMap<String, Object>();
    	details.put(MODEL, "");
    	details.put(MANUFACTURER, "");
    	details.put(SERIAL_NUMBER, "");
    	details.put(LOT_NUMBER, "");
        details.put(TYPE, ""); 
    	details.put(GAIN, new Double(0));
    	details.put(VOLTAGE, new Double(0));
        details.put(OFFSET, new Double(0));
        details.put(ZOOM, new Double(0));
        details.put(AMPLIFICATION, "");
        List<String> notSet = new ArrayList<String>();
        if (data == null) {
        	notSet.add(MODEL);
        	notSet.add(MANUFACTURER);
        	notSet.add(SERIAL_NUMBER);
        	notSet.add(LOT_NUMBER);
        	notSet.add(GAIN);
        	notSet.add(VOLTAGE);
        	notSet.add(ZOOM);
        	notSet.add(AMPLIFICATION);
        	notSet.add(TYPE);
        	notSet.add(OFFSET);
        	details.put(NOT_SET, notSet);
        	return details;
        }
        String s = data.getModel();
		if (s == null || s.trim().length() == 0) 
			notSet.add(MODEL);
		details.put(MODEL, s);
		s = data.getManufacturer();
		if (s == null || s.trim().length() == 0) 
			notSet.add(MANUFACTURER);
		details.put(MANUFACTURER, s);
		s = data.getSerialNumber();
		if (s == null || s.trim().length() == 0) 
			notSet.add(SERIAL_NUMBER);
		details.put(SERIAL_NUMBER, s);
		s = data.getLotNumber();
		if (s == null || s.trim().length() == 0) 
			notSet.add(LOT_NUMBER);
		details.put(LOT_NUMBER, s);
		
		Double f = data.getGain();
		double v = 0;
		if (f == null) notSet.add(GAIN);
		else v = f.doubleValue();
		details.put(GAIN, v);
    	f = data.getVoltage();
    	if (f == null) {
    		v = 0;
    		notSet.add(VOLTAGE);
    	} else v = f.doubleValue();
		details.put(VOLTAGE, v);
		f = data.getOffset();
		if (f == null) {
			v = 0;
			notSet.add(OFFSET);
		} else v = f.doubleValue();
		details.put(OFFSET, v);
        f = data.getZoom();
        if (f == null) {
        	v = 0;
        	notSet.add(ZOOM);
        } else v = f.doubleValue();
        details.put(ZOOM, v);
        f = data.getAmplificationGain();
        if (f == null) {
        	v = 0;
        	notSet.add(AMPLIFICATION);
        } else v = f.doubleValue();
        details.put(AMPLIFICATION, v);
        s = data.getType();
        if (s == null || s.trim().length() == 0) 
			notSet.add(TYPE);
        details.put(TYPE, s); 
    	details.put(NOT_SET, notSet);
    	return details;
    }
    
    /**
     * Transforms the detector and the detector settings.
     * 
     * @param data  The value to convert.
     * @return See above.
     */
    public static Map<String, Object> transformDetectorAndSettings(
    		ChannelAcquisitionData data)
    {
    	LinkedHashMap<String, Object> 
			details = new LinkedHashMap<String, Object>(11);
    	Map<String, Object> m;
    	
    	if (data == null) m = transformDetector(null);
    	else  m = transformDetector(data.getDetector());
    	List<String> notSet = (List) m.get(NOT_SET);
    	m.remove(NOT_SET);
    	details.putAll(m);
        details.put(READ_OUT_RATE, new Double(0));
        details.put(BINNING, "");
        if (data == null) {
        	notSet.add(READ_OUT_RATE);
        	notSet.add(BINNING);
        	details.put(NOT_SET, notSet);
        	return details;
        }

        Double f = data.getDetectorSettingsGain();
        
    	if (f != null)  {
    		details.put(GAIN, f);
    		notSet.remove(GAIN);
    	}
    	
    	f = data.getDetectorSettingsVoltage();
    	if (f != null) {
    		notSet.remove(VOLTAGE);
    		details.put(VOLTAGE, UIUtilities.roundTwoDecimals(f));
    	}

    	f = data.getDetectorSettingsOffset();
    	if (f != null) {
    		notSet.remove(OFFSET);
    		details.put(OFFSET, UIUtilities.roundTwoDecimals(f));
    	}
    	
    	f = data.getDetectorSettingsReadOutRate();
    	double v = 0;
    	if (f == null) {
			v = 0;
			notSet.add(READ_OUT_RATE);
		} else v = UIUtilities.roundTwoDecimals(f);
        details.put(READ_OUT_RATE, v);
        String s = data.getDetectorSettingsBinning();
        if (s == null || s.trim().length() == 0) 
			notSet.add(BINNING);
        details.put(BINNING, s);
    	details.put(NOT_SET, notSet);
    	return details;
    }
    
    /**
     * Formats the passed value in seconds.
     * 
     * @param value The value to transform.
     * @return See above.
     */
    public static String formatTimeInSeconds(Double value)
    {
    	int v = value.intValue();
    	int hours = v/3600;
    	int remainder = v%3600;
    	int minutes = remainder/60;
    	int seconds = remainder%60;
    	String text = "";
    	if (hours > 0) text += hours+"h";
    	if (minutes > 0) {
    		text += minutes+"min";
    		if (seconds > 0) text += seconds+"s";
    	} else text +=  seconds+"s";
	
		return text;
    }
    
    /**
     * Transforms the plane information.
     * 
     * @param plane The plane to transform.
     * @return See above.
     */
    public static Map<String, Object> transformPlaneInfo(Plane plane)
    {
    	LinkedHashMap<String, Object> 
		details = new LinkedHashMap<String, Object>(4);
    	details.put(DELTA_T, new Double(0));
		details.put(EXPOSURE_TIME, new Double(0));
		details.put(POSITION_X, new Double(0));
		details.put(POSITION_Y, new Double(0));
		details.put(POSITION_Z, new Double(0));
		List<String> notSet = new ArrayList<String>();
		notSet.add(DELTA_T);
		notSet.add(EXPOSURE_TIME);
		notSet.add(POSITION_X);
		notSet.add(POSITION_Y);
		notSet.add(POSITION_Z);
		details.put(NOT_SET, notSet);
    	if (plane != null) {
    		RDouble o = plane.getDeltaT();
    		if (o != null)  {
    			notSet.remove(DELTA_T);
    			details.put(DELTA_T, roundValue(o.getValue()));
    		}
    		o = plane.getExposureTime();
    		if (o != null) {
    			notSet.remove(EXPOSURE_TIME);
    			details.put(EXPOSURE_TIME, roundValue(o.getValue()));
    		}
    		o = plane.getPositionX();
    		if (o != null) {
    			notSet.remove(POSITION_X);
    			details.put(POSITION_X, roundValue(o.getValue()));
    		}
    		o = plane.getPositionY();
    		if (o != null) {
    			notSet.remove(POSITION_Y);
    			details.put(POSITION_Y, roundValue(o.getValue()));
    		}
    		o = plane.getPositionZ();
    		if (o != null) {
    			notSet.remove(POSITION_Z);
    			details.put(POSITION_Z, roundValue(o.getValue()));
    		}
    	}
    	return details;
    }
    
    /**
	 * Initializes a <code>JComboBox</code>.
	 * 
	 * @param values 		 The values to display.
	 * @param decrement 	 The value by which the font size is reduced.
	 * @param backgoundColor The backgoundColor of the combo box.
	 * @return See above.
	 */
    public static OMEComboBox createComboBox(Object[] values, int decrement, 
    		Color backgoundColor)
	{
    	OMEComboBox box = new OMEComboBox(values);
    	box.setOpaque(true);
    	if (backgoundColor != null)
    		box.setBackground(backgoundColor);
		OMEComboBoxUI ui = new OMEComboBoxUI();
		ui.setBackgroundColor(box.getBackground());
	    ui.installUI(box);
		box.setUI(ui);
		Font f = box.getFont();
		int size = f.getSize()-decrement;
		box.setBorder(null);
		box.setFont(f.deriveFont(Font.ITALIC, size));
		return box;
	}
    
    /**
	 * Initializes a <code>JComboBox</code>.
	 * 
	 * @param values 	The values to display.
	 * @param decrement The value by which the font size is reduced.
	 * @return See above.
	 */
    public static OMEComboBox createComboBox(Object[] values, int decrement)
	{
    	return createComboBox(values, decrement, UIUtilities.BACKGROUND_COLOR);
	}
    
    /**
	 * Initializes a <code>JComboBox</code>.
	 * 
	 * @param values The values to display.
	 * @return See above.
	 */
    public static OMEComboBox createComboBox(Object[] values)
	{
    	return createComboBox(values, 3);
	}

    /**
	 * Initializes a <code>JComboBox</code>.
	 * 
	 * @param values The values to display.
	 * @return See above.
	 */
    public static OMEComboBox createComboBox(List values)
	{
    	if (values == null) return null;
    	Iterator i = values.iterator();
    	Object[] array = new Object[values.size()];
    	int index = 0;
    	while (i.hasNext()) {
			array[index] = i.next();
			index++;
		}
    	return createComboBox(array, 3);
	}
    
	/**
	 * Initializes a <code>JXTaskPane</code>.
	 * 
	 * @param title The title of the component.
	 * @return See above.
	 */
	public static JXTaskPane createTaskPane(String title)
	{
		return UIUtilities.createTaskPane(title, UIUtilities.BACKGROUND_COLOR);
	}

	/**
	 * Returns <code>true</code> if the passed name is the name of an
	 * editor file, <code>false</code> otherwise.
	 * 
	 * @param fileName The name of the file.
	 * @return See above.
	 */
	public static boolean isEditorFile(String fileName)
	{
		return editorFilter.accept(fileName);
	}
	
	/**
	 * Formats the label for a required field.
	 * 
	 * @param value     The value to display.
	 * @param required  Pass <code>true</code> if the field is required, 
	 * 					<code>false</code> otherwise.
	 * @return See above
	 */
    public static JComponent getLabel(String value, boolean required)
    {
    	if (required) {
    		JPanel p = new JPanel();
    		p.setLayout(new BoxLayout(p, BoxLayout.X_AXIS));
    		JLabel l = UIUtilities.setTextFont(value);
    		p.add(l);
    		l = UIUtilities.setTextFont(MANDATORY_SYMBOL);
    		l.setForeground(UIUtilities.REQUIRED_FIELDS_COLOR);
    		p.add(l);
    		return p;
    	}
    	return UIUtilities.setTextFont(value);
    }
<<<<<<< HEAD

    /**
     * Returns the name of the experimenter.
     * 
     * @param exp The experimenter to handle.
     * @return See above.
     */
    public static String getExperimenterName(ExperimenterData exp)
    {
    	if (exp == null) return "";
    	return exp.getFirstName()+" "+exp.getLastName();
    }
=======
    
    /**
     * Formats the workflow.
     * 
     * @param value The value to handle.
     * @return See above.
     */
    public static String getWorkflowForDisplay(String value)
    {
    	if (value == null) return value;
    	String result = value;
		if (value.contains("/")) {
			String[] list = value.split("/");
			result = list[list.length-1];
		}
		return result;
    }

>>>>>>> 62ddb9fe
    
	/**
	 * Returns the date.
	 * 
	 * @param object The object to handle.
	 * @return See above.
	 */
	public static String formatDate(DataObject object)
	{
		String date = "";
		Timestamp time = null;
		if (object == null) return date;
		if (object instanceof AnnotationData)
			time = ((AnnotationData) object).getLastModified();
		else if (object instanceof ImageData) 
			time = getAcquisitionTime((ImageData) object);
		else time = object.getCreated();
		if (time != null) date = UIUtilities.formatShortDateTime(time);
		return date;
	}
	
    /**
     * Formats the tooltip for an image.
     * 
     * @param object The object to handle.
     * @return See above.
     */
    public static List<String> formatObjectTooltip(DataObject object)
    {
    	if (object == null) return null;
    	if (!(object instanceof ImageData || object instanceof WellSampleData
    		|| object instanceof PlateData || object instanceof WellData))
    		return null;
    	
		List<String> l = new ArrayList<String>();
		String v;
		ImageData img = null;
    	if (object instanceof ImageData) img = (ImageData) object;
    	else if (object instanceof WellSampleData) {
    		WellSampleData wsd = (WellSampleData) object;
    		img = ((WellSampleData) object).getImage();
    	} else if (object instanceof PlateData) {
    		PlateData plate = (PlateData) object;
    		v = plate.getPlateType();
    		if (v != null && v.trim().length() > 0) {
    			v = "<b>"+TYPE+": </b>"+v;
    			l.add(v);
    		}
    		v = plate.getExternalIdentifier();
    		if (v != null && v.trim().length() > 0) {
    			v = "<b>"+EXTERNAL_IDENTIFIER+": </b>"+v;
    			l.add(v);
    		}
    		v = plate.getStatus();
    		if (v != null && v.trim().length() > 0) {
    			v = "<b>"+STATUS+": </b>"+v;
    			l.add(v);
    		}
    	} else if (object instanceof WellData) {
    		WellData well = (WellData) object;
    		/*
    		PlateData plate = well.getPlate();
    		if (plate != null) {
    			v = plate.getPlateType();
        		if (v != null && v.trim().length() > 0) {
        			v = "<b>"+TYPE+": </b>"+v;
        			l.add(v);
        		}
        		v = plate.getExternalIdentifier();
        		if (v != null && v.trim().length() > 0) {
        			v = "<b>"+EXTERNAL_IDENTIFIER+": </b>"+v;
        			l.add(v);
        		}
        		v = plate.getStatus();
        		if (v != null && v.trim().length() > 0) {
        			v = "<b>"+STATUS+": </b>"+v;
        			l.add(v);
        		}
    		}
    		*/
    		v = well.getWellType();
    		if (v != null && v.trim().length() > 0) {
    			v = "<b>"+TYPE+": </b>"+v;
    			l.add(v);
    		}
    		v = well.getExternalDescription();
    		if (v != null && v.trim().length() > 0) {
    			v = "<b>"+EXTERNAL_IDENTIFIER+": </b>"+v;
    			l.add(v);
    		}
    	}
    	if (img == null) return l;
		v = "<b>"+ACQUISITION_DATE+": </b>"+formatDate(img);
		l.add(v);
		try {
			v = "<b>"+IMPORTED_DATE+": </b>"+
			UIUtilities.formatShortDateTime(img.getInserted());
			l.add(v);
		} catch (Exception e) {}
		PixelsData data = null;
    	try {
			data = img.getDefaultPixels();
		} catch (Exception e) {}
		if (data == null) return l;
		Map details = transformPixelsData(data);
		v = "<b>"+XY_DIMENSION+": </b>";;
		v += (String) details.get(SIZE_X);
    	v += " x ";
    	v += (String) details.get(SIZE_Y);
    	l.add(v);
    	v = "<b>"+PIXEL_TYPE+": </b>"+details.get(PIXEL_TYPE);
    	l.add(v);
    	v = formatPixelsSize(details);
    	if (v != null) l.add(v);
    	v = "<b>ZxTxC: </b>";
    	v += (String) details.get(SECTIONS);
    	v += " x ";
    	v += (String) details.get(TIMEPOINTS);
    	v += " x ";
    	v += (String) details.get(CHANNELS);
    	l.add(v);
    	return l;
    }
    
	/**
	 * Returns the type of light source to handle.
	 * 
	 * @param kind The type of light source.
	 * @return See above.
	 */
	public static String getLightSourceType(String kind)
	{
		if (LightSourceData.LASER.equals(kind))
			return LASER_TYPE;
		else if (LightSourceData.ARC.equals(kind))
			return ARC_TYPE;
		else if (LightSourceData.FILAMENT.equals(kind))
			return FILAMENT_TYPE;
		else if (LightSourceData.LIGHT_EMITTING_DIODE.equals(kind))
			return EMITTING_DIODE_TYPE;
		return "Light Source";
	}
	
    /**
     * Returns the node hosting the experimenter passing a child node.
     * 
     * @param node The child node.
     * @return See above.
     */
	public static TreeImageDisplay getDataOwner(TreeImageDisplay node)
    {
    	if (node == null) return null;
    	TreeImageDisplay parent = node.getParentDisplay();
    	Object ho;
    	if (parent == null) {
    		ho = node.getUserObject();
    		if (ho instanceof ExperimenterData)
    			return node;
    		return null;
    	}
    	ho = parent.getUserObject();
    	if (ho instanceof ExperimenterData) return parent;
    	return getDataOwner(parent);
    }
	
	/**
     * Returns the node hosting the experimenter passing a child node.
     * 
     * @param node The child node.
     * @return See above.
     */
	public static TreeImageDisplay getDataGroup(TreeImageDisplay node)
    {
    	if (node == null) return null;
    	TreeImageDisplay parent = node.getParentDisplay();
    	Object ho;
    	if (parent == null) {
    		ho = node.getUserObject();
    		if (ho instanceof GroupData)
    			return node;
    		return null;
    	}
    	ho = parent.getUserObject();
    	if (ho instanceof GroupData) return parent;
    	return getDataGroup(parent);
    }
	
	/**
	 * Returns <code>true</code> if the node can be transfered,
	 * <code>false</code> otherwise.
	 * 
	 * @param target The target of the D&D action.
	 * @param src    The node to transfer.
	 * @param userID The id of the user currently logged in.
	 * @return See above.
	 */
	public static boolean isTransferable(Object target, Object src, long userID)
	{
		if (target instanceof ProjectData && src instanceof DatasetData)
			return true;
		else if (target instanceof DatasetData && src instanceof ImageData)
			return true;
		else if (target instanceof ScreenData && src instanceof PlateData)
			return true;
		else if (target instanceof GroupData) {
			if (src instanceof ExperimenterData) return true;
			if (src instanceof DataObject) {
				GroupData g = (GroupData) target;
				DataObject data = (DataObject) src;
				return (g.getId() != data.getGroupId());
			}
		} else if (target instanceof ExperimenterData) {
			ExperimenterData exp = (ExperimenterData) target;
			return exp.getId() == userID;
		} else if (target instanceof TagAnnotationData
				&& src instanceof TagAnnotationData) {
			TagAnnotationData tagSet = (TagAnnotationData) target;
			TagAnnotationData tag = (TagAnnotationData) src;
			if (TagAnnotationData.INSIGHT_TAGSET_NS.equals(
					tagSet.getNameSpace())) {
				return !(TagAnnotationData.INSIGHT_TAGSET_NS.equals(
						tag.getNameSpace()));
			}
			return false;
		}
		return false;
	}
}<|MERGE_RESOLUTION|>--- conflicted
+++ resolved
@@ -2181,40 +2181,7 @@
     	}
     	return UIUtilities.setTextFont(value);
     }
-<<<<<<< HEAD
-
-    /**
-     * Returns the name of the experimenter.
-     * 
-     * @param exp The experimenter to handle.
-     * @return See above.
-     */
-    public static String getExperimenterName(ExperimenterData exp)
-    {
-    	if (exp == null) return "";
-    	return exp.getFirstName()+" "+exp.getLastName();
-    }
-=======
-    
-    /**
-     * Formats the workflow.
-     * 
-     * @param value The value to handle.
-     * @return See above.
-     */
-    public static String getWorkflowForDisplay(String value)
-    {
-    	if (value == null) return value;
-    	String result = value;
-		if (value.contains("/")) {
-			String[] list = value.split("/");
-			result = list[list.length-1];
-		}
-		return result;
-    }
-
->>>>>>> 62ddb9fe
-    
+
 	/**
 	 * Returns the date.
 	 * 
