/*
 * org.openmicroscopy.shoola.agents.editor.IconManager 
 *
 *------------------------------------------------------------------------------
 *  Copyright (C) 2006-2008 University of Dundee. All rights reserved.
 *
 *
 * 	This program is free software; you can redistribute it and/or modify
 *  it under the terms of the GNU General Public License as published by
 *  the Free Software Foundation; either version 2 of the License, or
 *  (at your option) any later version.
 *  This program is distributed in the hope that it will be useful,
 *  but WITHOUT ANY WARRANTY; without even the implied warranty of
 *  MERCHANTABILITY or FITNESS FOR A PARTICULAR PURPOSE.  See the
 *  GNU General Public License for more details.
 *  
 *  You should have received a copy of the GNU General Public License along
 *  with this program; if not, write to the Free Software Foundation, Inc.,
 *  51 Franklin Street, Fifth Floor, Boston, MA 02110-1301 USA.
 *
 *------------------------------------------------------------------------------
 */
package org.openmicroscopy.shoola.agents.editor;



//Java imports

//Third-party libraries

//Application-internal dependencies
import org.openmicroscopy.shoola.env.config.Registry;
import org.openmicroscopy.shoola.env.ui.AbstractIconManager;

/** 
 * Provides the icons used by the ImViewer.
 * <p>The icons are retrieved by first calling the 
 * {@link #getInstance() getInstance} method and then the 
 * {@link #getIcon(int) getIcon} method passing one of the icon ID's specified
 * by the static constants within this class &#151; icons will be retrieved
 * from the ImViewer's graphics bundle, which implies that its
 * configuration has been read in (this happens during the initialization
 * procedure).</p>
 *
 * @author  Jean-Marie Burel &nbsp;&nbsp;&nbsp;&nbsp;
 * <a href="mailto:j.burel@dundee.ac.uk">j.burel@dundee.ac.uk</a>
 * @author Donald MacDonald &nbsp;&nbsp;&nbsp;&nbsp;
 * <a href="mailto:donald@lifesci.dundee.ac.uk">donald@lifesci.dundee.ac.uk</a>
 * @version 3.0
 * <small>
 * (<b>Internal version:</b> $Revision: $Date: $)
 * </small>
 * @since 3.0-Beta3
 */
public class IconManager     
	extends AbstractIconManager
{

    /** The <code>Status Info</code> icon. */
    public  static final int          STATUS_INFO = 0;
    
    /** The <code>Create</code> icon. */
    public  static final int          CREATE = 1;
    
    /** The <code>Editor</code> icon. */
    public  static final int          EDITOR = 2;

    /** The <code>Text-Line Field</code> icon. */
    public  static final int			TEXT_LINE_ICON = 3;
    
    /** The <code>Add Text-Line Parameter</code> icon. */
    public  static final int			ADD_TEXT_LINE_ICON = 4;
    
    /** The <code>Text Box Field</code> icon. */
    public  static final int			TEXT_BOX_ICON = 5;
    
    /** The <code>Timer Field</code> icon. */
    public  static final int			TIMER_ICON = 6;
   
    /** The <code>Table Field</code> icon. */
    public  static final int			TABLE_ICON = 7;
    
    /** The <code>Image Link Field</code> icon. */
    public  static final int			IMAGE_ICON = 8;
    
    /** The <code>CheckBox Field</code> icon. */
    public  static final int			CHECK_BOX = 9;
    
    /** The <code>Add CheckBox Parameter</code> icon. */
    public  static final int			ADD_CHECK_BOX = 10;
    
    /** The <code>Drop-down Field</code> icon. */
    public  static final int			DROP_DOWN = 11;
    
    /** The <code>Number Field</code> icon. */
    public  static final int			NUMBER = 12;
    
    /** The <code>Add Number Parameter</code> icon. */
    public  static final int			ADD_NUMBER = 13;
    
    /** The <code>Calendar</code> icon. */
    public  static final int			CALENDAR_ICON = 14;
    
    /** The <code>URL (www)</code> icon. */
    public  static final int			WWW_ICON = 15;
    
    /** The <code>Open Image</code> icon. */
    public  static final int			OPEN_IMAGE_ICON = 16;
    
    /** The <code>Zoom Image</code> icon. */
    public  static final int			ZOOM_ICON = 17;
    
    /** The <code>No Image</code> icon. */
    public  static final int			NO_IMAGE_ICON_32 = 18;
    
    /** The <code>Link to local file</code> icon. */
    public  static final int			LINK_LOCAL_ICON = 19;
    
    /** The <code>Relative link to local file</code> icon. */
    public  static final int			LINK_RELATIVE_ICON = 20;
    
    /** The <code>Link to Editor file</code> icon. */
    public  static final int			LINK_SCIENCE_ICON = 21;
    
    /** The <code>Relative link to Editor file</code> icon. */
    public  static final int			LINK_SCIENCE_RELATIVE_ICON = 22;
    
    /** The <code>Close file</code> icon. */
    public  static final int			FILE_CLOSE_ICON = 23;
    
    /** The <code>Wrench / configure</code> icon. */
    public  static final int			WRENCH_ICON = 24;
    
    /** The <code>New table row</code> icon. */
    public  static final int			NEW_ROW_ICON = 25;
    
    /** The <code>Clear table row</code> icon. */
    public  static final int			CLEAR_ROW_ICON = 26;
    
    /** The <code>Start Timer</code> icon. */
    public  static final int			TIMER_START_ICON = 27;
    
    /** The <code>Stop Timer</code> icon. */
    public  static final int			TIMER_STOP_ICON = 28;

    /** The <code>Image Border top left</code> icon. */
    public  static final int			BORDER_TOP_LEFT = 35;
    
    /** The <code>Image Border top</code> icon. */
    public  static final int			BORDER_TOP = 29;
    
    /** The <code>Image Border top right</code> icon. */
    public  static final int			BORDER_TOP_RIGHT = 30;
    
    /** The <code>Image Border left</code> icon. */
    public  static final int			BORDER_LEFT = 31;
    
    /** The <code>Image Border right</code> icon. */
    public  static final int			BORDER_RIGHT= 32;
    
    /** The <code>Image Border bottom left</code> icon. */
    public  static final int			BORDER_BOTTOM_LEFT = 33;
    
    /** The <code>Image Border bottom</code> icon. */
    public  static final int			BORDER_BOTTOM = 34;
    
    /** The <code>Image Border bottom right</code> icon. */
    public  static final int			BORDER_BOTTOM_RIGHT = 36;
    
    /** The <code>Image Border top left</code> icon. */
    public  static final int			BORDER_TOP_LEFT_HLT = 37;
    
    /** The <code>Image Border top</code> icon. */
    public  static final int			BORDER_TOP_HLT = 38;
    
    /** The <code>Image Border top right</code> icon. */
    public  static final int			BORDER_TOP_RIGHT_HLT = 39;
    
    /** The <code>Image Border left</code> icon. */
    public  static final int			BORDER_LEFT_HLT = 40;
    
    /** The <code>Image Border right</code> icon. */
    public  static final int			BORDER_RIGHT_HLT = 41;
    
    /** The <code>Image Border bottom left</code> icon. */
    public  static final int			BORDER_BOTTOM_LEFT_HLT = 42;
    
    /** The <code>Image Border bottom</code> icon. */
    public  static final int			BORDER_BOTTOM_HLT = 43;
    
    /** The <code>Image Border bottom right</code> icon. */
    public  static final int			BORDER_BOTTOM_RIGHT_HLT = 44;

    /** The <code>Info</code> icon. */
    public  static final int			INFO_ICON = 45;
    
    /** The <code>No</code> icon. */
    public  static final int			N0 = 46;
    
    /** The <code>Undo</code> icon. */
    public  static final int			UNDO_ICON = 47;
    
    /** The <code>Redo</code> icon. */
    public  static final int			REDO_ICON = 48;
    
    /** The <code>Add Field</code> icon. */
    public  static final int			ADD_ICON = 49;
    
    /** The <code>Delete Field</code> icon. */
    public  static final int			DELETE_ICON = 50;
    
    /** The <code>Configure</code> icon. */
    public  static final int			CONFIGURE_ICON = 51;
    
    /** The <code>Open Folder</code> icon. */
    public  static final int			OPEN_FOLDER = 52;

    /** The <code>Open Folder</code> icon. */
    public  static final int			INDENT_RIGHT = 53;
    
    /** The <code>Open Folder</code> icon. */
    public  static final int			INDENT_LEFT = 54;
    
    /** The <code>Template locked</code> icon. */
    public  static final int			TEMPLATE_LOCK = 55;
    
    /** The <code>Fully locked</code> icon. */
    public  static final int			FULL_LOCK = 56;
    
    /** The <code>OMERO.editor 16</code> icon. */
    public  static final int			OMERO_EDITOR = 57;
    
    /** The <code>Save</code> icon. */
    public  static final int			SAVE_ICON = 58;
    
    /** The <code>Up-Down 9x12</code> icon. */
    public  static final int			UP_DOWN_9_12 = 59;
    
    /** The <code>Spacer-16</code> icon. */
    public  static final int			SPACER = 60;
    
    /** The <code>New Blank File</code> icon. */
    public  static final int			NEW_FILE_ICON = 61;
    
    /** The <code>Edit XML</code> icon. */
    public  static final int			EDIT_XML_ICON = 62;
    
    /** The <code>Up</code> icon. */
    public  static final int			UP_ICON = 63;
    
    /** The <code>Down</code> icon. */
    public  static final int			DOWN_ICON = 64;
    
    /** The <code>Ontology Parameter</code> icon. */
    public  static final int			ONTOLOGY_ICON = 65;
    
    /** The <code>Add Table</code> icon. */
    public  static final int			ADD_TABLE_ICON = 66;
    
    /** The <code>Copy</code> icon. */
    public  static final int			COPY_ICON = 67;
    
    /** The <code>Paste</code> icon. */
    public  static final int			PASTE_ICON = 68;
    
    /** The <code>Save-As</code> icon. */
    public  static final int			SAVE_AS_ICON = 69;
    
    /** The <code>Remove table</code> icon. */
    public  static final int			REMOVE_TABLE_ICON = 70;
    
    /** The <code>WWW-Folder</code> icon. */
    public  static final int			WWW_FOLDER_ICON = 71;
    
    /** The <code>WWW-Folder-48</code> icon. */
    public  static final int			WWW_FOLDER_ICON_48 = 72;
    
    /** The <code>Save to Server</code> icon. */
    public  static final int			SAVE_SERVER_ICON = 73;
    
    /** The <code>Red Asterisk</code> icon. */
    public  static final int			RED_ASTERISK_ICON_11 = 74;
    
    /** The <code>Info</code> icon, 12 pixels square. */
    public  static final int			INFO_ICON_12 = 75;
    
    /** The <code>Split</code> icon, 12 pixels square. */
    public  static final int			SPLIT_ICON_12 = 76;
    
    /** The <code>Exp</code> icon, 9x11 pixels square. */
    public  static final int			EXP_ICON_9_11 = 77;
    
    /** The <code>Add-Text-Box</code> icon.*/
    public  static final int			ADD_TEXTBOX_ICON = 78;
    
    /** The <code>New Blank File</code> icon, 32 x 32*/
    public  static final int			NEW_FILE_ICON_32 = 79;
    
    /** The <code>Open WWW file</code> icon, 32 x 32.*/
    public  static final int			WWW_FOLDER_ICON_32 = 80;
    
    /** The <code>Open file</code> icon, 32 x 32.*/
    public  static final int			OPEN_FOLDER_ICON_32=  81;
    
    /** The <code>OMERO.editor</code> icon, 48 x 48.*/
    public  static final int			OMERO_EDITOR_48 = 82;
    
    /** The <code>Grey Asterisk</code> icon, 11 x 11.*/
    public  static final int			GREY_ASTERISK_ICON_11 = 83;
    
    /** The <code>Delete 'X'</code> icon, 12 x 12.*/
    public  static final int			DELETE_ICON_12 = 84;
    
    /** The <code>Arrow Right '>'</code> icon, 12 x 12.*/
    public  static final int			ARROW_RIGHT_ICON_12 = 85;
    
    /** The <code>Arrow Left '<'</code> icon, 12 x 12.*/
    public  static final int			ARROW_LEFT_ICON_12 = 86;
    
    /** The <code>Go</code> icon, 12 x 20.*/
    public  static final int			GO_ICON_12_20 = 87;
    
    /** The <code>New Experiment</code> icon */
    public  static final int			EXP_NEW_ICON = 88;
    
    /** The <code>Add Step Note</code> icon */
    public  static final int			ADD_STEP_NOTE_ICON = 89;
    
    /** The <code>Step Note</code> icon */
    public  static final int			STEP_NOTE_ICON = 90;
    
    /** The <code>Clear Values</code> icon */
    public  static final int			CLEAR_VALUES_ICON = 91;
    
<<<<<<< HEAD
    /** The <code>Load Defaults</code> icon */
    public  static final int			LOAD_DEFAULTS_ICON = 92;
    
=======
    /** The 12x12 <code>Private Group Drop Down</code> icon. */
    public static final int           PRIVATE_GROUP_DD_12 = 92;
    
    /** The 12x12 <code>Read Group Drop Down</code> icon. */
    public static final int           READ_GROUP_DD_12 = 93;
    
    /** The 12x12 <code>Read Link Group Drop Down</code> icon. */
    public static final int           READ_LINK_GROUP_DD_12 = 94;
    
    /** The 12x12 <code>Public Group Drop Down</code> icon. */
    public static final int           PUBLIC_GROUP_DD_12 = 95;

>>>>>>> 4c828e5d
    /** 
     * The maximum ID used for the icon IDs.
     * Allows to correctly build arrays for direct indexing. 
     */
<<<<<<< HEAD
    private static final int          MAX_ID = 92;
=======
    private static final int          MAX_ID = 95;
>>>>>>> 4c828e5d
   
    
    /** Paths of the icon files. */
    private static String[]     relPaths = new String[MAX_ID+1];
    
    static {
        relPaths[STATUS_INFO] = "nuvola_messagebox_info16.png";
        relPaths[CREATE] = "nuvola_messagebox_info16.png";
        relPaths[EDITOR] = "omeroEditorLink16.png";
        
        //Icons for the JTree rendering of text-only outline. 
        relPaths[TEXT_LINE_ICON] = "eclipse_textLine16.png";
        relPaths[ADD_TEXT_LINE_ICON] = "eclipse_addTextLine16.png";
        relPaths[TEXT_BOX_ICON] = "eclipse_textBox16.png";
        relPaths[TIMER_ICON] = "nuvola_history16.png";
        relPaths[TABLE_ICON] = "nuvola_view_top_bottom16.png";
        relPaths[IMAGE_ICON] = "nuvola_thumbnail16.png";
        relPaths[CHECK_BOX] = "nuvola_checkBox16.png";
        relPaths[ADD_CHECK_BOX] = "nuvola_addCheckBox16.png";
        relPaths[DROP_DOWN] = "eclipse_dropDown16.png";
        relPaths[NUMBER] = "number16.png";
        relPaths[ADD_NUMBER] = "nuvola_addNumber16.png";
        relPaths[CALENDAR_ICON] = "nuvola_date16.png";
        relPaths[WWW_ICON] = "nuvola_www16.png";
        
        //Icons for image-border
        relPaths[BORDER_TOP_LEFT] = "BorderImages/topLeft.gif";
        relPaths[BORDER_TOP] = "BorderImages/top.gif";
        relPaths[BORDER_TOP_RIGHT] = "BorderImages/topRight.gif";
        relPaths[BORDER_LEFT] = "BorderImages/left.gif";
        relPaths[BORDER_RIGHT] = "BorderImages/right.gif";
        relPaths[BORDER_BOTTOM_LEFT] = "BorderImages/bottomLeft.gif";
        relPaths[BORDER_BOTTOM] = "BorderImages/bottom.gif";
        relPaths[BORDER_BOTTOM_RIGHT] = "BorderImages/bottomRight.gif";
        
        relPaths[BORDER_TOP_LEFT_HLT] = "BorderImages/topLeftHlt.gif";
        relPaths[BORDER_TOP_HLT] = "BorderImages/topHlt.gif";
        relPaths[BORDER_TOP_RIGHT_HLT] = "BorderImages/topRightHlt.gif";
        relPaths[BORDER_LEFT_HLT] = "BorderImages/leftHlt.gif";
        relPaths[BORDER_RIGHT_HLT] = "BorderImages/rightHlt.gif";
        relPaths[BORDER_BOTTOM_LEFT_HLT] = "BorderImages/bottomLeftHlt.gif";
        relPaths[BORDER_BOTTOM_HLT] = "BorderImages/bottomHlt.gif";
        relPaths[BORDER_BOTTOM_RIGHT_HLT] = "BorderImages/bottomRightHlt.gif";
                 
        relPaths[OPEN_IMAGE_ICON] = "nuvola_folder_image16.png";
        relPaths[ZOOM_ICON] = "zoom16.png";
        relPaths[NO_IMAGE_ICON_32] = "nuvola_file_broken32.png";
        relPaths[LINK_LOCAL_ICON] = "nuvola_link_local16.png";
        relPaths[LINK_RELATIVE_ICON] = "nuvola_link_relative16.png";
        relPaths[LINK_SCIENCE_ICON] = "nuvola_link_science16.png";
        relPaths[LINK_SCIENCE_RELATIVE_ICON] = 
        	"nuvola_link_science_relative16.png";
        relPaths[FILE_CLOSE_ICON] = "nuvola_fileclose16.png";
        relPaths[WRENCH_ICON] = "nuvola_configure16.png";
        relPaths[NEW_ROW_ICON] = "nuvola_view_bottom16.png";
        relPaths[CLEAR_ROW_ICON] = "nuvola_view_clear16.png";
        relPaths[TIMER_START_ICON] = "nuvola_timerStart16.png";
        relPaths[TIMER_STOP_ICON] = "nuvola_timerStop16.png";
        relPaths[INFO_ICON] = "nuvola_messagebox_info16.png";
        relPaths[N0] = "nuvola_no16.png";
        relPaths[UNDO_ICON] = "nuvola_undo16.png";
        relPaths[REDO_ICON] = "nuvola_redo16.png";
        relPaths[ADD_ICON] = "nuvola_edit_add16.png";
        relPaths[DELETE_ICON] = "nuvola_cancel16.png";
        relPaths[CONFIGURE_ICON] = "nuvola_package_utilities16.png";
        relPaths[OPEN_FOLDER] = "nuvola_folder_open16.png";
        relPaths[INDENT_RIGHT] = "nuvola_indent_right16.png";
        relPaths[INDENT_LEFT] = "nuvola_indent_left16.png";
        relPaths[TEMPLATE_LOCK] = "nuvola_encrypted16.png";
        relPaths[FULL_LOCK] = "nuvola_encrypted_red16.png";
        relPaths[OMERO_EDITOR] = "omeroEditorLink16.png";
        relPaths[SAVE_ICON] = "nuvola_filesave16.png";
        relPaths[UP_DOWN_9_12] = "upDown.png";
        relPaths[SPACER] = "spacer16.png";
        relPaths[NEW_FILE_ICON] = "nuvola_filenew16.png";
        relPaths[EDIT_XML_ICON] = "nuvola_kwrite16.png";
        relPaths[UP_ICON] = "nuvola_up16.png";
        relPaths[DOWN_ICON] = "nuvola_down16.png";
        relPaths[ONTOLOGY_ICON] = "nuvola_licq16.png";
        relPaths[ADD_TABLE_ICON] = "nuvola_add_table16.png";
        relPaths[COPY_ICON] = "eclipse_copy_edit16.png";
        relPaths[PASTE_ICON] = "eclipse_paste_edit16.png";
        relPaths[SAVE_AS_ICON] = "nuvola_filesaveas16.png";
        relPaths[REMOVE_TABLE_ICON] = "nuvola_remove_table16.png";
        relPaths[WWW_FOLDER_ICON] = "nuvola_folder_http16.png";
        relPaths[WWW_FOLDER_ICON_48] = "nuvola_folder_html48.png";
        relPaths[SAVE_SERVER_ICON] = "nuvola_save_server16.png";
        relPaths[RED_ASTERISK_ICON_11] = "red_asterisk_11.png";
        relPaths[INFO_ICON_12] = "info_12.png";
        relPaths[SPLIT_ICON_12] = "split_12.png";
        relPaths[EXP_ICON_9_11] = "exp_9_11.png";
        relPaths[ADD_TEXTBOX_ICON] = "add_textBox16.png";
        relPaths[NEW_FILE_ICON_32] = "nuvola_filenew32.png";
        relPaths[WWW_FOLDER_ICON_32] = "nuvola_folder_html32.png";
        relPaths[OPEN_FOLDER_ICON_32] = "nuvola_folder32.png";
        relPaths[OMERO_EDITOR_48] = "omeroEditor48.png";
        relPaths[GREY_ASTERISK_ICON_11] = "asterisk_grey_11.png";
        relPaths[DELETE_ICON_12] = "nuvola_edit_delete_12.png";
        relPaths[ARROW_RIGHT_ICON_12] = "arrowRight12.png";
        relPaths[ARROW_LEFT_ICON_12] = "arrowLeft12.png";
        relPaths[GO_ICON_12_20] = "goGreen_12_20.png";
        relPaths[EXP_NEW_ICON] = "expNew.png";
        relPaths[ADD_STEP_NOTE_ICON] = "addStepNote.png";
        relPaths[STEP_NOTE_ICON] = "stepNote.png";
        relPaths[CLEAR_VALUES_ICON] = "nuvola_news_unsubscribe16.png";
<<<<<<< HEAD
        relPaths[LOAD_DEFAULTS_ICON] = "nuvola_bookmarks_list_add16.png";
=======
        relPaths[PRIVATE_GROUP_DD_12] = "nuvola_permission_private_dd12.png";
        relPaths[READ_GROUP_DD_12] = "nuvola_permission_readOnly_dd12.png";
        relPaths[READ_LINK_GROUP_DD_12] = "nuvola_permission_read_dd12.png";
        relPaths[PUBLIC_GROUP_DD_12] = "nuvola_permission_public_dd12.png";
>>>>>>> 4c828e5d
    }
    
    
    /** The sole instance. */
    private static IconManager  singleton;
    
    /**
     * Returns the <code>IconManager</code> object. 
     * 
     * @return See above.
     */
    public static IconManager getInstance() 
    { 
        if (singleton == null) 
            singleton = new IconManager(EditorAgent.getRegistry());
        return singleton; 
    }
    
    /**
     * Creates a new instance and configures the parameters.
     * 
     * @param registry  Reference to the registry.
     */
    private IconManager(Registry registry)
    {
        super(registry, "/resources/icons/Factory", relPaths);
    }
    
}<|MERGE_RESOLUTION|>--- conflicted
+++ resolved
@@ -331,12 +331,7 @@
     
     /** The <code>Clear Values</code> icon */
     public  static final int			CLEAR_VALUES_ICON = 91;
-    
-<<<<<<< HEAD
-    /** The <code>Load Defaults</code> icon */
-    public  static final int			LOAD_DEFAULTS_ICON = 92;
-    
-=======
+
     /** The 12x12 <code>Private Group Drop Down</code> icon. */
     public static final int           PRIVATE_GROUP_DD_12 = 92;
     
@@ -348,19 +343,16 @@
     
     /** The 12x12 <code>Public Group Drop Down</code> icon. */
     public static final int           PUBLIC_GROUP_DD_12 = 95;
-
->>>>>>> 4c828e5d
+    
+    /** The <code>Load Defaults</code> icon */
+    public  static final int			LOAD_DEFAULTS_ICON = 96;
+
     /** 
      * The maximum ID used for the icon IDs.
      * Allows to correctly build arrays for direct indexing. 
      */
-<<<<<<< HEAD
-    private static final int          MAX_ID = 92;
-=======
-    private static final int          MAX_ID = 95;
->>>>>>> 4c828e5d
-   
-    
+    private static final int          MAX_ID = 96;
+
     /** Paths of the icon files. */
     private static String[]     relPaths = new String[MAX_ID+1];
     
@@ -464,14 +456,11 @@
         relPaths[ADD_STEP_NOTE_ICON] = "addStepNote.png";
         relPaths[STEP_NOTE_ICON] = "stepNote.png";
         relPaths[CLEAR_VALUES_ICON] = "nuvola_news_unsubscribe16.png";
-<<<<<<< HEAD
         relPaths[LOAD_DEFAULTS_ICON] = "nuvola_bookmarks_list_add16.png";
-=======
         relPaths[PRIVATE_GROUP_DD_12] = "nuvola_permission_private_dd12.png";
         relPaths[READ_GROUP_DD_12] = "nuvola_permission_readOnly_dd12.png";
         relPaths[READ_LINK_GROUP_DD_12] = "nuvola_permission_read_dd12.png";
         relPaths[PUBLIC_GROUP_DD_12] = "nuvola_permission_public_dd12.png";
->>>>>>> 4c828e5d
     }
     
     
