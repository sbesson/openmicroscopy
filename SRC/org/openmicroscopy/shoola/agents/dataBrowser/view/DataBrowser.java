--- conflicted
+++ resolved
@@ -664,8 +664,6 @@
 	 * @param exp The user currently selected.
 	 */
 	public void setExperimenter(ExperimenterData exp);
-<<<<<<< HEAD
-=======
 	
 	/**
 	 * Returns the grid representing the plate.
@@ -680,6 +678,5 @@
 	 * @return See above.
 	 */
 	Object getParentOfNodes();
->>>>>>> 2d66b97e
 	
 }