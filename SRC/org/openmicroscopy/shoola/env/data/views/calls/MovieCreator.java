--- conflicted
+++ resolved
@@ -26,17 +26,16 @@
 //Java imports
 import java.util.List;
 
+//Third-party libraries
+
+//Application-internal dependencies
 import org.openmicroscopy.shoola.env.data.OmeroImageService;
 import org.openmicroscopy.shoola.env.data.ScriptCallback;
 import org.openmicroscopy.shoola.env.data.model.MovieExportParam;
 import org.openmicroscopy.shoola.env.data.views.BatchCall;
 import org.openmicroscopy.shoola.env.data.views.BatchCallTree;
-<<<<<<< HEAD
-import org.openmicroscopy.shoola.env.data.views.ScriptBatchCall;
-=======
 import org.openmicroscopy.shoola.env.data.views.ProcessCallback;
 import org.openmicroscopy.shoola.env.data.views.ProcessBatchCall;
->>>>>>> 2d66b97e
 
 /** 
  * Command to create a movie.
@@ -73,22 +72,12 @@
     private BatchCall makeBatchCall(final long imageID, final long pixelsID, 
     		final List<Integer> channels, final MovieExportParam param)
     {
-<<<<<<< HEAD
-        return new ScriptBatchCall("Creating movie: ") {
-            public ScriptCallback initialize() throws Exception
-=======
         return new ProcessBatchCall("Creating movie: ") {
             public ProcessCallback initialize() throws Exception
->>>>>>> 2d66b97e
             {
                 OmeroImageService os = context.getImageService();
                 ScriptCallback cb = os.createMovie(imageID, pixelsID, channels, 
                 		param);
-<<<<<<< HEAD
-                System.err.println("callback: "+scriptCallBack);
-                result = Boolean.TRUE;
-                return scriptCallBack;
-=======
                 if (cb == null) {
                 	callBack = Boolean.valueOf(false);
                 	return null;
@@ -96,7 +85,6 @@
                 	callBack = new ProcessCallback(cb);
                     return (ProcessCallback) callBack;
                 }
->>>>>>> 2d66b97e
             }
         };
     }
