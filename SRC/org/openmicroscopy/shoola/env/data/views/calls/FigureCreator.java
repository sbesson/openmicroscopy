/*
 * org.openmicroscopy.shoola.env.data.views.calls.FigureCreator 
 *
 *------------------------------------------------------------------------------
 *  Copyright (C) 2006-2009 University of Dundee. All rights reserved.
 *
 *
 * 	This program is free software; you can redistribute it and/or modify
 *  it under the terms of the GNU General Public License as published by
 *  the Free Software Foundation; either version 2 of the License, or
 *  (at your option) any later version.
 *  This program is distributed in the hope that it will be useful,
 *  but WITHOUT ANY WARRANTY; without even the implied warranty of
 *  MERCHANTABILITY or FITNESS FOR A PARTICULAR PURPOSE.  See the
 *  GNU General Public License for more details.
 *  
 *  You should have received a copy of the GNU General Public License along
 *  with this program; if not, write to the Free Software Foundation, Inc.,
 *  51 Franklin Street, Fifth Floor, Boston, MA 02110-1301 USA.
 *
 *------------------------------------------------------------------------------
 */
package org.openmicroscopy.shoola.env.data.views.calls;


//Java imports
import java.util.List;


//Third-party libraries

//Application-internal dependencies
import org.openmicroscopy.shoola.env.data.OmeroImageService;
import org.openmicroscopy.shoola.env.data.ScriptCallback;
import org.openmicroscopy.shoola.env.data.views.BatchCall;
import org.openmicroscopy.shoola.env.data.views.ScriptBatchCall;
import org.openmicroscopy.shoola.env.data.views.BatchCallTree;
import org.openmicroscopy.shoola.env.data.views.ProcessCallback;
import org.openmicroscopy.shoola.env.data.views.ProcessBatchCall;

/** 
 * Command to create a figure.
 *
 * @author  Jean-Marie Burel &nbsp;&nbsp;&nbsp;&nbsp;
 * <a href="mailto:j.burel@dundee.ac.uk">j.burel@dundee.ac.uk</a>
 * @author Donald MacDonald &nbsp;&nbsp;&nbsp;&nbsp;
 * <a href="mailto:donald@lifesci.dundee.ac.uk">donald@lifesci.dundee.ac.uk</a>
 * @version 3.0
 * <small>
 * (<b>Internal version:</b> $Revision: $Date: $)
 * </small>
 * @since 3.0-Beta4
 */
public class FigureCreator 
	extends BatchCallTree
{

    /** Loads the specified tree. */
    private BatchCall   loadCall;

    /** The server call-handle to the computation. */
    private Object	callBack;
    
    /**
     * Creates a {@link BatchCall} to create a movie.
     * 
     * @param ids 	The id of the objects.	
     * @param type  The type of objects to handle.
     * @param param The parameters used to generate the figure.
     * @return The {@link BatchCall}.
     */
    private BatchCall makeBatchCall(final List<Long> ids, final Class type,
    		final Object param)
    {
<<<<<<< HEAD
        return new ScriptBatchCall("Creating figure: ") {
            public ScriptCallback initialize() throws Exception
            {
                OmeroImageService os = context.getImageService();
                scriptCallBack = os.createFigure(ids, type, param);
                if (scriptCallBack == null) {
                	scriptCallBack = Boolean.valueOf(false);
			return null;
                } else {
                    return (ScriptCallback) scriptCallBack;
=======
        return new ProcessBatchCall("Creating figure: ") {
            public ProcessCallback initialize() throws Exception
            {
                OmeroImageService os = context.getImageService();
                ScriptCallback cb = os.createFigure(ids, type, param);
                if (cb == null) {
                	callBack = Boolean.valueOf(false);
                	return null;
                } else {
                	callBack = new ProcessCallback(cb);
                    return (ProcessCallback) callBack;
>>>>>>> 2d66b97e
                }
            }
        };
    }
    
    /**
     * Returns the server call-handle to the computation.
     * 
     * @return See above.
     */
    protected Object getPartialResult() { return callBack; }
    
    /**
     * Adds the {@link #loadCall} to the computation tree.
     * 
     * @see BatchCallTree#buildTree()
     */
    protected void buildTree() { add(loadCall); }

    /**
     * Returns the root node of the requested tree.
     * 
     * @see BatchCallTree#getResult()
     */
    protected Object getResult() { return Boolean.valueOf(true); }
    
    /**
     * Creates a new instance.
     * 
     * @param ids 	The id of the objects.
     * @param type  The type of objects to handle.	
     * @param param The parameters used to generate the figure.
     */
	public FigureCreator(List<Long> imageIds, final Class type, Object param)
	{
		loadCall = makeBatchCall(imageIds, type, param);
	}
	
}<|MERGE_RESOLUTION|>--- conflicted
+++ resolved
@@ -33,7 +33,6 @@
 import org.openmicroscopy.shoola.env.data.OmeroImageService;
 import org.openmicroscopy.shoola.env.data.ScriptCallback;
 import org.openmicroscopy.shoola.env.data.views.BatchCall;
-import org.openmicroscopy.shoola.env.data.views.ScriptBatchCall;
 import org.openmicroscopy.shoola.env.data.views.BatchCallTree;
 import org.openmicroscopy.shoola.env.data.views.ProcessCallback;
 import org.openmicroscopy.shoola.env.data.views.ProcessBatchCall;
@@ -72,18 +71,6 @@
     private BatchCall makeBatchCall(final List<Long> ids, final Class type,
     		final Object param)
     {
-<<<<<<< HEAD
-        return new ScriptBatchCall("Creating figure: ") {
-            public ScriptCallback initialize() throws Exception
-            {
-                OmeroImageService os = context.getImageService();
-                scriptCallBack = os.createFigure(ids, type, param);
-                if (scriptCallBack == null) {
-                	scriptCallBack = Boolean.valueOf(false);
-			return null;
-                } else {
-                    return (ScriptCallback) scriptCallBack;
-=======
         return new ProcessBatchCall("Creating figure: ") {
             public ProcessCallback initialize() throws Exception
             {
@@ -95,7 +82,6 @@
                 } else {
                 	callBack = new ProcessCallback(cb);
                     return (ProcessCallback) callBack;
->>>>>>> 2d66b97e
                 }
             }
         };
